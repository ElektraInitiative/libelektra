# git-ls-files --others --exclude-from=.git/info/exclude
# Lines that start with '#' are comments.
# For a project mostly in C, the following would be a good set of
# exclude patterns (uncomment them if you want to use them):

#ignore backups
*~

#ignore debian patches
/.pc/
/debian/patches/

#ignore all build directories of cmake
build*/
cmake-build*/

#ignore ctags + gdb history files
.ctags
.gdb_history

#ignore emacs backup files
\#*#

#ignore Makefile in project root
/Makefile

#ignore vim swp files
*.swp

#ignore netbeans project files
nbproject/

#ignore macOS folder attribute files
.DS_Store
.directory

<<<<<<< HEAD
# Visual Studio 2015/2017 cache/options directory
.vs/
=======
#ignore pyc files
*.pyc

#ignore CLion project files
## User-specific stuff
.idea/**/workspace.xml
.idea/**/tasks.xml
.idea/**/usage.statistics.xml
.idea/**/dictionaries
.idea/**/shelf

## Generated files
.idea/**/contentModel.xml

## Sensitive or high-churn files
.idea/**/dataSources/
.idea/**/dataSources.ids
.idea/**/dataSources.local.xml
.idea/**/sqlDataSources.xml
.idea/**/dynamic.xml
.idea/**/uiDesigner.xml
.idea/**/dbnavigator.xml

# File-based project format
*.iws

# Editor-based Rest Client
.idea/httpRequests

*.iml
modules.xml
.idea/misc.xml
*.ipr
>>>>>>> 6dc8e61e
<|MERGE_RESOLUTION|>--- conflicted
+++ resolved
@@ -34,10 +34,9 @@
 .DS_Store
 .directory
 
-<<<<<<< HEAD
 # Visual Studio 2015/2017 cache/options directory
 .vs/
-=======
+
 #ignore pyc files
 *.pyc
 
@@ -70,5 +69,4 @@
 *.iml
 modules.xml
 .idea/misc.xml
-*.ipr
->>>>>>> 6dc8e61e
+*.ipr