--- conflicted
+++ resolved
@@ -408,11 +408,10 @@
     true // use placeholder dirs
   )
 
-<<<<<<< HEAD
   tasks << buildAndTestMingwW64_x86_64()
-  
+
   tasks << buildAndTestMingwW64_i686()
-=======
+
   tasks << buildRelease(
     'opensuse-15-3',
     DOCKER_IMAGES.opensuse_15_3,
@@ -420,7 +419,6 @@
     false, // do not bundle git repo
     true // use placeholder dirs
   )
->>>>>>> b25edf9c
 
   return tasks
 }
