--- conflicted
+++ resolved
@@ -1,14 +1,10 @@
-<<<<<<< HEAD
 elektra (0.9.2-1) unstable; urgency=medium
 
   * New upstream version.
 
  -- Mihael Pranjic <mpranj@limun.org>  Tue, 26 May 2020 18:26:23 +0200
 
-elektra (0.9.1-1) unstable; urgency=medium
-=======
-elektra (0.9.1-2) UNRELEASED; urgency=medium
->>>>>>> 9190fcae
+elektra (0.9.1-2) unstable; urgency=medium
 
   [ Mihael Pranjic ]
   * New upstream version.
