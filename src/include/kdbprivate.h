/***************************************************************************
      kdbprivate.h  -  Private declarations

                           -------------------
 *  begin                : Wed 19 May, 2010
 *  copyright            : (C) 2010 by Markus Raab
 *  email                : elektra@markus-raab.org
 ***************************************************************************/

/***************************************************************************
 *                                                                         *
 *   This program is free software; you can redistribute it and/or modify  *
 *   it under the terms of the BSD License (revised).                      *
 *                                                                         *
 ***************************************************************************/

#ifndef KDBPRIVATE_H
#define KDBPRIVATE_H

#include <kdb.h>
#include <kdbhelper.h>
#include <kdbconfig.h>
#include <kdbplugin.h>
#include <kdbproposal.h>
#include <kdbextension.h>

#include <limits.h>

/** The minimal allocation size of a keyset inclusive
    NULL byte. ksGetAlloc() will return one less because
    it says how much can actually be stored.*/
#define KEYSET_SIZE 16

/** How many plugins can exist in an backend. */
#define NR_OF_PLUGINS 10

/** The index of the commit plugin */
#define COMMIT_PLUGIN 7

/** The index of the storage plugin */
#define STORAGE_PLUGIN 5

/** The index of the resolver plugin */
#define RESOLVER_PLUGIN 0

/** Trie optimization */
#define APPROXIMATE_NR_OF_BACKENDS 16

/**The maximum of how many characters an integer
  needs as decimal number.*/
#define MAX_LEN_INT 31

/**Backend mounting information.
 *
 * This key directory tells you where each backend is mounted
 * to which mountpoint. */
#define KDB_KEY_MOUNTPOINTS      "system/elektra/mountpoints"

#if DEBUG
# include <stdio.h>
# define ELEKTRA_PRINT_DEBUG(text) printf("%s:%d: %s\n", __FILE__, __LINE__ , text);
#else
# define ELEKTRA_PRINT_DEBUG(text)
#endif

#if DEBUG && VERBOSE
# define ELEKTRA_PRINT_VERBOSE(text) printf("%s:%d: %s\n", __FILE__, __LINE__ , text);
#else
# define ELEKTRA_PRINT_VERBOSE(text)
#endif

#if DEBUG || defined(ELEKTRA_BMC)
#undef NDEBUG
#include <assert.h>
#define ELEKTRA_ASSERT(NX) assert(NX)
#else
#define ELEKTRA_ASSERT(NX)
#endif


#ifdef __cplusplus
namespace ckdb {
extern "C" {
#endif

typedef struct _Trie	Trie;
typedef struct _Split	Split;
typedef struct _Backend	Backend;

/* These define the type for pointers to all the kdb functions */
typedef int (*kdbOpenPtr)(Plugin *, Key *errorKey);
typedef int (*kdbClosePtr)(Plugin *, Key *errorKey);

typedef int (*kdbGetPtr)(Plugin *handle, KeySet *returned, Key *parentKey);
typedef int (*kdbSetPtr)(Plugin *handle, KeySet *returned, Key *parentKey);
typedef int (*kdbErrorPtr)(Plugin *handle, KeySet *returned, Key *parentKey);


typedef Backend* (*OpenMapper)(const char *,const char *,KeySet *);
typedef int (*CloseMapper)(Backend *);



/*****************
 * Key Flags
 *****************/

enum
{
	KEY_EMPTY_NAME=1<<22
};

/**
 * Key Flags.
 *
 * Store a synchronizer state so that the Elektra knows if something
 * has changed or not.
 *
 * @ingroup backend
 */
typedef enum
{
	KEY_FLAG_SYNC=1,	/*!<
		Key need sync.
		If name, value or metadata
		are changed this flag will be set, so that the backend will sync
		the key to database.*/
	KEY_FLAG_RO_NAME=1<<1,	/*!<
		Read only flag for name.
		Key name is read only and not allowed
		to be changed. All attempts to change the name
		will lead to an error.
		Needed for meta keys and keys that are in a data
		structure that depends on name ordering.*/
	KEY_FLAG_RO_VALUE=1<<2,	/*!<
		Read only flag for value.
		Key value is read only and not allowed
		to be changed. All attempts to change the value
		will lead to an error.
		Needed for meta keys*/
	KEY_FLAG_RO_META=1<<3	/*!<
		Read only flag for meta.
		Key meta is read only and not allowed
		to be changed. All attempts to change the value
		will lead to an error.
		Needed for meta keys.*/
} keyflag_t;


/**
 * Ks Flags.
 *
 * Store a synchronizer state so that the Elektra knows if something
 * has changed or not.
 *
 * @ingroup backend
 */
typedef enum
{
	KS_FLAG_SYNC=1	/*!<
		KeySet need sync.
		If keys were popped from the Keyset
		this flag will be set, so that the backend will sync
		the keys to database.*/
} ksflag_t;


/**
 * The private Key struct.
 *
 * Its internal private attributes should not be accessed directly by regular
 * programs. Use the @ref key "Key access methods" instead.
 * Only a backend writer needs to have access to the private attributes of the
 * Key object which is defined as:
 * @code
typedef struct _Key Key;
 * @endcode
 *
 * @ingroup backend
 */
struct _Key
{
	/**
	 * The value, which is a NULL terminated string or binary.
	 * @see keyString(), keyBinary(),
	 * @see keyGetString(), keyGetBinary(),
	 * @see keySetString(), keySetBinary()
	 */
	union {char* c; void * v;} data;

	/**
	 * Size of the value, in bytes, including ending NULL.
	 * @see keyGetCommentSize(), keySetComment(), keyGetComment()
	 */
	size_t         dataSize;

	/**
	 * The name of the key.
	 * @see keySetName(), keySetName()
	 */
	char *         key;

	/**
	 * Size of the name, in bytes, including ending NULL.
	 * @see keyGetName(), keyGetNameSize(), keySetName()
	 */
	size_t         keySize;

	/**
	 * Size of the unescaped key name in bytes, including all NULL.
	 * @see keyBaseName(), keyUnescapedName()
	 */
	size_t         keyUSize;

	/**
	 * Some control and internal flags.
	 */
	keyflag_t      flags;

	/**
	 * In how many keysets the key resists.
	 * keySetName() is only allowed if ksReference is 0.
	 * @see ksPop(), ksAppendKey(), ksAppend()
	 */
	size_t        ksReference;

	/**
	 * All the key's meta information.
	 */
	KeySet *      meta;
};




/**
 * The private KeySet structure.
 *
 * Its internal private attributes should not be accessed directly by regular
 * programs. Use the @ref keyset "KeySet access methods" instead.
 * Only a backend writer needs to have access to the private attributes of the
 * KeySet object which is defined as:
 * @code
typedef struct _KeySet KeySet;
 * @endcode
 *
 * @ingroup backend
 */
struct _KeySet
{
	struct _Key **array;	/**<Array which holds the keys */

	size_t        size;	/**< Number of keys contained in the KeySet */
	size_t        alloc;	/**< Allocated size of array */

	struct _Key  *cursor;	/**< Internal cursor */
	size_t        current;	/**< Current position of cursor */

	/**
	 * Some control and internal flags.
	 */
	ksflag_t      flags;
};


/**
 * The access point to the key database.
 *
 * The structure which holds all information about loaded backends.
 *
 * Its internal private attributes should not be accessed directly.
 *
 * See kdb mount tool to mount new backends.
 *
 * KDB object is defined as:
 * @code
typedef struct _KDB KDB;
 * @endcode
 *
 * @see kdbOpen() and kdbClose() for external use
 * @ingroup backend
 */
struct _KDB {
	Trie *trie;		/*!< The pointer to the trie holding backends.*/

	Split *split;		/*!< A list of all mountpoints. It basically has the
				 same information than in the trie, but it is not trivial
				 to convert from one to the other.*/

	KeySet *modules;	/*!< A list of all modules loaded at the moment.*/

	Backend *defaultBackend;/*!< The default backend as fallback when nothing else is found.*/
};

/**
 * Holds all information related to a backend.
 *
 * Since Elektra 0.8 a Backend consists of many plugins.
 * A backend is responsible for everything related to the process
 * of writing out or reading in configuration.
 *
 * So this holds a list of set and get plugins.
 *
 * Backends are put together through the configuration
 * in system/elektra/mountpoints
 *
 * See kdb mount tool to mount new backends.
 *
 * To develop a backend you have first to develop plugins and describe
 * through dependencies how they belong together.
 *
 * @ingroup backend
 */
struct _Backend
{
	Key *mountpoint;	/*!< The mountpoint where the backend resides.
		The keyName() is the point where the backend was mounted.
		The keyValue() is the name of the backend without pre/postfix, e.g.
		filesys. */

	Plugin *setplugins[NR_OF_PLUGINS];
	Plugin *getplugins[NR_OF_PLUGINS];
	Plugin *errorplugins[NR_OF_PLUGINS];

	ssize_t specsize;	/*!< The size of the spec key from the previous get.
		Needed to know if a key was removed from a keyset. */
	ssize_t dirsize;	/*!< The size of the dir key from the previous get.
		Needed to know if a key was removed from a keyset. */
	ssize_t usersize;	/*!< The size of the users key from the previous get.
		Needed to know if a key was removed from a keyset. */
	ssize_t systemsize;	/*!< The size of the systems key from the previous get.
		Needed to know if a key was removed from a keyset. */

	size_t refcounter;	/*!< This refcounter shows how often the backend
		is used.  Not cascading or default backends have 1 in it.
		More than two is not possible, because a backend
		can be only mounted in system and user each once.*/
};

/**
 * Holds all information related to a plugin.
 *
 * Since Elektra 0.8 a Backend consists of many plugins.
 *
 * A plugin should be reusable and only implement a single concern.
 * Plugins which are supplied with Elektra are located below src/plugins.
 * It is no problem that plugins are developed external too.
 *
 * @ingroup backend
 */
struct _Plugin
{
	KeySet *config;		/*!< This keyset contains configuration for the plugin.
		Direct below system/ there is the configuration supplied for the backend.
		Direct below user/ there is the configuration supplied just for the
		plugin, which should be of course prefered to the backend configuration.
		The keys inside contain information like /path which path should be used
		to write configuration to or /host to which host packets should be send.
		@see elektraPluginGetConfig() */

	kdbOpenPtr kdbOpen;	/*!< The pointer to kdbOpen_template() of the backend. */
	kdbClosePtr kdbClose;	/*!< The pointer to kdbClose_template() of the backend. */

	kdbGetPtr kdbGet;	/*!< The pointer to kdbGet_template() of the backend. */
	kdbSetPtr kdbSet;	/*!< The pointer to kdbSet_template() of the backend. */
	kdbErrorPtr kdbError;	/*!< The pointer to kdbError_template() of the backend. */

	const char *name;	/*!< The name of the module responsible for that plugin. */

	size_t refcounter;	/*!< This refcounter shows how often the plugin
		is used.  Not shared plugins have 1 in it */

	void *data;		/*!< This handle can be used for a plugin to store
		any data its want to. */
};


/** The private trie structure.
 *
 * A trie is a data structure which can handle the longest prefix matching very
 * fast. This is exactly what needs to be done when using kdbGet() and kdbSet()
 * in a hierarchy where backends are mounted - you need the backend mounted
 * closest to the parentKey.
 */
struct _Trie
{
	struct _Trie *children[KDB_MAX_UCHAR];/*!< The children building up the trie recursively */
	char *text[KDB_MAX_UCHAR];	/*!< Text identifying this node */
	size_t textlen[KDB_MAX_UCHAR];	/*!< Length of the text */
	Backend *value[KDB_MAX_UCHAR];	/*!< Pointer to a backend */
	Backend *empty_value;		/*!< Pointer to a backend for the empty string "" */
};


/** The private split structure.
 *
 * kdbGet() and kdbSet() split keysets. This structure contains arrays for
 * various information needed to process the keysets afterwards.
 */
struct _Split
{
	size_t size;		/*!< Number of keysets */
	size_t alloc;		/*!< How large the arrays are allocated  */
	KeySet **keysets;	/*!< The keysets */
	Backend **handles;	/*!< The KDB for the keyset */
	Key **parents;		/*!< The parentkey for the keyset.
				Is either the mountpoint of the backend
				or "user", "system", "spec" for the split root/cascading backends */
	int *syncbits;		/*!< Bits for various options:
				Bit 0: Is there any key in there which need to be synced?
				Bit 1: Do we need relative checks? (cascading backend?)*/
};

/***************************************
 *
 * Not exported functions, for internal use only
 *
 **************************************/

ssize_t keySetRaw(Key *key, const void *newBinary, size_t dataSize);

/*Methods for split keysets */
Split * elektraSplitNew(void);
void elektraSplitDel(Split *keysets);
void elektraSplitResize(Split *ret);
ssize_t elektraSplitAppend(Split *split, Backend *backend, Key *parentKey, int syncbits);
ssize_t elektraSplitSearchBackend(Split *split, Backend *backend, Key *key);
int elektraSplitSearchRoot(Split *split, Key *parentKey);
int elektraSplitBuildup (Split *split, KDB *handle, Key *parentKey);

/* for kdbGet() algorithm */
int elektraSplitAppoint (Split *split, KDB *handle, KeySet *ks);
int elektraSplitGet (Split *split, Key *warningKey, KDB *handle);
int elektraSplitMerge (Split *split, KeySet *dest);

/* for kdbSet() algorithm */
int elektraSplitDivide (Split *split, KDB *handle, KeySet *ks);
int elektraSplitSync (Split *split);
int elektraSplitPrepare (Split *split);
int elektraSplitUpdateSize (Split *split);


/*Backend handling*/
Backend* elektraBackendOpen(KeySet *elektra_config, KeySet *modules, Key *errorKey);
Backend* elektraBackendOpenMissing(Key *mountpoint);
Backend* elektraBackendOpenDefault(KeySet *modules, Key *errorKey);
Backend* elektraBackendOpenModules(KeySet *modules, Key *errorKey);
Backend* elektraBackendOpenVersion(Key *errorKey);
int elektraBackendClose(Backend *backend, Key *errorKey);

/*Plugin handling*/
int elektraProcessPlugin(Key *cur, int *pluginNumber, char **pluginName,
		char **referenceName, Key *errorKey);
int elektraProcessPlugins(Plugin **plugins, KeySet *modules, KeySet *referencePlugins,
		KeySet *config, KeySet *systemConfig, Key *errorKey);

Plugin* elektraPluginOpen(const char *backendname, KeySet *modules, KeySet *config, Key* errorKey);
int elektraPluginClose(Plugin *handle, Key *errorKey);
Plugin *elektraPluginMissing(void);
Plugin *elektraPluginVersion(void);

/*Trie handling*/
Trie *elektraTrieOpen(KeySet *config, KeySet *modules, Key *errorKey);
int elektraTrieClose (Trie *trie, Key *errorKey);
Backend* elektraTrieLookup(Trie *trie, const Key *key);
Trie* elektraTrieInsert(Trie *trie, const char *name, Backend *value);

/*Mounting handling */
int elektraMountOpen(KDB *kdb, KeySet *config, KeySet *modules, Key *errorKey);
int elektraMountDefault (KDB *kdb, KeySet *modules, Key *errorKey);
int elektraMountModules (KDB *kdb, KeySet *modules, Key *errorKey);
int elektraMountVersion (KDB *kdb, Key *errorKey);

int elektraMountBackend (KDB *kdb, Backend *backend, Key *errorKey);

Key* elektraMountGetMountpoint(KDB *handle, const Key *where);
Backend* elektraMountGetBackend(KDB *handle, const Key *key);

/*Private helper for keys*/
elektraNamespace keyGetNameNamespace(const char *name);

int keyInit(Key *key);
void keyVInit(Key *key, const char *keyname, va_list ap);

int keyClearSync (Key *key);

/*Private helper for keyset*/
int ksInit(KeySet *ks);
int ksClose(KeySet *ks);

ssize_t ksSearchInternal(const KeySet *ks, const Key *toAppend);

/*Used for internal memcpy/memmove*/
ssize_t elektraMemcpy (Key** array1, Key** array2, size_t size);
ssize_t elektraMemmove (Key** array1, Key** array2, size_t size);

char *elektraStrNDup (const char *s, size_t l);
ssize_t elektraFinalizeName(Key *key);
ssize_t elektraFinalizeEmptyName(Key *key);

char *elektraEscapeKeyNamePart(const char *source, char *dest);

size_t elektraUnescapeKeyName(const char *source, char *dest);
int elektraUnescapeKeyNamePartBegin(const char *source, size_t size, char **dest);
char *elektraUnescapeKeyNamePart(const char *source, size_t size, char *dest);

int elektraValidateKeyName(const char *name, size_t size);

/** The buffer size needed for an array name
 *
 * The size of the buffer so that the buffer can contain:
 * - a # in the beginning
 * - up to 9 underscores are needed as prefix
 * - a 32bit number has a maximum of 10 digits
 * - one byte for null termination
 *
 * E.g. \#_________4000000000\\0
 */
#define ELEKTRA_MAX_ARRAY_SIZE (21)

<<<<<<< HEAD
#if !defined(WIN32) && !defined(__cplusplus)
#include <kdbtypes.h>
/*Internally used for array handling*/
int elektraArrayValidateName(const Key *key);
int elektraReadArrayNumber(const char *baseName, kdb_long_long_t *oldIndex);
int elektraWriteArrayNumber(char *newName, kdb_long_long_t newIndex);
#endif
=======
/*Internally used for array handling*/
int elektraArrayValidateName(const Key *key);
int elektraReadArrayNumber(const char *baseName, int64_t *oldIndex);
int elektraWriteArrayNumber(char *newName, int64_t newIndex);
>>>>>>> 088b7a5a

/** Test a bit. @see set_bit(), clear_bit() */
#define test_bit(var,bit)            ((var) &   (bit))
/** Set a bit. @see clear_bit() */
#define set_bit(var,bit)             ((var) |=  (bit))
/** Clear a bit. @see set_bit() */
#define clear_bit(var,bit)           ((var) &= ~(bit))

#ifdef __cplusplus
}
}
#endif

#endif /* KDBPRIVATE_H */<|MERGE_RESOLUTION|>--- conflicted
+++ resolved
@@ -518,20 +518,13 @@
  */
 #define ELEKTRA_MAX_ARRAY_SIZE (21)
 
-<<<<<<< HEAD
-#if !defined(WIN32) && !defined(__cplusplus)
+#if !defined(__cplusplus)
 #include <kdbtypes.h>
 /*Internally used for array handling*/
 int elektraArrayValidateName(const Key *key);
 int elektraReadArrayNumber(const char *baseName, kdb_long_long_t *oldIndex);
 int elektraWriteArrayNumber(char *newName, kdb_long_long_t newIndex);
 #endif
-=======
-/*Internally used for array handling*/
-int elektraArrayValidateName(const Key *key);
-int elektraReadArrayNumber(const char *baseName, int64_t *oldIndex);
-int elektraWriteArrayNumber(char *newName, int64_t newIndex);
->>>>>>> 088b7a5a
 
 /** Test a bit. @see set_bit(), clear_bit() */
 #define test_bit(var,bit)            ((var) &   (bit))
