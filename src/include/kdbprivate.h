--- conflicted
+++ resolved
@@ -569,21 +569,12 @@
 bool backendsDivide (KeySet * backends, const KeySet * ks);
 void backendsMerge (KeySet * backends, KeySet * ks);
 
-<<<<<<< HEAD
 KeySet * elektraMountpointsParse (KeySet * elektraKs, KeySet * modules, KeySet * global, Key * errorKey);
-=======
-/*Backend handling*/
-Backend * backendOpen (KeySet * elektra_config, KeySet * modules, KeySet * global, Key * errorKey);
-Backend * backendOpenDefault (KeySet * modules, KeySet * global, const char * file, Key * errorKey);
-Backend * backendOpenModules (KeySet * modules, KeySet * global, Key * errorKey, elektraCursor pos);
-Backend * backendOpenVersion (KeySet * global, Key * errorKey);
-int backendClose (Backend * backend, Key * errorKey);
->>>>>>> 930673f5
 
 /*Backend handling*/
 Plugin * backendOpen (KeySet * elektra_config, KeySet * modules, KeySet * global, Key * errorKey);
 Plugin * backendOpenDefault (KeySet * modules, KeySet * global, const char * file, Key * errorKey);
-Plugin * backendOpenModules (KeySet * modules, KeySet * global, Key * errorKey);
+Plugin * backendOpenModules (KeySet * modules, KeySet * global, Key * errorKey, elektraCursor pos);
 Plugin * backendOpenVersion (KeySet * global, KeySet * modules, Key * errorKey);
 Key * backendGetMountpoint (const Plugin * backend);
 
@@ -594,13 +585,6 @@
 /*Plugin handling*/
 Plugin * elektraPluginOpen (const char * backendname, KeySet * modules, KeySet * config, Key * errorKey);
 int elektraPluginClose (Plugin * handle, Key * errorKey);
-<<<<<<< HEAD
-int elektraProcessPlugin (Key * cur, int * pluginNumber, char ** pluginName, char ** referenceName, Key * errorKey);
-=======
-int elektraProcessPlugin (const Key * cur, int * pluginNumber, char ** pluginName, char ** referenceName, Key * errorKey);
-int elektraProcessPlugins (Plugin ** plugins, KeySet * modules, KeySet * referencePlugins, KeySet * config, KeySet * systemConfig,
-			   KeySet * global, Key * errorKey);
->>>>>>> 930673f5
 size_t elektraPluginGetFunction (Plugin * plugin, const char * name);
 Plugin * elektraPluginFindGlobal (KDB * handle, const char * pluginName);
 
