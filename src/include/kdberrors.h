/**
 * @file
 *
 * @brief Provides all macros and definitions which are used for emitting error or warnings
 *
 * @copyright BSD License (see doc/LICENSE.md or http://www.libelektra.org)
 */

#ifndef KDBERRORS_H
#define KDBERRORS_H

#include <kdb.h>
#include <kdbhelper.h>
#include <kdblogger.h>
#include <kdbmacros.h>

#ifdef __cplusplus
extern "C" {
using Key = ckdb::Key;
using KeySet = ckdb::KeySet;
#endif

#ifndef ELEKTRA_MODULE_NAME
#define ELEKTRA_MODULE_NAME kdb
#endif

#define ELEKTRA_SET_RESOURCE_ERROR(key, reason)                                                                                            \
	do                                                                                                                                 \
	{                                                                                                                                  \
		ELEKTRA_LOG ("Add Error %s: %s", ELEKTRA_ERROR_RESOURCE, reason);                                                          \
		elektraSetErrorRESOURCE (key, __FILE__, ELEKTRA_STRINGIFY (__LINE__), ELEKTRA_STRINGIFY (ELEKTRA_MODULE_NAME), reason);    \
	} while (0)
#define ELEKTRA_SET_RESOURCE_ERRORF(key, reason, ...)                                                                                      \
	do                                                                                                                                 \
	{                                                                                                                                  \
		ELEKTRA_LOG ("Add Error %s: " reason, ELEKTRA_ERROR_RESOURCE, __VA_ARGS__);                                                \
		elektraSetErrorRESOURCE (key, __FILE__, ELEKTRA_STRINGIFY (__LINE__), ELEKTRA_STRINGIFY (ELEKTRA_MODULE_NAME), reason,     \
					 __VA_ARGS__);                                                                                     \
	} while (0)
#define ELEKTRA_ADD_RESOURCE_WARNING(key, reason)                                                                                          \
	do                                                                                                                                 \
	{                                                                                                                                  \
		ELEKTRA_LOG ("Add Warning %s: %s", ELEKTRA_WARNING_RESOURCE, reason);                                                      \
		elektraAddWarningRESOURCE (key, __FILE__, ELEKTRA_STRINGIFY (__LINE__), ELEKTRA_STRINGIFY (ELEKTRA_MODULE_NAME), reason);  \
	} while (0)
#define ELEKTRA_ADD_RESOURCE_WARNINGF(key, reason, ...)                                                                                    \
	do                                                                                                                                 \
	{                                                                                                                                  \
		ELEKTRA_LOG ("Add Warning %s: " reason, ELEKTRA_WARNING_RESOURCE, __VA_ARGS__);                                            \
		elektraAddWarningRESOURCE (key, __FILE__, ELEKTRA_STRINGIFY (__LINE__), ELEKTRA_STRINGIFY (ELEKTRA_MODULE_NAME), reason,   \
					   __VA_ARGS__);                                                                                   \
	} while (0)

#define ELEKTRA_SET_OUT_OF_MEMORY_ERROR(key)                                                                                               \
	do                                                                                                                                 \
	{                                                                                                                                  \
		ELEKTRA_LOG ("Add Error %s", ELEKTRA_ERROR_OUT_OF_MEMORY);                                                                 \
		elektraSetErrorOUT_OF_MEMORY (key, __FILE__, ELEKTRA_STRINGIFY (__LINE__), ELEKTRA_STRINGIFY (ELEKTRA_MODULE_NAME),        \
					      "Memory allocation failed");                                                                 \
	} while (0)

<<<<<<< HEAD
#define ELEKTRA_ADD_OUT_OF_MEMORY_WARNING(key, reason)                                                                                     \
=======
#define ELEKTRA_ADD_OUT_OF_MEMORY_WARNING(key)                                                                                             \
>>>>>>> b14db61e
	do                                                                                                                                 \
	{                                                                                                                                  \
		ELEKTRA_LOG ("Add Warning %s: %s", ELEKTRA_WARNING_OUT_OF_MEMORY, reason);                                                 \
		elektraAddWarningOUT_OF_MEMORY (key, __FILE__, ELEKTRA_STRINGIFY (__LINE__), ELEKTRA_STRINGIFY (ELEKTRA_MODULE_NAME),      \
						"Memory allocation failed");                                                               \
	} while (0)

#define ELEKTRA_SET_INSTALLATION_ERROR(key, reason)                                                                                        \
	do                                                                                                                                 \
	{                                                                                                                                  \
		ELEKTRA_LOG ("Add Error %s: %s", ELEKTRA_ERROR_INSTALLATION, reason);                                                      \
		elektraSetErrorINSTALLATION (key, __FILE__, ELEKTRA_STRINGIFY (__LINE__), ELEKTRA_STRINGIFY (ELEKTRA_MODULE_NAME),         \
					     reason);                                                                                      \
	} while (0)
#define ELEKTRA_SET_INSTALLATION_ERRORF(key, reason, ...)                                                                                  \
	do                                                                                                                                 \
	{                                                                                                                                  \
		ELEKTRA_LOG ("Add Error %s: " reason, ELEKTRA_ERROR_INSTALLATION, __VA_ARGS__);                                            \
		elektraSetErrorINSTALLATION (key, __FILE__, ELEKTRA_STRINGIFY (__LINE__), ELEKTRA_STRINGIFY (ELEKTRA_MODULE_NAME), reason, \
					     __VA_ARGS__);                                                                                 \
	} while (0)
#define ELEKTRA_ADD_INSTALLATION_WARNING(key, reason)                                                                                      \
	do                                                                                                                                 \
	{                                                                                                                                  \
		ELEKTRA_LOG ("Add Warning %s: %s", ELEKTRA_WARNING_INSTALLATION, reason);                                                  \
		elektraAddWarningINSTALLATION (key, __FILE__, ELEKTRA_STRINGIFY (__LINE__), ELEKTRA_STRINGIFY (ELEKTRA_MODULE_NAME),       \
					       reason);                                                                                    \
	} while (0)
#define ELEKTRA_ADD_INSTALLATION_WARNINGF(key, reason, ...)                                                                                \
	do                                                                                                                                 \
	{                                                                                                                                  \
		ELEKTRA_LOG ("Add Warning %s: " reason, ELEKTRA_WARNING_INSTALLATION, __VA_ARGS__);                                        \
		elektraAddWarningINSTALLATION (key, __FILE__, ELEKTRA_STRINGIFY (__LINE__), ELEKTRA_STRINGIFY (ELEKTRA_MODULE_NAME),       \
					       reason, __VA_ARGS__);                                                                       \
	} while (0)

#define ELEKTRA_SET_INTERNAL_ERROR(key, reason)                                                                                            \
	do                                                                                                                                 \
	{                                                                                                                                  \
		ELEKTRA_LOG ("Add Error %s: %s", ELEKTRA_ERROR_INTERNAL, reason);                                                          \
		elektraSetErrorINTERNAL (key, __FILE__, ELEKTRA_STRINGIFY (__LINE__), ELEKTRA_STRINGIFY (ELEKTRA_MODULE_NAME), reason);    \
	} while (0)
#define ELEKTRA_SET_INTERNAL_ERRORF(key, reason, ...)                                                                                      \
	do                                                                                                                                 \
	{                                                                                                                                  \
		ELEKTRA_LOG ("Add Error %s: " reason, ELEKTRA_ERROR_INTERNAL, __VA_ARGS__);                                                \
		elektraSetErrorINTERNAL (key, __FILE__, ELEKTRA_STRINGIFY (__LINE__), ELEKTRA_STRINGIFY (ELEKTRA_MODULE_NAME), reason,     \
					 __VA_ARGS__);                                                                                     \
	} while (0)
#define ELEKTRA_ADD_INTERNAL_WARNING(key, reason)                                                                                          \
	do                                                                                                                                 \
	{                                                                                                                                  \
		ELEKTRA_LOG ("Add Warning %s: %s", ELEKTRA_WARNING_INTERNAL, reason);                                                      \
		elektraAddWarningINTERNAL (key, __FILE__, ELEKTRA_STRINGIFY (__LINE__), ELEKTRA_STRINGIFY (ELEKTRA_MODULE_NAME), reason);  \
	} while (0)
#define ELEKTRA_ADD_INTERNAL_WARNINGF(key, reason, ...)                                                                                    \
	do                                                                                                                                 \
	{                                                                                                                                  \
		ELEKTRA_LOG ("Add Warning %s: " reason, ELEKTRA_WARNING_INTERNAL, __VA_ARGS__);                                            \
		elektraAddWarningINTERNAL (key, __FILE__, ELEKTRA_STRINGIFY (__LINE__), ELEKTRA_STRINGIFY (ELEKTRA_MODULE_NAME), reason,   \
					   __VA_ARGS__);                                                                                   \
	} while (0)

#define ELEKTRA_SET_INTERFACE_ERROR(key, reason)                                                                                           \
	do                                                                                                                                 \
	{                                                                                                                                  \
		ELEKTRA_LOG ("Add Error %s: %s", ELEKTRA_ERROR_INTERFACE, reason);                                                         \
		elektraSetErrorINTERFACE (key, __FILE__, ELEKTRA_STRINGIFY (__LINE__), ELEKTRA_STRINGIFY (ELEKTRA_MODULE_NAME), reason);   \
	} while (0)
#define ELEKTRA_SET_INTERFACE_ERRORF(key, reason, ...)                                                                                     \
	do                                                                                                                                 \
	{                                                                                                                                  \
		ELEKTRA_LOG ("Add Error %s: " reason, ELEKTRA_ERROR_INTERFACE, __VA_ARGS__);                                               \
		elektraSetErrorINTERFACE (key, __FILE__, ELEKTRA_STRINGIFY (__LINE__), ELEKTRA_STRINGIFY (ELEKTRA_MODULE_NAME), reason,    \
					  __VA_ARGS__);                                                                                    \
	} while (0)
#define ELEKTRA_ADD_INTERFACE_WARNING(key, reason)                                                                                         \
	do                                                                                                                                 \
	{                                                                                                                                  \
		ELEKTRA_LOG ("Add Warning %s: %s", ELEKTRA_WARNING_INTERFACE, reason);                                                     \
		elektraAddWarningINTERFACE (key, __FILE__, ELEKTRA_STRINGIFY (__LINE__), ELEKTRA_STRINGIFY (ELEKTRA_MODULE_NAME), reason); \
	} while (0)
#define ELEKTRA_ADD_INTERFACE_WARNINGF(key, reason, ...)                                                                                   \
	do                                                                                                                                 \
	{                                                                                                                                  \
		ELEKTRA_LOG ("Add Warning %s: " reason, ELEKTRA_WARNING_INTERFACE, __VA_ARGS__);                                           \
		elektraAddWarningINTERFACE (key, __FILE__, ELEKTRA_STRINGIFY (__LINE__), ELEKTRA_STRINGIFY (ELEKTRA_MODULE_NAME), reason,  \
					    __VA_ARGS__);                                                                                  \
	} while (0)

#define ELEKTRA_SET_PLUGIN_MISBEHAVIOR_ERROR(key, reason)                                                                                  \
	do                                                                                                                                 \
	{                                                                                                                                  \
		ELEKTRA_LOG ("Add Error %s: %s", ELEKTRA_ERROR_PLUGIN_MISBEHAVIOR, reason);                                                \
		elektraSetErrorPLUGIN_MISBEHAVIOR (key, __FILE__, ELEKTRA_STRINGIFY (__LINE__), ELEKTRA_STRINGIFY (ELEKTRA_MODULE_NAME),   \
						   reason);                                                                                \
	} while (0)
#define ELEKTRA_SET_PLUGIN_MISBEHAVIOR_ERRORF(key, reason, ...)                                                                            \
	do                                                                                                                                 \
	{                                                                                                                                  \
		ELEKTRA_LOG ("Add Error %s: " reason, ELEKTRA_ERROR_PLUGIN_MISBEHAVIOR, __VA_ARGS__);                                      \
		elektraSetErrorPLUGIN_MISBEHAVIOR (key, __FILE__, ELEKTRA_STRINGIFY (__LINE__), ELEKTRA_STRINGIFY (ELEKTRA_MODULE_NAME),   \
						   reason, __VA_ARGS__);                                                                   \
	} while (0)
#define ELEKTRA_ADD_PLUGIN_MISBEHAVIOR_WARNING(key, reason)                                                                                \
	do                                                                                                                                 \
	{                                                                                                                                  \
		ELEKTRA_LOG ("Add Warning %s: %s", ELEKTRA_WARNING_PLUGIN_MISBEHAVIOR, reason);                                            \
		elektraAddWarningPLUGIN_MISBEHAVIOR (key, __FILE__, ELEKTRA_STRINGIFY (__LINE__), ELEKTRA_STRINGIFY (ELEKTRA_MODULE_NAME), \
						     reason);                                                                              \
	} while (0)
#define ELEKTRA_ADD_PLUGIN_MISBEHAVIOR_WARNINGF(key, reason, ...)                                                                          \
	do                                                                                                                                 \
	{                                                                                                                                  \
		ELEKTRA_LOG ("Add Warning %s: " reason, ELEKTRA_WARNING_PLUGIN_MISBEHAVIOR, __VA_ARGS__);                                  \
		elektraAddWarningPLUGIN_MISBEHAVIOR (key, __FILE__, ELEKTRA_STRINGIFY (__LINE__), ELEKTRA_STRINGIFY (ELEKTRA_MODULE_NAME), \
						     reason, __VA_ARGS__);                                                                 \
	} while (0)

#define ELEKTRA_SET_CONFLICTING_STATE_ERROR(key, reason)                                                                                   \
	do                                                                                                                                 \
	{                                                                                                                                  \
		ELEKTRA_LOG ("Add Error %s: %s", ELEKTRA_ERROR_CONFLICTING_STATE, reason);                                                 \
		elektraSetErrorCONFLICTING_STATE (key, __FILE__, ELEKTRA_STRINGIFY (__LINE__), ELEKTRA_STRINGIFY (ELEKTRA_MODULE_NAME),    \
						  reason);                                                                                 \
	} while (0)
#define ELEKTRA_SET_CONFLICTING_STATE_ERRORF(key, reason, ...)                                                                             \
	do                                                                                                                                 \
	{                                                                                                                                  \
		ELEKTRA_LOG ("Add Error %s: " reason, ELEKTRA_ERROR_CONFLICTING_STATE, __VA_ARGS__);                                       \
		elektraSetErrorCONFLICTING_STATE (key, __FILE__, ELEKTRA_STRINGIFY (__LINE__), ELEKTRA_STRINGIFY (ELEKTRA_MODULE_NAME),    \
						  reason, __VA_ARGS__);                                                                    \
	} while (0)
#define ELEKTRA_ADD_CONFLICTING_STATE_WARNING(key, reason)                                                                                 \
	do                                                                                                                                 \
	{                                                                                                                                  \
		ELEKTRA_LOG ("Add Warning %s: %s", ELEKTRA_WARNING_CONFLICTING_STATE, reason);                                             \
		elektraAddWarningCONFLICTING_STATE (key, __FILE__, ELEKTRA_STRINGIFY (__LINE__), ELEKTRA_STRINGIFY (ELEKTRA_MODULE_NAME),  \
						    reason);                                                                               \
	} while (0)
#define ELEKTRA_ADD_CONFLICTING_STATE_WARNINGF(key, reason, ...)                                                                           \
	do                                                                                                                                 \
	{                                                                                                                                  \
		ELEKTRA_LOG ("Add Warning %s: " reason, ELEKTRA_WARNING_CONFLICTING_STATE, __VA_ARGS__);                                   \
		elektraAddWarningCONFLICTING_STATE (key, __FILE__, ELEKTRA_STRINGIFY (__LINE__), ELEKTRA_STRINGIFY (ELEKTRA_MODULE_NAME),  \
						    reason, __VA_ARGS__);                                                                  \
	} while (0)

#define ELEKTRA_SET_VALIDATION_SYNTACTIC_ERROR(key, reason)                                                                                \
	do                                                                                                                                 \
	{                                                                                                                                  \
		ELEKTRA_LOG ("Add Error %s: %s", ELEKTRA_ERROR_VALIDATION_SYNTACTIC, reason);                                              \
		elektraSetErrorVALIDATION_SYNTACTIC (key, __FILE__, ELEKTRA_STRINGIFY (__LINE__), ELEKTRA_STRINGIFY (ELEKTRA_MODULE_NAME), \
						     reason);                                                                              \
	} while (0)
#define ELEKTRA_SET_VALIDATION_SYNTACTIC_ERRORF(key, reason, ...)                                                                          \
	do                                                                                                                                 \
	{                                                                                                                                  \
		ELEKTRA_LOG ("Add Error %s: " reason, ELEKTRA_ERROR_VALIDATION_SYNTACTIC, __VA_ARGS__);                                    \
		elektraSetErrorVALIDATION_SYNTACTIC (key, __FILE__, ELEKTRA_STRINGIFY (__LINE__), ELEKTRA_STRINGIFY (ELEKTRA_MODULE_NAME), \
						     reason, __VA_ARGS__);                                                                 \
	} while (0)
#define ELEKTRA_ADD_VALIDATION_SYNTACTIC_WARNING(key, reason)                                                                              \
	do                                                                                                                                 \
	{                                                                                                                                  \
		ELEKTRA_LOG ("Add Warning %s: %s", ELEKTRA_WARNING_VALIDATION_SYNTACTIC, reason);                                          \
		elektraAddWarningVALIDATION_SYNTACTIC (key, __FILE__, ELEKTRA_STRINGIFY (__LINE__),                                        \
						       ELEKTRA_STRINGIFY (ELEKTRA_MODULE_NAME), reason);                                   \
	} while (0)
#define ELEKTRA_ADD_VALIDATION_SYNTACTIC_WARNINGF(key, reason, ...)                                                                        \
	do                                                                                                                                 \
	{                                                                                                                                  \
		ELEKTRA_LOG ("Add Warning %s: " reason, ELEKTRA_WARNING_VALIDATION_SYNTACTIC, __VA_ARGS__);                                \
		elektraAddWarningVALIDATION_SYNTACTIC (key, __FILE__, ELEKTRA_STRINGIFY (__LINE__),                                        \
						       ELEKTRA_STRINGIFY (ELEKTRA_MODULE_NAME), reason, __VA_ARGS__);                      \
	} while (0)

#define ELEKTRA_SET_VALIDATION_SEMANTIC_ERROR(key, reason)                                                                                 \
	do                                                                                                                                 \
	{                                                                                                                                  \
		ELEKTRA_LOG ("Add Error %s: %s", ELEKTRA_ERROR_VALIDATION_SEMANTIC, reason);                                               \
		elektraSetErrorVALIDATION_SEMANTIC (key, __FILE__, ELEKTRA_STRINGIFY (__LINE__), ELEKTRA_STRINGIFY (ELEKTRA_MODULE_NAME),  \
						    reason);                                                                               \
	} while (0)
#define ELEKTRA_SET_VALIDATION_SEMANTIC_ERRORF(key, reason, ...)                                                                           \
	do                                                                                                                                 \
	{                                                                                                                                  \
		ELEKTRA_LOG ("Add Error %s: " reason, ELEKTRA_ERROR_VALIDATION_SEMANTIC, __VA_ARGS__);                                     \
		elektraSetErrorVALIDATION_SEMANTIC (key, __FILE__, ELEKTRA_STRINGIFY (__LINE__), ELEKTRA_STRINGIFY (ELEKTRA_MODULE_NAME),  \
						    reason, __VA_ARGS__);                                                                  \
	} while (0)
#define ELEKTRA_ADD_VALIDATION_SEMANTIC_WARNING(key, reason)                                                                               \
	do                                                                                                                                 \
	{                                                                                                                                  \
		ELEKTRA_LOG ("Add Warning %s: %s", ELEKTRA_WARNING_VALIDATION_SEMANTIC, reason);                                           \
		elektraAddWarningVALIDATION_SEMANTIC (key, __FILE__, ELEKTRA_STRINGIFY (__LINE__),                                         \
						      ELEKTRA_STRINGIFY (ELEKTRA_MODULE_NAME), reason);                                    \
	} while (0)
#define ELEKTRA_ADD_VALIDATION_SEMANTIC_WARNINGF(key, reason, ...)                                                                         \
	do                                                                                                                                 \
	{                                                                                                                                  \
		ELEKTRA_LOG ("Add Warning %s: " reason, ELEKTRA_WARNING_VALIDATION_SEMANTIC, __VA_ARGS__);                                 \
		elektraAddWarningVALIDATION_SEMANTIC (key, __FILE__, ELEKTRA_STRINGIFY (__LINE__),                                         \
						      ELEKTRA_STRINGIFY (ELEKTRA_MODULE_NAME), reason, __VA_ARGS__);                       \
	} while (0)

#define DECLARE_ERROR_CODE(cname)                                                                                                          \
	extern const char * ELEKTRA_ERROR_##cname;                                                                                         \
	extern const char * ELEKTRA_ERROR_##cname##_NAME;                                                                                  \
                                                                                                                                           \
	extern const char * ELEKTRA_WARNING_##cname;                                                                                       \
	extern const char * ELEKTRA_WARNING_##cname##_NAME;                                                                                \
                                                                                                                                           \
	void elektraSetError##cname (Key * key, const char * file, const char * line, const char * module, const char * reason, ...);      \
	void elektraAddWarning##cname (Key * key, const char * file, const char * line, const char * module, const char * reason, ...);

DECLARE_ERROR_CODE (RESOURCE)
DECLARE_ERROR_CODE (OUT_OF_MEMORY)
DECLARE_ERROR_CODE (INSTALLATION)
DECLARE_ERROR_CODE (INTERNAL)
DECLARE_ERROR_CODE (INTERFACE)
DECLARE_ERROR_CODE (PLUGIN_MISBEHAVIOR)
DECLARE_ERROR_CODE (CONFLICTING_STATE)
DECLARE_ERROR_CODE (VALIDATION_SYNTACTIC)
DECLARE_ERROR_CODE (VALIDATION_SEMANTIC)

#undef DECLARE_ERROR_CODE

KeySet * elektraErrorSpecification (void);

void elektraTriggerWarnings (const char * nr, Key * parentKey, const char * message);
void elektraTriggerError (const char * nr, Key * parentKey, const char * message);

#ifdef __cplusplus
}
#endif

#endif<|MERGE_RESOLUTION|>--- conflicted
+++ resolved
@@ -59,11 +59,7 @@
 					      "Memory allocation failed");                                                                 \
 	} while (0)
 
-<<<<<<< HEAD
-#define ELEKTRA_ADD_OUT_OF_MEMORY_WARNING(key, reason)                                                                                     \
-=======
 #define ELEKTRA_ADD_OUT_OF_MEMORY_WARNING(key)                                                                                             \
->>>>>>> b14db61e
 	do                                                                                                                                 \
 	{                                                                                                                                  \
 		ELEKTRA_LOG ("Add Warning %s: %s", ELEKTRA_WARNING_OUT_OF_MEMORY, reason);                                                 \
