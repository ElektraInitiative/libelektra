/**
 * @file
 *
 * @brief Interna of plugin functionality.
 *
 * @copyright BSD License (see LICENSE.md or https://www.libelektra.org)
 */

#ifdef HAVE_KDBCONFIG_H
#include "kdbconfig.h"
#endif

#ifdef HAVE_LOCALE_H
#include <locale.h>
#endif

#ifdef HAVE_STDLIB_H
#include <stdlib.h>
#endif

#ifdef HAVE_STDARG_H
#include <stdarg.h>
#endif

#ifdef HAVE_CTYPE_H
#include <ctype.h>
#endif

#ifdef HAVE_STRING_H
#include <string.h>
#endif

#include <kdbassert.h>
#include <kdberrors.h>
#include <kdbinternal.h>
#include <kdbversion.h>

/**
<<<<<<< HEAD
=======
 * @retval 1 and an allocated string of the pluginName if a new plugins should be created.
 * @retval 2 and an allocated string of the referenceName if an old plugin should be used
 * @retval 3 and both if a new plugin should be created and made available for later
 *         back referencing.
 * @retval -1 on error
 */
int elektraProcessPlugin (const Key * cur, int * pluginNumber, char ** pluginName, char ** referenceName, Key * errorKey)
{
	const char * fullname = keyBaseName (cur);
	size_t fullsize = keyGetBaseNameSize (cur);

	if (fullname[0] != '#')
	{
		ELEKTRA_ADD_INSTALLATION_WARNINGF (errorKey, "Names of Plugins must start with a #. Pluginname: %s", fullname);
		return -1;
	}
	if (fullname[1] < '0' || fullname[1] > '9')
	{
		ELEKTRA_ADD_INSTALLATION_WARNINGF (
			errorKey, "Names of Plugins must start with the position number as second char. Pluginname: %s", fullname);
		return -1;
	}
	*pluginNumber = fullname[1] - '0';
	if (*pluginNumber > NR_OF_PLUGINS)
	{
		ELEKTRA_ADD_INSTALLATION_WARNINGF (errorKey, "Tried to set more plugins than %d (NR_OF_PLUGINS). Pluginname: %s",
						   NR_OF_PLUGINS, fullname);
		return -1;
	}

	if (fullname[2] == '#')
	{
		char prefixReferenceName[] = "system:/elektra/plugins/";

		/* We have a back reference here */
		if (fullname[fullsize - 2] == '#')
		{
			const char * iter = &fullname[3];
			size_t pluginNameSize = 1; /* For null character */
			size_t referenceNameSize = 0;
			/* We will introduce a new plugin */
			while (*iter != '#')
			{
				++iter;
				++pluginNameSize;
			}

			*pluginName = elektraMalloc (pluginNameSize);
			strncpy (*pluginName, &fullname[3], pluginNameSize);
			(*pluginName)[pluginNameSize - 1] = 0;

			referenceNameSize = fullsize - pluginNameSize - 4;
			++iter; /* advance to one after hash */
			*referenceName = elektraMalloc (referenceNameSize + sizeof (prefixReferenceName));
			strcpy (*referenceName, prefixReferenceName);
			strncat (*referenceName, iter, referenceNameSize);
			(*referenceName)[referenceNameSize + sizeof (prefixReferenceName) - 2] = 0;

			return 3;
		}
		else
		{
			/* We reference back to a plugin */

			*referenceName = elektraMalloc (fullsize - 3 + sizeof (prefixReferenceName) - 1);
			strcpy (*referenceName, prefixReferenceName);
			strncat (*referenceName, &fullname[3], fullsize - 3);

			return 2;
		}
	}
	else
	{
		*pluginName = elektraMalloc (fullsize - 2); /* don't alloc for #n */
		strncpy (*pluginName, &fullname[2], fullsize - 2);

		return 1;
	}

	/* Should not be reached */
	return 0;
}

/**
 * Load a plugin.
 *
 * The array of plugins must be set to 0.
 * Its length is NR_OF_PLUGINS.
 *
 * systemConfig will only be used, not deleted.
 *
 * @param config the config with the information how the
 *        plugins should be put together
 * @param systemConfig the shared (system) config for the plugins.
 *        Every plugin additional get this config.
 * @param global the global keyset of the KDB instance
 *
 * @retval -1 on failure
 */
int elektraProcessPlugins (Plugin ** plugins, KeySet * modules, KeySet * referencePlugins, KeySet * config, KeySet * systemConfig,
			   KeySet * global, Key * errorKey)
{
	Key * root;
	Key * cur;

	ksRewind (config);

	root = ksNext (config);

	while ((cur = ksNext (config)) != 0)
	{
		if (keyIsDirectlyBelow (root, cur) == 1)
		{
			char * pluginName = 0;
			char * referenceName = 0;
			int pluginNumber = 0;

			if (elektraProcessPlugin (cur, &pluginNumber, &pluginName, &referenceName, errorKey) == -1)
			{
				elektraFree (pluginName);
				elektraFree (referenceName);
				ksDel (config);
				return -1;
			}

			if (pluginName)
			{
				Key * key = keyDup (cur, KEY_CP_ALL);
				keyAddBaseName (key, "config");
				KeySet * cutConfig = ksCut (config, key);
				keyDel (key);

				KeySet * pluginConfig = ksRenameKeys (cutConfig, "user:/");
				ksDel (cutConfig);
				if (!pluginConfig) return -1;
				ksAppend (pluginConfig, systemConfig);
				ksRewind (pluginConfig);

				/* case 1, we create a new plugin,
				   note that errorKey is not passed here, because it would set error information
				   but we only want a warning instead. */
				plugins[pluginNumber] = elektraPluginOpen (pluginName, modules, pluginConfig, errorKey);
				if (!plugins[pluginNumber])
				{
					ELEKTRA_ADD_INSTALLATION_WARNINGF (errorKey, "Could not load plugin %s in process plugin",
									   pluginName);
					/* Loading plugin did not work */
					elektraFree (pluginName);
					elektraFree (referenceName);
					ksDel (config);
					return -1;
				}
				plugins[pluginNumber]->global = global;

				/* case 2, we label it for later use */
				if (referenceName)
					ksAppendKey (referencePlugins,
						     keyNew (referenceName, KEY_BINARY, KEY_SIZE, sizeof (plugins[pluginNumber]), KEY_VALUE,
							     &plugins[pluginNumber], KEY_END));
			}
			else
			{
				/* case 3, we use an existing plugin */
				Key * lookup = ksLookup (referencePlugins, keyNew (referenceName, KEY_END), KDB_O_DEL);
				if (!lookup)
				{
					ELEKTRA_ADD_INTERNAL_WARNINGF (errorKey, "Could not reference back to plugin %s", referenceName);
					/* Getting a reference plugin at a previous stage did not work.
					Note that this check is necessary, because loading the plugin could
					fail for example at errorplugins and at a later point, for example
					at setplugins it is tried to refer to that.*/
					elektraFree (referenceName);
					ksDel (config);
					return -1;
				}
				plugins[pluginNumber] = *(Plugin **) keyValue (lookup);
				++plugins[pluginNumber]->refcounter;
			}
			elektraFree (pluginName);
			elektraFree (referenceName);
		}
		else
		{
			ELEKTRA_ADD_INSTALLATION_WARNINGF (errorKey, "Unknown additional entries in plugin configuration: %s",
							   keyString (cur));
		}
	}

	ksDel (config);
	return 0;
}

/**
>>>>>>> 930673f5
 * Opens a plugin.
 *
 * The config will be used as is. So be sure to transfer ownership
 * of the config to it, with e.g. ksDup().
 * elektraPluginClose() will delete the config.
 *
 * @return a pointer to a new created plugin or 0 on error
 */
Plugin * elektraPluginOpen (const char * name, KeySet * modules, KeySet * config, Key * errorKey)
{
	// TODO (kodebach) [Q]: take global KS as arg?
	Plugin * handle = 0;
	const char * n;

	elektraPluginFactory pluginFactory = 0;

	if (!name || name[0] == '\0')
	{
		ELEKTRA_ADD_INSTALLATION_WARNING (errorKey, "Not a valid name supplied for a plugin: name is null or empty");
		goto err_clup;
	}

	n = name;
	while (*n != '\0')
	{
		if (*n == '/')
			++n;
		else
			break;
	}

	if (*n == '\0')
	{
		ELEKTRA_ADD_INSTALLATION_WARNING (errorKey, "Not a valid name supplied for a plugin: name contained slashes only");
		goto err_clup;
	}

	pluginFactory = elektraModulesLoad (modules, name, errorKey);
	if (pluginFactory == 0)
	{
		/* warning already set by elektraModulesLoad */
		goto err_clup;
	}

	handle = pluginFactory ();
	if (handle == 0)
	{
		ELEKTRA_ADD_INSTALLATION_WARNINGF (errorKey, "Could not call function exported by ELEKTRA_PLUGIN_EXPORT: %s", name);
		goto err_clup;
	}

	/* init reference counting */
	handle->refcounter = 1;
	handle->config = config;
	handle->modules = modules; // to enable the modules keyset to be used within plugins as well
	config = 0;		   // for err_clup case

	/* let the plugin initialize itself */
	// TODO (kodebach): lazy open
	if (handle->kdbOpen)
	{
		// TODO (kodebach): errorKey or parentKey??
		if ((handle->kdbOpen (handle, errorKey)) == -1)
		{
			ELEKTRA_ADD_PLUGIN_MISBEHAVIOR_WARNINGF (
				errorKey,
				"Open of plugin returned unsuccessfully: %s. Reason contains plugin, see other warnings for details", name);
			elektraPluginClose (handle, errorKey);
			goto err_clup;
		}
	}

	ELEKTRA_LOG_DEBUG ("Finished loading plugin %s", name);
	return handle;

err_clup:
	ELEKTRA_LOG ("Failed to load plugin %s\n", name);
	ksDel (config);
	return 0;
}

int elektraPluginClose (Plugin * handle, Key * errorKey)
{
	int rc = 0;

	if (!handle) return 0;

	--handle->refcounter;

	/* Check if we have the last reference on the plugin (unsigned!) */
	if (handle->refcounter > 0) return 0;

	if (handle->kdbClose)
	{
		rc = handle->kdbClose (handle, errorKey);
		if (rc == -1) ELEKTRA_ADD_RESOURCE_WARNING (errorKey, "Method 'kdbClose()' failed");
	}

	ksDel (handle->config);
	elektraFree (handle);

	return rc;
}


/**
 * Retrieves a function exported by a plugin.
 *
 * @param  plugin Plugin handle
 * @param  name   Function name. Must be a valid key name suffix. May not contain the sequence '..'
 * @return        Pointer to function. NULL if function not found or not enough memory available
 */
size_t elektraPluginGetFunction (Plugin * plugin, const char * name)
{
	ELEKTRA_NOT_NULL (plugin);
	ELEKTRA_NOT_NULL (name);

	if (strstr (name, "..") != NULL)
	{
		// The sequence ".." is contained in the name.
		// For security and stability purposes we do not allow that.
		ELEKTRA_LOG_WARNING ("Can't get function '%s' from plugin because '..' is not allowed in function name", name);
		return 0;
	}

	KeySet * exports = ksNew (0, KS_END);
	Key * pk = keyNew ("system:/elektra/modules", KEY_END);
	keyAddBaseName (pk, plugin->name);
	plugin->kdbGet (plugin, exports, pk);
	ksRewind (exports);
	keyAddBaseName (pk, "exports");
	keyAddName (pk, name);

	Key * keyFunction = ksLookup (exports, pk, 0);
	if (!keyFunction)
	{
		ELEKTRA_LOG_DEBUG ("function \"%s\" from plugin \"%s\" not found", name, plugin->name);
		ksDel (exports);
		keyDel (pk);
		return 0;
	}

	size_t * buffer;
	size_t bufferSize = keyGetValueSize (keyFunction);
	buffer = elektraMalloc (bufferSize);
	if (buffer)
	{
		int result = keyGetBinary (keyFunction, buffer, bufferSize);
		if (result == -1 || buffer == NULL)
		{
			ELEKTRA_LOG_WARNING ("could not get function \"%s\" from plugin \"%s\"", name, plugin->name);
			return 0;
		}
	}

	size_t func = *buffer;

	elektraFree (buffer);
	ksDel (exports);
	keyDel (pk);

	return func;
}

/**
 * Searches the global plugins for a given plugin name.
 *
 * NOTE: if the list plugin occupies the prerollback position,
 * this queries the list plugin first, and only if we don't find
 * anything there, we look directly in the global plugins array
 *
 * @param handle     The KDB handle to search
 * @param pluginName The plugin name to look for
 *
 * @return the plugin handle, if found or NULL otherwise
 */
Plugin * elektraPluginFindGlobal (KDB * handle, const char * pluginName)
{
	Plugin * listPlugin = handle->globalPlugins[PREROLLBACK][MAXONCE]; // take any position
	if (listPlugin != NULL && strcmp (listPlugin->name, "list") == 0)
	{
		typedef Plugin * (*findPluginFun) (Plugin *, const char *);
		findPluginFun listFindPlugin = (findPluginFun) elektraPluginGetFunction (listPlugin, "findplugin");
		Plugin * plugin = listFindPlugin (listPlugin, pluginName);
		if (plugin != NULL)
		{
			return plugin;
		}
	}

	for (GlobalpluginPositions pos = 0; pos < NR_GLOBAL_POSITIONS; ++pos)
	{
		for (GlobalpluginSubPositions sub = 0; sub < NR_GLOBAL_SUBPOSITIONS; ++sub)
		{
			Plugin * plugin = handle->globalPlugins[pos][sub];
			if (plugin != NULL && strcmp (plugin->name, pluginName) == 0)
			{
				return plugin;
			}
		}
	}

	return NULL;
}<|MERGE_RESOLUTION|>--- conflicted
+++ resolved
@@ -36,202 +36,6 @@
 #include <kdbversion.h>
 
 /**
-<<<<<<< HEAD
-=======
- * @retval 1 and an allocated string of the pluginName if a new plugins should be created.
- * @retval 2 and an allocated string of the referenceName if an old plugin should be used
- * @retval 3 and both if a new plugin should be created and made available for later
- *         back referencing.
- * @retval -1 on error
- */
-int elektraProcessPlugin (const Key * cur, int * pluginNumber, char ** pluginName, char ** referenceName, Key * errorKey)
-{
-	const char * fullname = keyBaseName (cur);
-	size_t fullsize = keyGetBaseNameSize (cur);
-
-	if (fullname[0] != '#')
-	{
-		ELEKTRA_ADD_INSTALLATION_WARNINGF (errorKey, "Names of Plugins must start with a #. Pluginname: %s", fullname);
-		return -1;
-	}
-	if (fullname[1] < '0' || fullname[1] > '9')
-	{
-		ELEKTRA_ADD_INSTALLATION_WARNINGF (
-			errorKey, "Names of Plugins must start with the position number as second char. Pluginname: %s", fullname);
-		return -1;
-	}
-	*pluginNumber = fullname[1] - '0';
-	if (*pluginNumber > NR_OF_PLUGINS)
-	{
-		ELEKTRA_ADD_INSTALLATION_WARNINGF (errorKey, "Tried to set more plugins than %d (NR_OF_PLUGINS). Pluginname: %s",
-						   NR_OF_PLUGINS, fullname);
-		return -1;
-	}
-
-	if (fullname[2] == '#')
-	{
-		char prefixReferenceName[] = "system:/elektra/plugins/";
-
-		/* We have a back reference here */
-		if (fullname[fullsize - 2] == '#')
-		{
-			const char * iter = &fullname[3];
-			size_t pluginNameSize = 1; /* For null character */
-			size_t referenceNameSize = 0;
-			/* We will introduce a new plugin */
-			while (*iter != '#')
-			{
-				++iter;
-				++pluginNameSize;
-			}
-
-			*pluginName = elektraMalloc (pluginNameSize);
-			strncpy (*pluginName, &fullname[3], pluginNameSize);
-			(*pluginName)[pluginNameSize - 1] = 0;
-
-			referenceNameSize = fullsize - pluginNameSize - 4;
-			++iter; /* advance to one after hash */
-			*referenceName = elektraMalloc (referenceNameSize + sizeof (prefixReferenceName));
-			strcpy (*referenceName, prefixReferenceName);
-			strncat (*referenceName, iter, referenceNameSize);
-			(*referenceName)[referenceNameSize + sizeof (prefixReferenceName) - 2] = 0;
-
-			return 3;
-		}
-		else
-		{
-			/* We reference back to a plugin */
-
-			*referenceName = elektraMalloc (fullsize - 3 + sizeof (prefixReferenceName) - 1);
-			strcpy (*referenceName, prefixReferenceName);
-			strncat (*referenceName, &fullname[3], fullsize - 3);
-
-			return 2;
-		}
-	}
-	else
-	{
-		*pluginName = elektraMalloc (fullsize - 2); /* don't alloc for #n */
-		strncpy (*pluginName, &fullname[2], fullsize - 2);
-
-		return 1;
-	}
-
-	/* Should not be reached */
-	return 0;
-}
-
-/**
- * Load a plugin.
- *
- * The array of plugins must be set to 0.
- * Its length is NR_OF_PLUGINS.
- *
- * systemConfig will only be used, not deleted.
- *
- * @param config the config with the information how the
- *        plugins should be put together
- * @param systemConfig the shared (system) config for the plugins.
- *        Every plugin additional get this config.
- * @param global the global keyset of the KDB instance
- *
- * @retval -1 on failure
- */
-int elektraProcessPlugins (Plugin ** plugins, KeySet * modules, KeySet * referencePlugins, KeySet * config, KeySet * systemConfig,
-			   KeySet * global, Key * errorKey)
-{
-	Key * root;
-	Key * cur;
-
-	ksRewind (config);
-
-	root = ksNext (config);
-
-	while ((cur = ksNext (config)) != 0)
-	{
-		if (keyIsDirectlyBelow (root, cur) == 1)
-		{
-			char * pluginName = 0;
-			char * referenceName = 0;
-			int pluginNumber = 0;
-
-			if (elektraProcessPlugin (cur, &pluginNumber, &pluginName, &referenceName, errorKey) == -1)
-			{
-				elektraFree (pluginName);
-				elektraFree (referenceName);
-				ksDel (config);
-				return -1;
-			}
-
-			if (pluginName)
-			{
-				Key * key = keyDup (cur, KEY_CP_ALL);
-				keyAddBaseName (key, "config");
-				KeySet * cutConfig = ksCut (config, key);
-				keyDel (key);
-
-				KeySet * pluginConfig = ksRenameKeys (cutConfig, "user:/");
-				ksDel (cutConfig);
-				if (!pluginConfig) return -1;
-				ksAppend (pluginConfig, systemConfig);
-				ksRewind (pluginConfig);
-
-				/* case 1, we create a new plugin,
-				   note that errorKey is not passed here, because it would set error information
-				   but we only want a warning instead. */
-				plugins[pluginNumber] = elektraPluginOpen (pluginName, modules, pluginConfig, errorKey);
-				if (!plugins[pluginNumber])
-				{
-					ELEKTRA_ADD_INSTALLATION_WARNINGF (errorKey, "Could not load plugin %s in process plugin",
-									   pluginName);
-					/* Loading plugin did not work */
-					elektraFree (pluginName);
-					elektraFree (referenceName);
-					ksDel (config);
-					return -1;
-				}
-				plugins[pluginNumber]->global = global;
-
-				/* case 2, we label it for later use */
-				if (referenceName)
-					ksAppendKey (referencePlugins,
-						     keyNew (referenceName, KEY_BINARY, KEY_SIZE, sizeof (plugins[pluginNumber]), KEY_VALUE,
-							     &plugins[pluginNumber], KEY_END));
-			}
-			else
-			{
-				/* case 3, we use an existing plugin */
-				Key * lookup = ksLookup (referencePlugins, keyNew (referenceName, KEY_END), KDB_O_DEL);
-				if (!lookup)
-				{
-					ELEKTRA_ADD_INTERNAL_WARNINGF (errorKey, "Could not reference back to plugin %s", referenceName);
-					/* Getting a reference plugin at a previous stage did not work.
-					Note that this check is necessary, because loading the plugin could
-					fail for example at errorplugins and at a later point, for example
-					at setplugins it is tried to refer to that.*/
-					elektraFree (referenceName);
-					ksDel (config);
-					return -1;
-				}
-				plugins[pluginNumber] = *(Plugin **) keyValue (lookup);
-				++plugins[pluginNumber]->refcounter;
-			}
-			elektraFree (pluginName);
-			elektraFree (referenceName);
-		}
-		else
-		{
-			ELEKTRA_ADD_INSTALLATION_WARNINGF (errorKey, "Unknown additional entries in plugin configuration: %s",
-							   keyString (cur));
-		}
-	}
-
-	ksDel (config);
-	return 0;
-}
-
-/**
->>>>>>> 930673f5
  * Opens a plugin.
  *
  * The config will be used as is. So be sure to transfer ownership
