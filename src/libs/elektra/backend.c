--- conflicted
+++ resolved
@@ -48,56 +48,18 @@
 }
 
 /**
-<<<<<<< HEAD
  * @brief adds a key to the keyset for opening the missing backend
  * @param mp the mountpoint for the plugin
  * @param nameEnding the rest of the key name after the mountpoint
  * @param config the config for the backend
  * @param value the value of the key if needed, 0 otherwise
-=======
- * @brief sets mountpoint
- *
- * @param backend where the mountpoint should be set
- * @param elektraConfig the config where the mountpoint can be found
- * @param [out] errorKey the name also has the mountpoint set
- *
- * @retval -1 if no mountpoint is found or memory allocation problem
- * @retval 0 on success
->>>>>>> 930673f5
  */
 static void appendKeyToBackendKs (Key * mp, const char * nameEnding, KeySet * config, const char * value)
 {
-<<<<<<< HEAD
 	Key * key = keyDup (mp, KEY_CP_ALL);
 	keyAddName (key, nameEnding);
 	keySetString (key, value);
 	ksAppendKey (config, key);
-=======
-	Key * root = ksAtCursor (elektraConfig, 0);
-	Key * searchMountpoint = keyDup (root, KEY_CP_NAME);
-	keyAddBaseName (searchMountpoint, "mountpoint");
-	Key * foundMountpoint = ksLookup (elektraConfig, searchMountpoint, 0);
-	keyDel (searchMountpoint);
-
-	if (!foundMountpoint)
-	{
-		ELEKTRA_ADD_INSTALLATION_WARNINGF (errorKey, "Could not find mountpoint within root %s", keyName (root));
-		return -1;
-	}
-
-	backend->mountpoint = keyNew (keyString (foundMountpoint), KEY_VALUE, keyBaseName (root), KEY_END);
-	keySetName (errorKey, keyName (backend->mountpoint));
-
-	if (!backend->mountpoint)
-	{
-		ELEKTRA_ADD_INSTALLATION_WARNINGF (errorKey, "Could not create mountpoint with name '%s' and value %s",
-						   keyString (foundMountpoint), keyBaseName (root));
-		return -1;
-	}
-
-	keyIncRef (backend->mountpoint);
-	return 0;
->>>>>>> 930673f5
 }
 
 /**
@@ -173,94 +135,16 @@
  */
 Plugin * backendOpen (KeySet * elektraConfig, KeySet * modules, KeySet * global, Key * errorKey)
 {
-<<<<<<< HEAD
 	Plugin * backend = elektraPluginOpen ("backend", modules, ksDup (elektraConfig), errorKey);
 	if (backend == NULL)
 	{
 		ksRewind (elektraConfig);
-=======
-	KeySet * referencePlugins = 0;
-	KeySet * systemConfig = 0;
-	int failure = 0;
-
-	referencePlugins = ksNew (0, KS_END);
-
-	Key * root = ksAtCursor (elektraConfig, 0);
->>>>>>> 930673f5
 
 		Key * mp = ksLookupByName (elektraConfig, "system:/mountpoint", 0);
 
-<<<<<<< HEAD
 		if (mp != NULL)
 		{
 			backend = backendOpenMissing (global, modules, mp, errorKey);
-=======
-	for (elektraCursor it = 1; it < ksGetSize (elektraConfig); ++it)
-	{
-		Key * cur = ksAtCursor (elektraConfig, it);
-		if (keyIsDirectlyBelow (root, cur) == 1)
-		{
-			// direct below root key
-			KeySet * cut = ksCut (elektraConfig, cur);
-			/* TODO: TEST it! */
-			it--; // cutpoint is at current key
-
-
-			if (!strcmp (keyBaseName (cur), "config"))
-			{
-				systemConfig = ksRenameKeys (cut, "system:/");
-				ksDel (cut);
-			}
-			else if (!strcmp (keyBaseName (cur), "errorplugins"))
-			{
-				if (elektraProcessPlugins (backend->errorplugins, modules, referencePlugins, cut, systemConfig, global,
-							   errorKey) == -1)
-				{
-					if (!failure)
-						ELEKTRA_ADD_INSTALLATION_WARNING (errorKey,
-										  "Method 'elektraProcessPlugins' for error failed");
-					failure = 1;
-				}
-			}
-			else if (!strcmp (keyBaseName (cur), "getplugins"))
-			{
-				if (elektraProcessPlugins (backend->getplugins, modules, referencePlugins, cut, systemConfig, global,
-							   errorKey) == -1)
-				{
-					if (!failure)
-						ELEKTRA_ADD_INSTALLATION_WARNING (errorKey,
-										  "Method 'elektraProcessPlugins' for get failed");
-					failure = 1;
-				}
-			}
-			else if (!strcmp (keyBaseName (cur), "mountpoint"))
-			{
-				ksDel (cut); // already handled by elektraBackendSetMountpoint
-				continue;
-			}
-			else if (!strcmp (keyBaseName (cur), "setplugins"))
-			{
-				if (elektraProcessPlugins (backend->setplugins, modules, referencePlugins, cut, systemConfig, global,
-							   errorKey) == -1)
-				{
-					if (!failure)
-						ELEKTRA_ADD_INSTALLATION_WARNING (errorKey,
-										  "Method 'elektraProcessPlugins' for set failed");
-					failure = 1;
-				}
-			}
-			else
-			{
-				// no one cares about that config
-				if (!failure)
-					ELEKTRA_ADD_VALIDATION_SYNTACTIC_WARNINGF (
-						errorKey,
-						"Found garbage within the backend configuration. found: %s but expected config, "
-						"setplugins, getplugins, errorplugins or mountpoint",
-						keyBaseName (cur));
-				ksDel (cut);
-			}
->>>>>>> 930673f5
 		}
 	}
 
@@ -340,51 +224,34 @@
  * @param errorKey the key to issue warnings and errors to
  * @param pos the position of plugin the use in @p modules
  */
-<<<<<<< HEAD
-Plugin * backendOpenModules (KeySet * modules, KeySet * global, Key * errorKey)
-{
-	Key * mp = keyNew ("system:/elektra/modules", KEY_VALUE, "modules", KEY_END);
-	Key * cur = ksCurrent (modules);
-=======
-Backend * backendOpenModules (KeySet * modules, KeySet * global, Key * errorKey, elektraCursor pos)
-{
-	Backend * backend = elektraBackendAllocate ();
-
-	KeySet * defaultConfig =
-		ksNew (5, keyNew ("system:/module", KEY_VALUE, "1", KEY_END), keyNew ("user:/module", KEY_VALUE, "1", KEY_END), KS_END);
-
+Plugin * backendOpenModules (KeySet * modules, KeySet * global, Key * errorKey, elektraCursor pos)
+{
 	Key * cur = ksAtCursor (modules, pos);
->>>>>>> 930673f5
 
 	keySetName (errorKey, keyName (cur));
 
-	keyAddBaseName (mp, keyBaseName (cur));
-
-	KeySet * moduleConfig = ksNew (12, KS_END);
-
-	appendKeyToBackendKs (mp, "", moduleConfig, 0);
-	appendKeyToBackendKs (mp, "/config", moduleConfig, 0);
-	appendKeyToBackendKs (mp, "/config/module", moduleConfig, "1");
-	appendKeyToBackendKs (mp, "/config/mountpoint", moduleConfig, keyName (mp));
-	appendKeyToBackendKs (mp, "/get", moduleConfig, 0);
-	appendKeyToBackendKs (mp, "/get/getstorage", moduleConfig, 0);
-	appendKeyToBackendKs (mp, "/get/getstorage/#0", moduleConfig, 0);
-	appendKeyToBackendKs (mp, "/get/getstorage/#0/config", moduleConfig, 0);
-	appendKeyToBackendKs (mp, "/get/getstorage/#0/config/module", moduleConfig, "1");
-	appendKeyToBackendKs (mp, "/get/getstorage/#0/label", moduleConfig, keyBaseName (cur));
-	appendKeyToBackendKs (mp, "/get/getstorage/#0/name", moduleConfig, keyBaseName (cur));
+	Plugin * plugin = elektraPluginOpen (keyBaseName (cur), modules, ksNew (0, KS_END), errorKey);
+	if (!plugin)
+	{
+		/* Error already set in plugin */
+		return 0;
+	}
+	plugin->global = global;
+
 
 	keySetName (errorKey, keyName (cur));
 
 	elektraCursor save = ksGetCursor (modules);
 
-	Plugin * backend = elektraPluginOpen ("backend", modules, moduleConfig, errorKey);
+	Plugin * backend = elektraPluginOpen ("backend", modules, ksNew (0, KS_END), errorKey);
 	if (backend == NULL)
 	{
 		return NULL;
 	}
 
 	backend->global = global;
+
+	ksSetCursor (modules, save);
 
 	return backend;
 }
