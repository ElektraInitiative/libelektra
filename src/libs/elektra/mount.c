--- conflicted
+++ resolved
@@ -436,17 +436,13 @@
 
 	for (elektraCursor it = ksSearch (modules, root) + 1; it < ksGetSize (modules); ++it)
 	{
-<<<<<<< HEAD
-		if (!strcmp (keyName (cur), "system:/elektra/modules/backend"))
+		if (!strcmp (keyName (ksAtCursor (modules, it)), "system:/elektra/modules/backend"))
 		{
 			// the backend plugin does not need its own backend
 			continue;
 		}
 
-		Plugin * backend = backendOpenModules (modules, kdb->global, errorKey);
-=======
-		Backend * backend = backendOpenModules (modules, kdb->global, errorKey, it);
->>>>>>> 930673f5
+		Plugin * backend = backendOpenModules (modules, kdb->global, errorKey, it);
 
 		if (!backend)
 		{
@@ -462,7 +458,7 @@
 			continue;
 		}
 		++oldSize;
-		mountBackend (kdb, cur, backend);
+		mountBackend (kdb, ksAtCursor (modules, it), backend);
 	}
 
 	ksDel (alreadyMounted);
