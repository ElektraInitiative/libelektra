/**
 * @file
 *
 * @brief Low level functions for access the Key Database.
 *
 * @copyright BSD License (see LICENSE.md or https://www.libelektra.org)
 */


#ifdef HAVE_KDBCONFIG_H
#include "kdbconfig.h"
#endif

#include <kdbassert.h>

#ifdef HAVE_LOCALE_H
#include <locale.h>
#endif

#ifdef HAVE_STDLIB_H
#include <stdlib.h>
#endif

#ifdef HAVE_STDARG_H
#include <stdarg.h>
#endif

#ifdef HAVE_CTYPE_H
#include <ctype.h>
#endif

#ifdef HAVE_STRING_H
#include <string.h>
#endif

#ifdef HAVE_STDIO_H
#include <stdio.h>
#endif

#ifdef HAVE_ERRNO_H
#include <errno.h>
#endif

#include <kdbinternal.h>


#define KDB_GET_PHASE_POST_STORAGE_SPEC (KDB_GET_PHASE_POST_STORAGE "/spec")
#define KDB_GET_PHASE_POST_STORAGE_NONSPEC (KDB_GET_PHASE_POST_STORAGE "/nonspec")

/**
 * removes the SYNC flag on all keys of the provided KeySet
 * @param ks the KeySet
 */
static void clearAllSync (KeySet * ks)
{
	for (elektraCursor i = 0; i < ksGetSize (ks); i++)
	{
		keyClearSync (ksAtCursor (ks, i));
	}
}

/**
 * @defgroup kdb KDB
 * @brief General methods to access the Key database.
 *
 * To use them:
 * @code
 * #include <kdb.h>
 * @endcode
 *
 * The kdb*() methods are used to access the storage, to get and set
 * @link keyset KeySets@endlink.
 *
 * Parameters common for all these functions are:
 *
 * - *handle*, as returned by kdbOpen(), need to be passed to every call
 * - *parentKey* is used for every call to add warnings and set an
 *   error. For kdbGet() / kdbSet() it is used to specify which keys
 *   should be retrieved/stored.
 *
 * @note The parentKey is an obligation for you, but only an hint for KDB.
 * KDB does not remember anything
 * about the configuration. You need to pass the same configuration
 * back to kdbSet(), otherwise parts of the configuration get
 * lost. Only keys below the parentKey are subject for change, the rest
 * must be left untouched.
 *
 * KDB uses different backend implementations that know the details
 * about how to access the storage.
 * One backend consists of multiple plugins.
 * See @link plugin writing a new plugin @endlink for information
 * about how to write a plugin.
 * Backends are state-less regarding the configuration (because of that
 * you must pass back the whole configuration for every backend), but
 * have a state for:
 *
 * - a two phase-commit
 * - a conflict detection (error C02000) and
 * - optimizations that avoid redoing already done operations.
 *
 * @image html state.png "State"
 * @image latex state.png "State"
 *
 * As we see in the figure, kdbOpen() can be called arbitrarily often in any
 * number of threads.
 *
 * For every handle you got from kdbOpen(), for every parentKey with a
 * different name, *only* the shown state transitions
 * are valid. From a freshly opened KDB, only kdbGet() and kdbClose()
 * are allowed, because otherwise conflicts (error C02000) would not be detected.
 *
 * Once kdbGet() was called (for a specific handle+parentKey),
 * any number of kdbGet() and kdbSet() can be
 * used with this handle respective parentKey, unless kdbSet() had
 * a conflict (error C02000) with another application.
 * Every affair with KDB needs to be finished with kdbClose().
 *
 * The name of the parentKey in kdbOpen() and kdbClose() does not matter.
 *
 * In the usual case we just have one parentKey and one handle. In
 * these cases we just have to remember to use kdbGet() before
 * kdbSet():
 *
 * @include kdbintro.c
 *
 * To output warnings, you can use following code:
 *
 * @snippet tests.c warnings
 *
 * To output the error, you can use following code:
 *
 * @snippet tests.c error
 *
 * @{
 */

static bool closeBackends (KeySet * backends, Key * errorKey)
{
<<<<<<< HEAD
	for (elektraCursor i = 0; i < ksGetSize (backends); i++)
	{
		Key * backendKey = ksAtCursor (backends, i);
		const BackendData * backendData = keyValue (backendKey);

		for (elektraCursor p = 0; p < ksGetSize (backendData->plugins); p++)
		{
			Plugin * plugin = *(Plugin **) keyValue (ksAtCursor (backendData->plugins, p));
			if (elektraPluginClose (plugin, errorKey) == ELEKTRA_PLUGIN_STATUS_ERROR)
			{
				return false;
			}
=======
	KeySet * metaKeys = keyMeta (key);
	for (elektraCursor it = 0; it < ksGetSize (metaKeys); ++it)
	{
		const Key * iter_key = ksAtCursor (metaKeys, it);
		/*startsWith*/
		if (strncmp (searchfor, keyName (iter_key), strlen (searchfor)) == 0)
		{
			keySetMeta (key, keyName (iter_key), 0);
			/* TODO: test with and without decrement! */
			it--; // next key moved forward by one position
>>>>>>> 930673f5
		}

		ksDel (backendData->plugins);
		ksDel (backendData->keys);
		ksDel (backendData->definition);
	}

	ksDel (backends);
	return true;
}

/**
 * @brief Takes the first key and cuts off this common part
 * for all other keys, instead name will be prepended
 *
 * @return a new allocated keyset with keys in user namespace.
 *
 * The first key is removed in the resulting keyset.
 */
KeySet * ksRenameKeys (KeySet * config, const char * name)
{
	Key * root;
	Key * cur;
	ssize_t rootSize = 0;

	root = ksAtCursor (config, 0);
	rootSize = keyGetNameSize (root);

	keyDel (ksLookup (config, root, KDB_O_POP));

	KeySet * newConfig = ksNew (ksGetSize (config), KS_END);
	if (rootSize == -1) return newConfig;

	while ((cur = ksPop (config)) != 0)
	{
		Key * dupKey = keyDup (cur, KEY_CP_ALL);
		keySetName (dupKey, name);
		keyAddName (dupKey, keyName (cur) + rootSize - 1);
		ksAppendKey (newConfig, dupKey);
		keyDel (cur);
	}

	return newConfig;
}

static void clearErrorAndWarnings (Key * key)
{
	Key * cutRoot = keyNew ("meta:/error", KEY_END);
	ksDel (ksCut (keyMeta (key), cutRoot));
	keySetName (cutRoot, "meta:/warnings");
	ksDel (ksCut (keyMeta (key), cutRoot));
	keyDel (cutRoot);
}

/**
 * Checks whether the same instance of the list plugin is mounted in the global (maxonce) positions:
 *
 * pregetstorage, procgetstorage, postgetstorage, postgetcleanup,
 * presetstorage, presetcleanup, precommit, postcommit,
 * prerollback and postrollback
 *
 * @param handle the KDB handle to check
 * @param errorKey used for error reporting
 *
 * @retval 1 if list is mounted everywhere
 * @retval 0 otherwise
 */
static int ensureListPluginMountedEverywhere (KDB * handle, Key * errorKey)
{
	GlobalpluginPositions expectedPositions[] = { PREGETSTORAGE,
						      PROCGETSTORAGE,
						      POSTGETSTORAGE,
						      POSTGETCLEANUP,
						      PRESETSTORAGE,
						      PRESETCLEANUP,
						      PRECOMMIT,
						      POSTCOMMIT,
						      PREROLLBACK,
						      POSTROLLBACK,
						      -1 };

	Plugin * list = handle->globalPlugins[expectedPositions[0]][MAXONCE];
	if (list == NULL || elektraStrCmp (list->name, "list") != 0)
	{
		ELEKTRA_SET_INSTALLATION_ERRORF (errorKey, "list plugin not mounted at position %s/maxonce",
						 GlobalpluginPositionsStr[expectedPositions[0]]);
		return 0;
	}

	for (int i = 1; expectedPositions[i] > 0; ++i)
	{
		Plugin * plugin = handle->globalPlugins[expectedPositions[i]][MAXONCE];
		if (plugin != list)
		{
			// must always be the same instance
			ELEKTRA_SET_INSTALLATION_ERRORF (errorKey, "list plugin not mounted at position %s/maxonce",
							 GlobalpluginPositionsStr[expectedPositions[i]]);
			return 0;
		}
	}

	return 1;
}

/**
 * Handles the system:/elektra/contract/globalkeyset part of kdbOpen() contracts
 *
 * NOTE: @p contract will be modified
 *
 * @see kdbOpen()
 */
static void ensureContractGlobalKs (KDB * handle, KeySet * contract)
{
	Key * globalKsContractRoot = keyNew ("system:/elektra/contract/globalkeyset", KEY_END);
	Key * globalKsRoot = keyNew ("system:/elektra", KEY_END);

	KeySet * globalKs = ksCut (contract, globalKsContractRoot);

	ksRename (globalKs, globalKsContractRoot, globalKsRoot);

	ksAppend (handle->global, globalKs);

	ksDel (globalKs);
	keyDel (globalKsContractRoot);
	keyDel (globalKsRoot);
}

/**
 * Handles the system:/elektra/contract/mountglobal part of kdbOpen() contracts
 *
 * NOTE: @p contract will be modified
 *
 * @see kdbOpen()
 */
static int ensureContractMountGlobal (KDB * handle, KeySet * contract, Key * parentKey)
{
	if (!ensureListPluginMountedEverywhere (handle, parentKey))
	{
		return -1;
	}

	Plugin * listPlugin = handle->globalPlugins[PREGETSTORAGE][MAXONCE];
	typedef int (*mountPluginFun) (Plugin *, const char *, KeySet *, Key *);
	mountPluginFun listAddPlugin = (mountPluginFun) elektraPluginGetFunction (listPlugin, "mountplugin");
	typedef int (*unmountPluginFun) (Plugin *, const char *, Key *);
	unmountPluginFun listRemovePlugin = (unmountPluginFun) elektraPluginGetFunction (listPlugin, "unmountplugin");


	Key * mountContractRoot = keyNew ("system:/elektra/contract/mountglobal", KEY_END);
	Key * pluginConfigRoot = keyNew ("user:/", KEY_END);

	for (elektraCursor it = ksFindHierarchy (contract, mountContractRoot, NULL); it < ksGetSize (contract); it++)
	{
		Key * cur = ksAtCursor (contract, it);
		if (keyIsDirectlyBelow (mountContractRoot, cur) == 1)
		{
			const char * pluginName = keyBaseName (cur);
			KeySet * pluginConfig = ksCut (contract, cur);

			// increment ref count, because cur is part of pluginConfig and
			// we hold a reference to cur that is still needed (via pluginName)
			keyIncRef (cur);
			ksRename (pluginConfig, cur, pluginConfigRoot);

			int ret = listRemovePlugin (listPlugin, pluginName, parentKey);
			if (ret != ELEKTRA_PLUGIN_STATUS_ERROR)
			{
				ret = listAddPlugin (listPlugin, pluginName, pluginConfig, parentKey);
			}

			// we ned to delete cur separately, because it was ksCut() from contract
			// we also need to decrement the ref count, because it was incremented above
			keyDecRef (cur);
			keyDel (cur);

			if (ret == ELEKTRA_PLUGIN_STATUS_ERROR)
			{
				ELEKTRA_SET_INSTALLATION_ERRORF (
					parentKey, "The plugin '%s' couldn't be mounted globally (via the 'list' plugin).", pluginName);
				return -1;
			}

			// adjust cursor, because we removed the current key
			--it;
		}
	}

	keyDel (mountContractRoot);
	keyDel (pluginConfigRoot);

	return 0;
}

/**
 * Handles the @p contract argument of kdbOpen().
 *
 * @see kdbOpen()
 */
static bool ensureContract (KDB * handle, const KeySet * contract, Key * parentKey)
{
	// TODO (kodebach): tests
	// deep dup, so modifications to the keys in contract after kdbOpen() cannot modify the contract
	KeySet * dup = ksDeepDup (contract);

	ensureContractGlobalKs (handle, dup);
	int ret = ensureContractMountGlobal (handle, dup, parentKey);

	ksDel (dup);

	return ret == 0;
}

/**
 * @internal
 *
 * Helper for kdbOpen(). Creates empty KDB instance.
 *
 * @see kdbOpen()
 */
static KDB * kdbNew (Key * errorKey)
{
	KDB * handle = elektraCalloc (sizeof (struct _KDB));
	handle->modules = ksNew (0, KS_END);
	if (elektraModulesInit (handle->modules, errorKey) == -1)
	{
		// TODO (kodebach) [Q]: shouldn't we let elektraModulesInit set this error?
		ELEKTRA_SET_INSTALLATION_ERROR (
			errorKey, "Method 'elektraModulesInit' returned with -1. See other warning or error messages for concrete details");

		ksDel (handle->modules);
		elektraFree (handle);
		return NULL;
	}
	handle->global =
		ksNew (1, keyNew ("system:/elektra/kdb", KEY_BINARY, KEY_SIZE, sizeof (handle), KEY_VALUE, &handle, KEY_END), KS_END);
	handle->backends = ksNew (0, KS_END);

	return handle;
}

static void addMountpoint (KeySet * backends, Key * mountpoint, Plugin * backend, KeySet * plugins, KeySet * definition)
{
	BackendData backendData = {
		.backend = backend,
		.keys = ksNew (0, KS_END),
		.plugins = plugins,
		.definition = definition,
		.getSize = 0,
		.initialized = false,
		.keyNeedsSync = false,
	};
	keySetBinary (mountpoint, &backendData, sizeof (backendData));
	ksAppendKey (backends, mountpoint);
}

static bool addElektraMountpoint (KeySet * backends, KeySet * modules, KeySet * global, Key * errorKey)
{
	// TODO (kodebach): implement user:/elektra and dir:/elektra
	// FIXME (kodebach): replace KDB_DEFAULT_STORAGE with separate KDB_BOOTSTRAP_STORAGE
	Plugin * storage = elektraPluginOpen (KDB_DEFAULT_STORAGE, modules, ksNew (0, KS_END), errorKey);
	if (storage == NULL)
	{
		ELEKTRA_SET_INSTALLATION_ERRORF (errorKey, "Could not open boostrap storage plugin ('%s'). See warnings for details.",
						 KDB_DEFAULT_STORAGE);
		return false;
	}
	storage->global = global;

	// TODO (kodebach) [Q]: support direct read-write to absolute path in backend plugin to avoid resolver in bootstrap?
	Plugin * resolver = elektraPluginOpen (KDB_DEFAULT_RESOLVER, modules, ksNew (0, KS_END), errorKey);
	if (resolver == NULL)
	{
		ELEKTRA_SET_INSTALLATION_ERRORF (errorKey, "Could not open boostrap resolver plugin ('%s'). See warnings for details.",
						 KDB_DEFAULT_RESOLVER);
		elektraPluginClose (resolver, errorKey);
		return false;
	}
	resolver->global = global;

	Plugin * backend = elektraPluginOpen ("backend", modules, ksNew (0, KS_END), errorKey);
	if (backend == NULL)
	{
		ELEKTRA_SET_INSTALLATION_ERROR (errorKey,
						"Could not open system:/elektra backend during bootstrap. See other warnings for details");
		elektraPluginClose (resolver, errorKey);
		elektraPluginClose (storage, errorKey);
		return false;
	}
	backend->global = global;

	// clang-format off
	KeySet * plugins =
		ksNew (1,
			keyNew ("system:/#0", KEY_BINARY, KEY_SIZE, sizeof (resolver), KEY_VALUE, &resolver, KEY_END),
			keyNew ("system:/#1", KEY_BINARY, KEY_SIZE, sizeof (storage), KEY_VALUE, &storage, KEY_END),
		KS_END);
	KeySet * definition =
		ksNew (3,
			keyNew ("system:/path", KEY_VALUE, KDB_DB_INIT, KEY_END),
			keyNew ("system:/positions/get/resolver", KEY_VALUE, "#0", KEY_END),
			keyNew ("system:/positions/get/storage", KEY_VALUE, "#1", KEY_END),
			keyNew ("system:/positions/set/resolver", KEY_VALUE, "#0", KEY_END),
			keyNew ("system:/positions/set/storage", KEY_VALUE, "#1", KEY_END),
			keyNew ("system:/positions/set/commit", KEY_VALUE, "#0", KEY_END),
			keyNew ("system:/positions/set/rollback", KEY_VALUE, "#0", KEY_END),
		KS_END);
	// clang-format on

	addMountpoint (backends, keyNew (KDB_SYSTEM_ELEKTRA, KEY_END), backend, plugins, definition);

	return true;
}

<<<<<<< HEAD
static KeySet * elektraBoostrap (KDB * handle, Key * errorKey)
{
	KeySet * elektraKs = ksNew (0, KS_END);
	Key * bootstrapParent = keyNew (KDB_SYSTEM_ELEKTRA, KEY_END);

	if (kdbGet (handle, elektraKs, bootstrapParent) == -1)
	{
		ELEKTRA_SET_INSTALLATION_ERROR (errorKey,
						"Bootstrapping failed, please fix '" KDB_DB_SYSTEM "/" KDB_DB_INIT
						"'. If the error persists, please report this bug at https://issues.libelektra.org.");

		Key * warningsRoot = keyNew ("meta:/warnings", KEY_END);
		ksAppend (keyMeta (errorKey), ksBelow (keyMeta (bootstrapParent), warningsRoot));
		keyDel (warningsRoot);
		elektraTriggerWarnings (keyString (keyGetMeta (bootstrapParent, "meta:/error/number")), errorKey,
					keyString (keyGetMeta (bootstrapParent, "meta:/error/reason")));
		ksDel (elektraKs);
		keyDel (bootstrapParent);

		return NULL;
=======

	for (elektraCursor it = 0; it < ksGetSize (keys); ++it)
	{
		Key * key = ksAtCursor (keys, it);
		ELEKTRA_LOG_DEBUG ("config for createTrie name: %s value: %s", keyName (key), keyString (key));
>>>>>>> 930673f5
	}
	keyDel (bootstrapParent);

	return elektraKs;
}

static bool openPlugins (KeySet * plugins, const Key * pluginsRoot, KeySet * modules, KeySet * global, const KeySet * systemConfig,
			 Key * errorKey)
{
	bool success = true;
	for (elektraCursor i = 0; i < ksGetSize (plugins); i++)
	{
		Key * cur = ksAtCursor (plugins, i);
		if (keyIsDirectlyBelow (pluginsRoot, cur) == 1)
		{
			Key * lookupHelper = keyDup (cur, KEY_CP_NAME);
			keyAddBaseName (lookupHelper, "name");

			Key * nameKey = ksLookup (plugins, lookupHelper, 0);
			const char * pluginName = nameKey == NULL ? NULL : keyString (nameKey);
			if (nameKey == NULL || strlen (pluginName) == 0)
			{
				ELEKTRA_ADD_INSTALLATION_WARNINGF (errorKey,
								   "The plugin definition at '%s' doesn't contain a plugin name. Please "
								   "set '%s/name' to a non-empty string value.",
								   keyName (cur), keyName (cur));
				success = false;
				keyDel (lookupHelper);
				continue;
			}

			keySetBaseName (lookupHelper, "config");
			KeySet * config = ksBelow (plugins, lookupHelper);
			Key * configRoot = keyNew ("user:/", KEY_END);
			ksRename (config, lookupHelper, configRoot);
			keyDel (configRoot);

			ksAppend (config, systemConfig);

			keyDel (lookupHelper);

			Plugin * plugin = elektraPluginOpen (pluginName, modules, config, errorKey);
			if (plugin == NULL)
			{
				ELEKTRA_ADD_INSTALLATION_WARNINGF (
					errorKey, "Could not open the plugin '%s' defined at '%s'. See other warnings for details.",
					pluginName, keyName (cur));
				success = false;
				continue;
			}
			plugin->global = global;

			// create Plugin * key ...
			Key * pluginKey = keyDup (cur, KEY_CP_NAME);
			keySetBinary (pluginKey, &plugin, sizeof (plugin));

			// ... remove definition (includes cur) ...
			ksDel (ksCut (plugins, cur));

			// ... and replace Plugin * key
			ksAppendKey (plugins, pluginKey);
		}
		else
		{
			ELEKTRA_ADD_INSTALLATION_WARNINGF (
				errorKey,
				"The key '%s' doesn't belong to a plugin definition. Keys below '%s' must be part of a plugin definition.",
				keyName (cur), keyName (pluginsRoot));
			success = false;
			continue;
		}
	}

	return success;
}

static KeySet * dupPluginSet (KeySet * plugins, Key * errorKey)
{
	KeySet * dupPlugins = ksNew (ksGetSize (plugins), KS_END);
	bool success = true;
	for (elektraCursor i = 0; i < ksGetSize (plugins); i++)
	{
		Key * cur = ksAtCursor (plugins, i);
		const Plugin * plugin = *(const Plugin **) keyValue (cur);
		Plugin * dup = elektraPluginOpen (plugin->name, plugin->modules, ksDup (plugin->config), errorKey);
		if (dup == NULL)
		{
			ELEKTRA_ADD_INSTALLATION_WARNINGF (
				errorKey, "Could not open the plugin '%s' defined at '%s'. See other warnings for details.", plugin->name,
				keyName (cur));
			success = false;
			continue;
		}
		dup->global = plugin->global;

		Key * dupKey = keyDup (cur, KEY_CP_NAME);
		keySetBinary (dupKey, &dup, sizeof (dup));
		ksAppendKey (dupPlugins, dupKey);
	}

	if (!success)
	{
		ksDel (dupPlugins);
		return NULL;
	}
	else
	{
		return dupPlugins;
	}
}

static bool addDupMountpoint (KeySet * mountpoints, Key * mountpoint, Key * backendPluginKey, KeySet * plugins, KeySet * definition,
			      Key * errorKey)
{
	KeySet * dupPlugins = dupPluginSet (plugins, errorKey);
	if (dupPlugins == NULL)
	{
		keyDel (mountpoint);
		return false;
	}
	Plugin * backendPlugin = *(Plugin **) keyValue (backendPluginKey);
	addMountpoint (mountpoints, keyDup (mountpoint, KEY_CP_NAME), backendPlugin, dupPlugins, ksDup (definition));
	return true;
}

static bool parseAndAddMountpoint (KeySet * mountpoints, KeySet * modules, KeySet * elektraKs, KeySet * global, Key * root, Key * errorKey)
{
	// check that the base name is a key name
	Key * mountpoint = keyNew (keyBaseName (root), KEY_END);
	if (mountpoint == NULL)
	{
		ELEKTRA_ADD_INSTALLATION_WARNINGF (errorKey, "'%s' is not a valid key name, but is used for the mountpoint '%s'",
						   keyBaseName (root), keyName (root));
		return false;
	}

	// FIXME (kodebach): reserve /elektra/... in every namespace
	Key * elektraRoot = keyNew (KDB_SYSTEM_ELEKTRA, KEY_END);
	if (keyIsBelowOrSame (elektraRoot, mountpoint) != 0)
	{
		ELEKTRA_ADD_INSTALLATION_WARNINGF (
			errorKey,
			"The mountpoint '%s' (defined at '%s') is not allowed. Everything below '" KDB_SYSTEM_ELEKTRA
			"' is reserved for use by Elektra.",
			keyBaseName (root), keyName (root));
		return false;
	}


	// load mountpoint level config
	Key * lookupHelper = keyDup (root, KEY_CP_NAME);
	keyAddBaseName (lookupHelper, "config");
	KeySet * systemConfig = ksBelow (elektraKs, lookupHelper);
	Key * configRoot = keyNew ("system:/", KEY_END);
	ksRename (systemConfig, lookupHelper, configRoot);
	keyDel (configRoot);


	// get the plugin list and remove the common prefix
	keySetBaseName (lookupHelper, "plugins");
	KeySet * plugins = ksBelow (elektraKs, lookupHelper);

	// open all plugins (replaces key values with Plugin *)
	if (!openPlugins (plugins, lookupHelper, modules, global, systemConfig, errorKey))
	{
		keyDel (mountpoint);
		keyDel (lookupHelper);
		ksDel (plugins);
		ksDel (systemConfig);
		return false;
	}

	// TODO (kodebach): read and process config/needs from contract
	ksDel (systemConfig);

	Key * pluginsRoot = keyNew ("system:/", KEY_END);
	ksRename (plugins, lookupHelper, pluginsRoot);
	keyDel (pluginsRoot);

	// find backend plugin
	Key * backendPluginKey = ksLookupByName (plugins, "system:/backend", 0);
	if (backendPluginKey == NULL)
	{
		ELEKTRA_ADD_INSTALLATION_WARNINGF (errorKey, "The mountpoint '%s' defined in '%s' does not specify a backend plugin.",
						   keyName (mountpoint), keyName (root));
		keyDel (mountpoint);
		keyDel (lookupHelper);
		ksDel (plugins);
		return false;
	}

	// get definition section
	keySetBaseName (lookupHelper, "definition");
	KeySet * definition = ksBelow (elektraKs, lookupHelper);
	Key * definitionRoot = keyNew ("system:/", KEY_END);
	ksRename (definition, lookupHelper, definitionRoot);
	keyDel (definitionRoot);

	keyDel (lookupHelper);

	// create mountpoint
	if (keyGetNamespace (mountpoint) == KEY_NS_CASCADING)
	{
		keySetNamespace (mountpoint, KEY_NS_SYSTEM);
		if (!addDupMountpoint (mountpoints, mountpoint, backendPluginKey, plugins, definition, errorKey))
		{
			return false;
		}

		keySetNamespace (mountpoint, KEY_NS_USER);
		if (!addDupMountpoint (mountpoints, mountpoint, backendPluginKey, plugins, definition, errorKey))
		{
			return false;
		}

		keySetNamespace (mountpoint, KEY_NS_DIR);
		if (!addDupMountpoint (mountpoints, mountpoint, backendPluginKey, plugins, definition, errorKey))
		{
			return false;
		}

		keySetNamespace (mountpoint, KEY_NS_PROC);
		if (!addDupMountpoint (mountpoints, mountpoint, backendPluginKey, plugins, definition, errorKey))
		{
			return false;
		}

		keyDel (mountpoint);
	}
	else
	{
		Plugin * backendPlugin = *(Plugin **) keyValue (backendPluginKey);
		addMountpoint (mountpoints, mountpoint, backendPlugin, plugins, definition);
	}

	return true;
}

// FIXME (kodebach): write tests
KeySet * elektraMountpointsParse (KeySet * elektraKs, KeySet * modules, KeySet * global, Key * errorKey)
{
	KeySet * mountpoints = ksNew (0, KS_END);

	Key * mountpointsRoot = keyNew (KDB_SYSTEM_ELEKTRA "/mountpoints", KEY_END);

	bool error = false;
	for (elektraCursor end, i = ksFindHierarchy (elektraKs, mountpointsRoot, &end); i < end;)
	{
		Key * cur = ksAtCursor (elektraKs, i);
		if (keyIsDirectlyBelow (mountpointsRoot, cur) == 1)
		{
<<<<<<< HEAD
			if (!parseAndAddMountpoint (mountpoints, modules, elektraKs, global, cur, errorKey))
			{
				error = true;
			}
=======
			/* TODO: Remove deprecated use of internal iterator! */
			ksRewind (split->keysets[i]);
			keySetName (parentKey, keyName (split->parents[i]));
			keySetString (parentKey, "");
			ret = resolver->kdbGet (resolver, split->keysets[i], parentKey);
			// store resolved filename
			keySetString (split->parents[i], keyString (parentKey));
			// no keys in that backend
			ELEKTRA_LOG_DEBUG ("backend: %s,%s ;; ret: %d", keyName (split->parents[i]), keyString (split->parents[i]), ret);

			backendUpdateSize (backend, split->parents[i], 0);
		}
		else
		{
			ELEKTRA_SET_INSTALLATION_ERROR (parentKey, "kdbGet was missing in the resolver plugin. Keyname: %s");
			ret = ELEKTRA_PLUGIN_STATUS_ERROR;
		}
>>>>>>> 930673f5

			// skip over the keys we just parsed
			Key * lookup = keyDup (cur, KEY_CP_NAME);
			ksFindHierarchy (elektraKs, lookup, &i);
			keyDel (lookup);
		}
		else
		{
			ELEKTRA_ADD_INSTALLATION_WARNINGF (
				errorKey,
				"The key '%s' is below 'system:/elektra/mountpoints', but doesn't belong to a mountpoint configuration. To "
				"define a mountpoint for the parent e.g. 'user:/mymountpoint' the key "
				"'system:/elektra/user:\\/mymountpoint' must exist and be set to an arbitrary (possibly empty) value.",
				keyName (cur));
			++i;
		}
	}

	if (error)
	{
		closeBackends (mountpoints, errorKey);
		ELEKTRA_SET_INSTALLATION_ERROR (errorKey, "Some mountpoints couldn't be parsed. See warnings for details.");
		return NULL;
	}

	return mountpoints;
}

static bool addRootMountpoint (KeySet * backends, elektraNamespace ns, KeySet * modules, KeySet * global, Key * errorKey)
{
	Key * rootKey = keyNew ("/", KEY_END);
	keySetNamespace (rootKey, ns);
	if (ksLookup (backends, rootKey, 0) != NULL)
	{
		// already present
		keyDel (rootKey);
		return true;
	}

	Plugin * defaultResolver = elektraPluginOpen (KDB_RESOLVER, modules, ksNew (0, KS_END), errorKey);
	if (defaultResolver == NULL)
	{
<<<<<<< HEAD
		ELEKTRA_SET_INSTALLATION_ERROR (errorKey, "Could not open default resolver plugin. See warnings for details.");
		return false;
	}
	defaultResolver->global = global;
=======
		if (!test_bit (split->syncbits[i], SPLIT_FLAG_SYNC))
		{
			// skip it, update is not needed
			continue;
		}
		Backend * backend = split->handles[i];

		/* TODO: Remove deprecated use of internal iterator! */
		ksRewind (split->keysets[i]);
		keySetName (parentKey, keyName (split->parents[i]));
		keySetString (parentKey, keyString (split->parents[i]));
>>>>>>> 930673f5

	Plugin * defaultStorage = elektraPluginOpen (KDB_STORAGE, modules, ksNew (0, KS_END), errorKey);
	if (defaultStorage == NULL)
	{
		ELEKTRA_SET_INSTALLATION_ERROR (errorKey, "Could not open default storage plugin. See warnings for details.");
		elektraPluginClose (defaultResolver, errorKey);
		return false;
	}
	defaultStorage->global = global;

	// clang-format off
	KeySet * rootPlugins =
		ksNew (2,
			keyNew ("system:/resolver", KEY_BINARY, KEY_SIZE, sizeof (defaultResolver), KEY_VALUE, &defaultResolver, KEY_END),
			keyNew ("system:/storage", KEY_BINARY, KEY_SIZE, sizeof (defaultStorage), KEY_VALUE, &defaultStorage, KEY_END),
		KS_END);

	KeySet * rootDefinition =
		ksNew (7,
			keyNew ("system:/path", KEY_VALUE, KDB_DB_FILE, KEY_END),
			keyNew ("system:/positions/get/resolver", KEY_VALUE, "resolver", KEY_END),
			keyNew ("system:/positions/get/storage", KEY_VALUE, "storage", KEY_END),
			keyNew ("system:/positions/set/resolver", KEY_VALUE, "resolver", KEY_END),
			keyNew ("system:/positions/set/storage", KEY_VALUE, "storage", KEY_END),
			keyNew ("system:/positions/set/commit", KEY_VALUE, "resolver", KEY_END),
			keyNew ("system:/positions/set/rollback", KEY_VALUE, "resolver", KEY_END),
		KS_END);
	// clang-format on

	Plugin * root = elektraPluginOpen ("backend", modules, ksNew (0, KS_END), errorKey);
	if (root == NULL)
	{
		ELEKTRA_SET_INSTALLATION_ERROR (errorKey, "Could not open default backend. See warnings for details.");

		ksDel (rootPlugins);
		ksDel (rootDefinition);
		elektraPluginClose (defaultResolver, errorKey);
		elektraPluginClose (defaultStorage, errorKey);
		return false;
	}
	root->global = global;

	addMountpoint (backends, rootKey, root, rootPlugins, rootDefinition);
	return true;
}

static bool addModulesMountpoint (KDB * handle, Key * mountpoint, Key * errorKey)
{
<<<<<<< HEAD
	Plugin * modules = elektraPluginOpen ("modules", handle->modules, ksNew (0, KS_END), errorKey);
	if (modules == NULL)
	{
		ELEKTRA_SET_INSTALLATION_ERRORF (
			errorKey, "Could not open 'modules' plugin for mountpoint 'system:/elektra/modules/%s'. See warnings for details.",
			keyBaseName (mountpoint));
		return false;
	}

	Plugin * plugin = elektraPluginOpen (keyBaseName (mountpoint), handle->modules,
					     ksNew (1, keyNew ("system:/module", KEY_END), KS_END), errorKey);
	if (plugin == NULL)
	{
		ELEKTRA_SET_INSTALLATION_ERRORF (
			errorKey, "Could not open '%s' plugin for mountpoint 'system:/elektra/modules/%s'. See warnings for details.",
			keyBaseName (mountpoint), keyBaseName (mountpoint));
		return false;
	}
	modules->global = handle->global;
	addMountpoint (handle->backends, mountpoint, modules, ksNew (0, KS_END),
		       ksNew (1, keyNew ("system:/plugin", KEY_BINARY, KEY_SIZE, sizeof (plugin), KEY_VALUE, &plugin, KEY_END), KS_END));
	return true;
=======
	/* TODO: Remove usage of deprecated internal iterator! */
	ksRewind (ks);
	Key * cutKey = keyNew ("/", KEY_END);
	keyAddName (cutKey, strchr (keyName (parentKey), '/'));
	KeySet * cutKS = ksCut (ks, cutKey);
	Key * specCutKey = keyNew ("spec:/", KEY_END);
	KeySet * specCut = ksCut (cutKS, specCutKey);

	for (elektraCursor it = 0; it < ksGetSize (specCut); ++it)
	{
		Key * cur = ksAtCursor (specCut, it);
		if (keyGetNamespace (cur) == KEY_NS_CASCADING)
		{
			ksAppendKey (cutKS, cur);
			keyDel (ksLookup (specCut, cur, KDB_O_POP));
			it--;
		}
	}

	ksAppend (ks, specCut);
	ksDel (specCut);
	keyDel (specCutKey);
	keyDel (cutKey);
	return cutKS;
>>>>>>> 930673f5
}

static bool addHardcodedMountpoints (KDB * handle, Key * errorKey)
{
	if (!addElektraMountpoint (handle->backends, handle->modules, handle->global, errorKey))
	{
		return false;
	}

	if (!addRootMountpoint (handle->backends, KEY_NS_SPEC, handle->modules, handle->global, errorKey))
	{
		return false;
	}
	if (!addRootMountpoint (handle->backends, KEY_NS_SYSTEM, handle->modules, handle->global, errorKey))
	{
		return false;
	}
	if (!addRootMountpoint (handle->backends, KEY_NS_USER, handle->modules, handle->global, errorKey))
	{
		return false;
	}
	if (!addRootMountpoint (handle->backends, KEY_NS_DIR, handle->modules, handle->global, errorKey))
	{
		return false;
	}
	if (!addRootMountpoint (handle->backends, KEY_NS_PROC, handle->modules, handle->global, errorKey))
	{
		return false;
	}

	Key * modulesRoot = keyNew (KDB_SYSTEM_ELEKTRA "/modules", KEY_END);
	Plugin * modules = elektraPluginOpen ("modules", handle->modules, ksNew (0, KS_END), errorKey);
	if (modules == NULL)
	{
		ELEKTRA_SET_INSTALLATION_ERROR (errorKey, "Could not open system:/elektra/modules backend. See warnings for details.");
		return false;
	}
	modules->global = handle->global;
	addMountpoint (handle->backends, modulesRoot, modules, ksNew (0, KS_END), ksNew (0, KS_END));

	for (elektraCursor i = 0; i < ksGetSize (handle->modules); i++)
	{
<<<<<<< HEAD
		Key * cur = ksAtCursor (handle->modules, i);
		if (keyIsDirectlyBelow (modulesRoot, cur) != 1)
=======
		Backend * backend = split->handles[i];

		/* TODO: Remove usage of deprecated internal iterator */
		ksRewind (split->keysets[i]);
		keySetName (parentKey, keyName (split->parents[i]));
		keySetString (parentKey, keyString (split->parents[i]));
		int start, end;
		if (run == FIRST)
>>>>>>> 930673f5
		{
			continue;
		}

		if (!addModulesMountpoint (handle, keyDup (cur, KEY_CP_NAME), errorKey))
		{
			return false;
		}
	}

<<<<<<< HEAD
	Plugin * version = elektraPluginOpen ("version", handle->modules, ksNew (0, KS_END), errorKey);
	if (version == NULL)
	{
		ELEKTRA_SET_INSTALLATION_ERROR (errorKey, "Could not open system:/elektra/version backend. See warnings for details.");
		return false;
	}
	version->global = handle->global;
	addMountpoint (handle->backends, keyNew (KDB_SYSTEM_ELEKTRA "/version", KEY_END), version, ksNew (0, KS_END), ksNew (0, KS_END));
=======
			if (p == (STORAGE_PLUGIN + 1) && handle->globalPlugins[PROCGETSTORAGE][FOREACH])
			{
				keySetName (parentKey, keyName (initialParent));
				/* TODO: Remove usage of deprecated internal iterator */
				ksRewind (ks);
				handle->globalPlugins[PROCGETSTORAGE][FOREACH]->kdbGet (handle->globalPlugins[PROCGETSTORAGE][FOREACH], ks,
											parentKey);
				keySetName (parentKey, keyName (split->parents[i]));
			}
			if (p == (STORAGE_PLUGIN + 2) && handle->globalPlugins[POSTGETSTORAGE][FOREACH])
			{
				keySetName (parentKey, keyName (initialParent));
				/* TODO: Remove usage of deprecated internal iterator */
				ksRewind (ks);
				handle->globalPlugins[POSTGETSTORAGE][FOREACH]->kdbGet (handle->globalPlugins[POSTGETSTORAGE][FOREACH], ks,
											parentKey);
				keySetName (parentKey, keyName (split->parents[i]));
			}
			else if (p == (NR_OF_PLUGINS - 1) && handle->globalPlugins[POSTGETCLEANUP][FOREACH])
			{
				keySetName (parentKey, keyName (initialParent));
				/* TODO: Remove usage of deprecated internal iterator */
				ksRewind (ks);
				handle->globalPlugins[POSTGETCLEANUP][FOREACH]->kdbGet (handle->globalPlugins[POSTGETCLEANUP][FOREACH], ks,
											parentKey);
				keySetName (parentKey, keyName (split->parents[i]));
			}
>>>>>>> 930673f5

	return true;
}

/**
 * Opens the session with the Key database.
 *
 * @pre errorKey must be a valid key, e.g. created with keyNew()
 *
 * You must always call this method before retrieving or committing any
 * keys to the database. At the end of a program, after using the Key database (KDB),
 * you must not forget to call kdbClose() to free resources.
 *
 * The method will bootstrap itself in the following way.
 * The first step is to open the default backend. With it
 * `system:/elektra/mountpoints` will be loaded and all needed
 * libraries and mountpoints will be determined.
 * Then the global plugins and global keyset data from the @p contract
 * is processed.
 * Finally, the libraries for backends will be loaded and with it the
 * @p KDB data structure will be initialized.
 *
 * The pointer to the @p KDB structure returned will be initialized
 * like described above, and it must be passed along on any kdb*()
 * method your application calls.
 *
 * Get a @p KDB handle for every thread using elektra. Don't share the
 * handle across threads, and also not the pointer accessing it:
 *
 * @snippet kdbopen.c open
 *
 * You don't need kdbOpen() if you only want to
 * manipulate plain in-memory Key or KeySet objects.
 *
 * @pre errorKey must be a valid key, e.g. created with keyNew()
 *
 * @param contract the contract that should be ensured before opening the KDB
 *                 all data is copied and the KeySet can safely be used for
 *                 e.g. kdbGet() later
 * @param errorKey the key which holds errors and warnings which were issued
 *
 * @return handle to the newly created KDB on success
 * @retval NULL on failure
 *
 * @since 1.0.0
 * @ingroup kdb
 * @see kdbClose() to close the session of a Key database opened by kdbOpen()
 */
KDB * kdbOpen (const KeySet * contract, Key * errorKey)
{
	if (!errorKey)
	{
		ELEKTRA_LOG ("no error key passed");
		return 0;
	}

	ELEKTRA_LOG ("called with %s", keyName (errorKey));
	Key * initialParent = keyDup (errorKey, KEY_CP_ALL);

	int errnosave = errno; // TODO (kodebach) [Q]: really needed?

	// Step 1: create empty KDB instance
	KDB * handle = kdbNew (errorKey);
	if (handle == NULL)
	{
		goto error;
	}

<<<<<<< HEAD
	// Step 2: configure for bootstrap
	if (!addElektraMountpoint (handle->backends, handle->modules, handle->global, errorKey))
	{
		goto error;
	}

	// Step 3: execute bootstrap
	KeySet * elektraKs = elektraBoostrap (handle, errorKey);
	if (elektraKs == NULL)
	{
		goto error;
	}

	// Step 4: process contract and set up hooks
	// TODO (kodebach): remove/replace step in global plugins rewrite
	if (mountGlobals (handle, ksDup (elektraKs), handle->modules, errorKey) == -1)
	{
		// mountGlobals also sets a warning containing the name of the plugin that failed to load
		ELEKTRA_SET_INSTALLATION_ERROR (errorKey, "Mounting global plugins failed. Please see warning of concrete plugin");
		ksDel (elektraKs);
		goto error;
	}

	// TODO (atmaxinger): improve
	// TODO: combine with ensureContract below
	if (initHooks (handle, elektraKs, handle->modules, contract, errorKey) == -1)
	{
		ELEKTRA_SET_INSTALLATION_ERROR (errorKey, "Initializing hooks failed. Please see warning of concrete plugin");
		ksDel (elektraKs);
		goto error;
	}

	if (contract != NULL && !ensureContract (handle, contract, errorKey))
	{
		ksDel (elektraKs);
		goto error;
	}

	// Step 5: parse mountpoints
	KeySet * backends = elektraMountpointsParse (elektraKs, handle->modules, handle->global, errorKey);
	if (backends == NULL)
	{
		ksDel (elektraKs);
		goto error;
	}

	// Step 6: switch from boostrap to real config
	ksDel (elektraKs);
	keyCopy (errorKey, initialParent, KEY_CP_NAME | KEY_CP_VALUE);

	if (!closeBackends (handle->backends, errorKey))
	{
		goto error;
	}

	handle->backends = backends;

	// Step 7: add hardcoded mountpoints
	if (!addHardcodedMountpoints (handle, errorKey))
	{
		goto error;
	}

	keyCopy (errorKey, initialParent, KEY_CP_NAME | KEY_CP_VALUE);
	keyDel (initialParent);
	errno = errnosave;

	return handle;

error:
	if (handle != NULL)
	{
		Key * closeKey = keyNew ("/", KEY_END);
		kdbClose (handle, closeKey);
		keyDel (closeKey);
	}

	keyCopy (errorKey, initialParent, KEY_CP_NAME | KEY_CP_VALUE);
	keyDel (initialParent);
	errno = errnosave;
	return NULL;
=======
static int copyError (Key * dest, Key * src)
{
	const Key * metaKey = keyGetMeta (src, "error");
	if (!metaKey) return 0;
	keySetMeta (dest, keyName (metaKey), keyString (metaKey));

	KeySet * metaKeys = keyMeta (src);
	for (elektraCursor it = 0; it < ksGetSize (metaKeys); ++it)
	{
		metaKey = ksAtCursor (metaKeys, it);
		if (strncmp (keyName (metaKey), "error/", 6)) break;
		keySetMeta (dest, keyName (metaKey), keyString (metaKey));
	}

	return 1;
>>>>>>> 930673f5
}


/**
 * Closes the session with the Key database.
 *
 * @pre The handle must be a valid handle as returned from kdbOpen()
 * @pre errorKey must be a valid key, e.g. created with keyNew()
 *
 * This is the counterpart of kdbOpen().
 *
 * You must call this method when you are finished working with the Key
 * database. You can manipulate Key and KeySet objects also after
 * kdbClose(), but you must not use any kdb*() call afterwards.
 *
 * The @p handle parameter will be finalized and all resources associated to it
 * will be freed. After a kdbClose(), the @p handle cannot be used anymore.
 *
 * @param handle contains internal information of
 *               @link kdbOpen() opened @endlink key database
 * @param errorKey the key which holds error/warning information
 *
 * @retval 0 on success
 * @retval -1 on NULL pointer
 *
 * @since 1.0.0
 * @ingroup kdb
 * @see kdbOpen() for opening a session with a Key database
 */
int kdbClose (KDB * handle, Key * errorKey)
{
	if (!handle)
	{
		return -1;
	}

	Key * initialParent = keyDup (errorKey, KEY_CP_ALL);
	int errnosave = errno;
#if 1 == 0
	if (handle->split)
	{
		splitDel (handle->split);
	}

	trieClose (handle->trie, errorKey);

	elektraPluginClose (handle->defaultBackend, errorKey);
	handle->defaultBackend = 0;

	// not set in fallback mode, so lets check:
	if (handle->initBackend)
	{
		elektraPluginClose (handle->initBackend, errorKey);
		handle->initBackend = 0;
	}
#endif
	if (handle->backends)
	{

		closeBackends (handle->backends, errorKey);
		handle->backends = NULL;
	}

	for (int i = 0; i < NR_GLOBAL_POSITIONS; ++i)
	{
		for (int j = 0; j < NR_GLOBAL_SUBPOSITIONS; ++j)
		{
			elektraPluginClose (handle->globalPlugins[i][j], errorKey);
		}
	}

	freeHooks (handle, errorKey);

	if (handle->modules)
	{
		elektraModulesClose (handle->modules, errorKey);
		ksDel (handle->modules);
	}
	else
	{
		ELEKTRA_ADD_RESOURCE_WARNING (errorKey, "Could not close modules: modules were not open");
	}

	if (handle->global)
	{
		ksDel (handle->global);
	}

	elektraFree (handle);

	keyCopy (errorKey, initialParent, KEY_CP_NAME | KEY_CP_VALUE);
	keyDel (initialParent);
	errno = errnosave;
	return 0;
}

#if 2 == 0
static int elektraCacheCheckParent (KeySet * global, Key * cacheParent, Key * initialParent)
{
	const char * cacheName = keyGetNamespace (cacheParent) == KEY_NS_DEFAULT ? "" : keyName (cacheParent);

	// first check if parentkey matches
	Key * lastParentName = ksLookupByName (global, KDB_CACHE_PREFIX "/lastParentName", KDB_O_NONE);
	ELEKTRA_LOG_DEBUG ("LAST PARENT name: %s", keyString (lastParentName));
	ELEKTRA_LOG_DEBUG ("KDBG PARENT name: %s", cacheName);
	if (!lastParentName || elektraStrCmp (keyString (lastParentName), cacheName)) return -1;

	const char * cacheValue = keyGetNamespace (cacheParent) == KEY_NS_DEFAULT ? "default" : keyString (cacheParent);

	Key * lastParentValue = ksLookupByName (global, KDB_CACHE_PREFIX "/lastParentValue", KDB_O_NONE);
	ELEKTRA_LOG_DEBUG ("LAST PARENT value: %s", keyString (lastParentValue));
	ELEKTRA_LOG_DEBUG ("KDBG PARENT value: %s", cacheValue);
	if (!lastParentValue || elektraStrCmp (keyString (lastParentValue), cacheValue)) return -1;

	Key * lastInitalParentName = ksLookupByName (global, KDB_CACHE_PREFIX "/lastInitialParentName", KDB_O_NONE);
	Key * lastInitialParent = keyNew (keyString (lastInitalParentName), KEY_END);
	ELEKTRA_LOG_DEBUG ("LAST initial PARENT name: %s", keyName (lastInitialParent));
	ELEKTRA_LOG_DEBUG ("CURR initial PARENT name: %s", keyName (initialParent));

	if (!keyIsBelowOrSame (lastInitialParent, initialParent))
	{
		ELEKTRA_LOG_DEBUG ("CACHE initial PARENT: key is not below or same");
		keyDel (lastInitialParent);
		return -1;
	}

	keyDel (lastInitialParent);
	return 0;
}

static void elektraCacheCutMeta (KDB * handle)
{
	Key * parentKey = keyNew (KDB_CACHE_PREFIX, KEY_END);
	ksDel (ksCut (handle->global, parentKey));
	keyDel (parentKey);
}

KeySet * elektraCutProc (KeySet * ks)
{
	Key * parentKey = keyNew ("proc:/", KEY_END);
	KeySet * ret = ksCut (ks, parentKey);
	keyDel (parentKey);
	return ret;
}

static void elektraRestoreProc (KeySet * ks, KeySet * proc)
{
	ksAppend (ks, proc);
	ksDel (proc);
}

static void elektraCacheLoad (KDB * handle, KeySet * cache, Key * parentKey, Key * initialParent ELEKTRA_UNUSED, Key * cacheParent)
{
	// prune old cache info
	elektraCacheCutMeta (handle);

	if (elektraGlobalGet (handle, cache, cacheParent, PREGETCACHE, MAXONCE) != ELEKTRA_PLUGIN_STATUS_SUCCESS)
	{
		ELEKTRA_LOG_DEBUG ("CACHE MISS: could not fetch cache");
		elektraCacheCutMeta (handle);
		return;
	}

	keySetName (parentKey, keyName (initialParent));
	if (!(elektraStrCmp (keyName (initialParent), keyName (parentKey)) == 0))
	{
		ELEKTRA_LOG_WARNING ("parentKey name (%s) differs from initial (%s)", keyName (parentKey), keyName (initialParent));
	}
	ELEKTRA_ASSERT (elektraStrCmp (keyName (initialParent), keyName (parentKey)) == 0, "parentKey name (%s) differs from initial (%s)",
			keyName (parentKey), keyName (initialParent));
	if (elektraCacheCheckParent (handle->global, cacheParent, parentKey) != 0)
	{
		// parentKey in cache does not match, needs rebuild
		ELEKTRA_LOG_DEBUG ("CACHE WRONG PARENTKEY");
		elektraCacheCutMeta (handle);
		return;
	}
}

#ifdef ELEKTRA_ENABLE_OPTIMIZATIONS
/**
 * @brief Deletes the OPMPHM.
 *
 * Clears and frees all memory in Opmphm.
 *
 * @param opmphm the OPMPHM
 */
static void cacheOpmphmDel (Opmphm * opmphm)
{
	ELEKTRA_NOT_NULL (opmphm);
	if (opmphm && opmphm->size && !test_bit (opmphm->flags, OPMPHM_FLAG_MMAP_GRAPH))
	{
		elektraFree (opmphm->graph);
	}
	if (opmphm->rUniPar && !test_bit (opmphm->flags, OPMPHM_FLAG_MMAP_HASHFUNCTIONSEEDS))
	{
		elektraFree (opmphm->hashFunctionSeeds);
	}
	if (!test_bit (opmphm->flags, OPMPHM_FLAG_MMAP_STRUCT)) elektraFree (opmphm);
}

/**
 * @brief Deletes the OpmphmPredictor.
 *
 * Clears and frees all memory in OpmphmPredictor.
 *
 * @param op the OpmphmPredictor
 */
static void cacheOpmphmPredictorDel (OpmphmPredictor * op)
{
	ELEKTRA_NOT_NULL (op);
	if (!test_bit (op->flags, OPMPHM_PREDICTOR_FLAG_MMAP_PATTERNTABLE)) elektraFree (op->patternTable);
	if (!test_bit (op->flags, OPMPHM_PREDICTOR_FLAG_MMAP_STRUCT)) elektraFree (op);
}
#endif

static int elektraCacheLoadSplit (KDB * handle, Split * split, KeySet * ks, KeySet ** cache, Key ** cacheParent, Key * parentKey,
				  Key * initialParent, int debugGlobalPositions)
{
	ELEKTRA_LOG_DEBUG ("CACHE parentKey: %s, %s", keyName (*cacheParent), keyString (*cacheParent));

	if (splitCacheCheckState (split, handle->global) == -1)
	{
		ELEKTRA_LOG_DEBUG ("FAIL, have to discard cache because split state / SIZE FAIL, or file mismatch");
		elektraCacheCutMeta (handle);
		return -1;
	}

	ELEKTRA_LOG_DEBUG ("CACHE HIT");
	if (splitCacheLoadState (split, handle->global) != 0) return -1;

	if (debugGlobalPositions)
	{
		keySetName (parentKey, keyName (initialParent));
		elektraGlobalGet (handle, *cache, parentKey, PREGETSTORAGE, INIT);
		elektraGlobalGet (handle, *cache, parentKey, PREGETSTORAGE, MAXONCE);
		elektraGlobalGet (handle, *cache, parentKey, PREGETSTORAGE, DEINIT);
	}

	keySetName (parentKey, keyName (initialParent));
	// TODO: there are no error checks here, see kdbGet
	elektraGlobalGet (handle, *cache, parentKey, PROCGETSTORAGE, INIT);
	elektraGlobalGet (handle, *cache, parentKey, PROCGETSTORAGE, MAXONCE);
	elektraGlobalGet (handle, *cache, parentKey, PROCGETSTORAGE, DEINIT);

	/* TODO: Replace deprecated usage of internal iterator! */
	// replace ks with cached keyset
	ksRewind (*cache);
	if (ks->size == 0)
	{
		ELEKTRA_LOG_DEBUG ("replacing keyset with cached keyset");
#ifdef ELEKTRA_ENABLE_OPTIMIZATIONS
		if (ks->opmphm) cacheOpmphmDel (ks->opmphm);
		if (ks->opmphmPredictor) cacheOpmphmPredictorDel (ks->opmphmPredictor);
#endif
		ksClose (ks);
		ks->array = (*cache)->array;
		ks->size = (*cache)->size;
		ks->alloc = (*cache)->alloc;
		ks->flags = (*cache)->flags;
#ifdef ELEKTRA_ENABLE_OPTIMIZATIONS
		ks->opmphm = (*cache)->opmphm;
		ks->opmphmPredictor = (*cache)->opmphmPredictor;
#endif
		elektraFree (*cache);
		*cache = 0;
	}
	else
	{
		ELEKTRA_LOG_DEBUG ("appending cached keyset (ks was not empty)");
		ksAppend (ks, *cache);
		ksDel (*cache);
		*cache = 0;
	}
	keyDel (*cacheParent);
	*cacheParent = 0;

	if (debugGlobalPositions)
	{
		keySetName (parentKey, keyName (initialParent));
		elektraGlobalGet (handle, ks, parentKey, POSTGETSTORAGE, INIT);
		elektraGlobalGet (handle, ks, parentKey, POSTGETSTORAGE, MAXONCE);
		elektraGlobalGet (handle, ks, parentKey, POSTGETSTORAGE, DEINIT);
	}

	return 0;
}
#endif

static bool initBackends (KeySet * backends, Key * parentKey)
{
	bool success = true;
	for (elektraCursor i = 0; i < ksGetSize (backends); i++)
	{
		// TODO (kodebach): lazy open

		Key * backendKey = ksAtCursor (backends, i);
		keySetMeta (backendKey, "meta:/internal/kdbreadonly", NULL);

		BackendData * backendData = (BackendData *) keyValue (backendKey);

		if (backendData->initialized)
		{
			// already initialized
			continue;
		}

		kdbInitPtr initFn = backendData->backend->kdbInit;
		if (initFn == NULL)
		{
			ELEKTRA_ADD_INTERFACE_WARNINGF (
				parentKey, "The mountpoint '%s' defined a plugin ('%s') without a kdbInit function as a backend.",
				keyName (backendKey), backendData->backend->name);
			success = false;
			continue;
		}

		// set up parentKey and global keyset
		keySetName (parentKey, KDB_SYSTEM_ELEKTRA "/mountpoints");
		keyAddBaseName (parentKey, keyName (backendKey));
		// TODO (kodebach): find a better way to pass plugins, global shouldn't be specific to the mountpoint
		ksAppendKey (backendData->backend->global,
			     keyNew ("system:/elektra/kdb/backend/plugins", KEY_BINARY, KEY_SIZE, sizeof (backendData->plugins), KEY_VALUE,
				     &backendData->plugins, KEY_END));
		set_bit (parentKey->flags, KEY_FLAG_RO_NAME);

		int ret = initFn (backendData->backend, backendData->definition, parentKey);

		// restore parentKey
		clear_bit (parentKey->flags, KEY_FLAG_RO_NAME);

		// check return code
		switch (ret)
		{
		case ELEKTRA_PLUGIN_STATUS_SUCCESS:
			// successfully initialized
			backendData->initialized = true;
			break;
		case ELEKTRA_PLUGIN_STATUS_NO_UPDATE:
			// successfully initialized as read-only
			backendData->initialized = true;
			keySetMeta (backendKey, "meta:/internal/kdbreadonly", "1");
			break;
		case ELEKTRA_PLUGIN_STATUS_ERROR:
			// handle error
			ELEKTRA_ADD_INTERFACE_WARNINGF (
				parentKey, "Calling the kdbInit function for the backend plugin ('%s') of the mountpoint '%s' has failed.",
				backendData->backend->name, keyName (backendKey));
			success = false;
			continue;
		default:
			// unknown result -> treat as error
			ELEKTRA_ADD_INTERFACE_WARNINGF (
				parentKey,
				"The kdbInit function for the backend plugin ('%s') of the mountpoint '%s' returned "
				"an unknown result code '%d'. Treating the call as failed.",
				backendData->backend->name, keyName (backendKey), ret);
			success = false;
			continue;
		}
	}

	if (!success)
	{
		ELEKTRA_SET_INTERFACE_ERROR (parentKey, "The init phase of kdbGet() has failed. See warnings for details.");
	}

	return success;
}

static bool resolveBackendsForGet (KeySet * backends, Key * parentKey)
{
	bool success = true;
	for (elektraCursor i = 0; i < ksGetSize (backends); i++)
	{
		Key * backendKey = ksAtCursor (backends, i);
		keySetMeta (backendKey, "meta:/internal/kdbmountpoint", NULL);
		keySetMeta (backendKey, "meta:/internal/kdbneedsupdate", NULL);

		if (keyGetNamespace (backendKey) == KEY_NS_PROC)
		{
			// proc:/ backends only run in poststorage
			// FIXME (kodebach) [Q]: how to tell if a proc:/ backend needs an update?
			keySetMeta (backendKey, "meta:/internal/kdbneedsupdate", "1");
			continue;
		}

		BackendData * backendData = (BackendData *) keyValue (backendKey);

		// check if get function exists
		// TODO (kodebach): move check into kdbOpen
		kdbGetPtr getFn = backendData->backend->kdbGet;
		if (getFn == NULL)
		{
			ELEKTRA_ADD_INTERFACE_WARNINGF (
				parentKey, "The mountpoint '%s' defined a plugin ('%s') without a kdbGet function as a backend.",
				keyName (backendKey), backendData->backend->name);
			success = false;
			continue;
		}

		// set up parentKey and global keyset for plugin
		keyCopy (parentKey, backendKey, KEY_CP_NAME);
		keySetString (parentKey, "");
		ksAppendKey (backendData->backend->global, keyNew ("system:/elektra/kdb/backend/phase", KEY_VALUE, "resolver", KEY_END));
		ksAppendKey (backendData->backend->global,
			     keyNew ("system:/elektra/kdb/backend/plugins", KEY_BINARY, KEY_SIZE, sizeof (backendData->plugins), KEY_VALUE,
				     &backendData->plugins, KEY_END));
		set_bit (parentKey->flags, KEY_FLAG_RO_NAME);

		int ret = getFn (backendData->backend, backendData->keys, parentKey);

		// restore parentKey
		clear_bit (parentKey->flags, KEY_FLAG_RO_NAME);

		// check return code
		switch (ret)
		{
		case ELEKTRA_PLUGIN_STATUS_SUCCESS:
			// Store returned mountpoint ID and mark for update
			keySetMeta (backendKey, "meta:/internal/kdbmountpoint", keyString (parentKey));
			keySetMeta (backendKey, "meta:/internal/kdbneedsupdate", "1");
			break;
		case ELEKTRA_PLUGIN_STATUS_NO_UPDATE:
			// no update needed
			keySetMeta (backendKey, "meta:/internal/kdbmountpoint", keyString (parentKey));
			break;
		case ELEKTRA_PLUGIN_STATUS_ERROR:
			// handle error
			ELEKTRA_ADD_INTERFACE_WARNINGF (parentKey,
							"Calling the kdbGet function for the backend plugin ('%s') of the mountpoint '%s' "
							"has failed during the resolver phase.",
							backendData->backend->name, keyName (backendKey));
			success = false;
			continue;
		default:
			// unknown result -> treat as error
			ELEKTRA_ADD_INTERFACE_WARNINGF (
				parentKey,
				"The kdbGet function for the backend plugin ('%s') of the mountpoint '%s' returned "
				"an unknown result code '%d' during the resolver phase. Treating the call as failed.",
				backendData->backend->name, keyName (backendKey), ret);
			success = false;
			continue;
		}
	}

	if (!success)
	{
		ELEKTRA_SET_INTERFACE_ERROR (parentKey, "The resolve phase of kdbGet() has failed. See warnings for details.");
	}

	return success;
}

static bool runGetPhase (KeySet * backends, Key * parentKey, const char * phase)
{
	// TODO (kodebach): better solution?
	bool speconly = false;
	bool skipspec = false;
	if (strncmp (phase, KDB_GET_PHASE_POST_STORAGE, sizeof (KDB_GET_PHASE_POST_STORAGE) - 1) == 0)
	{
		speconly = strcmp (phase, KDB_GET_PHASE_POST_STORAGE_SPEC);
		skipspec = !speconly;
		phase = KDB_GET_PHASE_POST_STORAGE;
	}

	bool success = true;
	for (elektraCursor i = 0; i < ksGetSize (backends); i++)
	{
		Key * backendKey = ksAtCursor (backends, i);
		BackendData * backendData = (BackendData *) keyValue (backendKey);

		if (speconly && keyGetNamespace (backendKey) != KEY_NS_SPEC)
		{
			continue;
		}

		if (skipspec && keyGetNamespace (backendKey) == KEY_NS_SPEC)
		{
			continue;
		}

		if (keyGetNamespace (backendKey) == KEY_NS_PROC && strcmp (phase, KDB_GET_PHASE_POST_STORAGE) != 0)
		{
			// proc:/ backends only run in poststorage phase
			continue;
		}

		// check if get function exists
		// TODO (kodebach): move check into kdbOpen
		kdbGetPtr getFn = backendData->backend->kdbGet;
		if (getFn == NULL)
		{
			ELEKTRA_ADD_INTERFACE_WARNINGF (
				parentKey, "The mountpoint '%s' defined a plugin ('%s') without a kdbGet function as a backend.",
				keyName (backendKey), backendData->backend->name);
			success = false;
			continue;
		}

		// set up parentKey and global keyset for plugin
		keyCopy (parentKey, backendKey, KEY_CP_NAME);
		keyCopy (parentKey, keyGetMeta (backendKey, "meta:/internal/kdbmountpoint"), KEY_CP_STRING);
		ksAppendKey (backendData->backend->global, keyNew ("system:/elektra/kdb/backend/phase", KEY_VALUE, phase, KEY_END));
		ksAppendKey (backendData->backend->global,
			     keyNew ("system:/elektra/kdb/backend/plugins", KEY_BINARY, KEY_SIZE, sizeof (backendData->plugins), KEY_VALUE,
				     &backendData->plugins, KEY_END));
		set_bit (parentKey->flags, KEY_FLAG_RO_NAME | KEY_FLAG_RO_VALUE);

		int ret = getFn (backendData->backend, backendData->keys, parentKey);

		// restore parentKey
		clear_bit (parentKey->flags, KEY_FLAG_RO_NAME | KEY_FLAG_RO_VALUE);

		// check return code
		switch (ret)
		{
		case ELEKTRA_PLUGIN_STATUS_SUCCESS:
		case ELEKTRA_PLUGIN_STATUS_NO_UPDATE:
			// success
			break;
		case ELEKTRA_PLUGIN_STATUS_ERROR:
			// handle error
			ELEKTRA_ADD_INTERFACE_WARNINGF (parentKey,
							"Calling the kdbGet function for the backend plugin ('%s') of the mountpoint '%s' "
							"has failed during the %s phase.",
							backendData->backend->name, keyName (backendKey), phase);
			success = false;
			continue;
		default:
			// unknown result -> treat as error
			ELEKTRA_ADD_INTERFACE_WARNINGF (parentKey,
							"The kdbGet function for the backend plugin ('%s') of the mountpoint '%s' returned "
							"an unknown result code '%d' during the %s phase. Treating the call as failed.",
							backendData->backend->name, keyName (backendKey), ret, phase);
			success = false;
			continue;
		}
	}

	if (!success)
	{
		ELEKTRA_SET_INTERFACE_ERRORF (parentKey, "The %s phase of kdbGet() has failed. See warnings for details.", phase);
	}

	return success;
}


/**
 * Retrieve Keys from a Key database in an atomic and universal way.
 *
 * @pre The @p handle must be passed as returned from kdbOpen().
 * @pre The @p returned KeySet must be a valid KeySet, e.g. constructed
 *     with ksNew().
 * @pre The @p parentKey Key must be a valid Key, e.g. constructed with
 *     keyNew().
 *
 * If you pass NULL on any parameter, kdbGet() will fail immediately without doing anything.
 *
 * The returned KeySet @p ks may already contain some keys, e.g. from previous
 * kdbGet() calls. The newly retrieved Keys will be appended using
 * ksAppendKey().
 *
 * If not done earlier, kdbGet() will fully retrieve all keys under the @p parentKey
 * folder recursively (See Optimization below when it will not be done).
 * Cascading Keys (starting with /) will retrieve the same path in all namespaces.
 * `/` will retrieve all Keys in @p handle.
 *
 * It is recommended to use the most specific @p parentKey possible. (e.g. using `system:/` is rarely the most specific)
 *
 * @note kdbGet() might retrieve more Keys than requested which are not
 *     below parentKey or even in a different namespace.
 *     These keys, except of `proc:/` keys, must be passed to calls of kdbSet(),
 *     otherwise they will be lost. This stems from the fact that the
 *     user has the only copy of the whole configuration and backends
 *     only write configuration that was passed to them.
 *     For example, if you kdbGet() "system:/mountpoint/interest"
 *     you will not only get all Keys below system:/mountpoint/interest,
 *     but also all Keys below system:/mountpoint (if system:/mountpoint
 *     is a mountpoint as the name suggests, but
 *     system:/mountpoint/interest is not a mountpoint).
 *     Make sure to not touch or remove Keys outside the Keys of interest,
 *     because others may need them!
 *
 * @par Example:
 * This example demonstrates the typical usecase within an application
 * (without error handling).
 *
 * @include kdbget.c
 *
 * When a backend fails kdbGet() will return -1 with all
 * error and warning information in the @p parentKey.
 * The parameter @p returned will not be changed.
 *
 * @par Optimization:
 * In the first run of kdbGet all requested (or more) Keys are retrieved. On subsequent
 * calls only the Keys are retrieved where something was changed
 * inside the Key database. The other Keys stay in the
 * KeySet returned as passed.
 *
 * It is your responsibility to save the original KeySet if you
 * need it afterwards.
 *
 * If you want to be sure to get a fresh KeySet again, you need to open a
 * second handle to the Key database using kdbOpen().
 *
 * @param handle contains internal information of @link kdbOpen() opened @endlink key database
 * @param parentKey Keys below @p parentKey will be retrieved from @p handle.
 * It is also used to add warnings and set error information.
 * @param ks the (pre-initialized) KeySet returned with all keys found
 * 	will not be changed on error or if no update is required
 *
 * @retval 1 if the Keys were retrieved successfully. There might be warnings attached to the parentKey! Depending on your use case, you
 * might need to treat them as errors!
 * @retval 0 if there was no update - no changes are made to the KeySet then. There might be warnings attached to the parentKey! Depending
 * on your use case, you might need to treat them as erorrs!
 * @retval -1 on failure - no changes are made to the KeySet then
 *
 * @since 1.0.0
 * @ingroup kdb
 * @see ksLookup(), ksLookupByName() for powerful lookups after the KeySet was
 * retrieved
 * @see kdbOpen() which needs to be called before
 * @see kdbSet() to save the configuration afterwards
 * @see kdbClose() to finish affairs with the key database.
 */
int kdbGet (KDB * handle, KeySet * ks, Key * parentKey)
{
	// TODO (kodebach): different handling of namespaces
	// FIXME (kodebach): write tests

	// Step 0: check preconditions
	if (parentKey == NULL)
	{
		ELEKTRA_LOG ("parentKey == NULL");
		return -1;
	}

	if (test_bit (parentKey->flags, KEY_FLAG_RO_META))
	{
		ELEKTRA_LOG ("parentKey KEY_FLAG_RO_META");
		return -1;
	}

	clearErrorAndWarnings (parentKey); // TODO (kodebach) [doc]: NEW kdbGet now ALWAYS clears errors AND warnings

	if (test_bit (parentKey->flags, KEY_FLAG_RO_NAME))
	{
		ELEKTRA_SET_INTERFACE_ERROR (parentKey, "parentKey with read-only name passed");
		ELEKTRA_LOG ("parentKey KEY_FLAG_RO_NAME");
		return -1;
	}

	if (test_bit (parentKey->flags, KEY_FLAG_RO_VALUE))
	{
		ELEKTRA_SET_INTERFACE_ERROR (parentKey, "parentKey with read-only value passed");
		ELEKTRA_LOG ("parentKey KEY_FLAG_RO_VALUE");
		return -1;
	}

	if (keyGetNamespace (parentKey) == KEY_NS_META)
	{
		ELEKTRA_SET_INTERFACE_ERRORF (parentKey, "parentKey with meta:/ name passed ('%s')", keyName (parentKey));
		return -1;
	}

	if (handle == NULL)
	{
		ELEKTRA_SET_INTERFACE_ERROR (parentKey, "NULL pointer passed for handle");
		return -1;
	}

	if (ks == NULL)
	{
		ELEKTRA_SET_INTERFACE_ERROR (parentKey, "NULL pointer passed for KeySet");
		return -1;
	}

	int errnosave = errno;				      // TODO (kodebach) [Q]: needed?
	Key * initialParent = keyDup (parentKey, KEY_CP_ALL); // TODO (kodebach): still needed with locks?

	ELEKTRA_LOG ("now in new kdbGet (%s)", keyName (parentKey));

#if 1 == 0
	Split * split = splitNew ();
#endif
	// Step 1: find backends for parentKey
	KeySet * backends = backendsForParentKey (handle->backends, parentKey);

	bool goptsActive = handle->hooks.gopts.plugin != NULL;
	if (goptsActive)
	{
		// HACK: for gopts; generates keys outside backend

		// TODO (kodebach): handle other keys outside backend
		ksAppendKey (backends, ksLookupByName (handle->backends, "proc:/", 0));
	}
	KeySet * allBackends = ksDup (backends);

	// Step 2: run open operation where needed (happens within step 3)
	// Step 3: run init phase where needed
	if (!initBackends (backends, parentKey))
	{
		// TODO (kodebach): name not needed, once lock is in place
		keyCopy (parentKey, initialParent, KEY_CP_NAME | KEY_CP_VALUE);
		keyDel (initialParent);

		errno = errnosave;
		return -1;
	}
	clear_bit (parentKey->flags, KEY_LOCK_NAME | KEY_LOCK_VALUE);

	// Step 4: run resolver phase
	if (!resolveBackendsForGet (backends, parentKey))
	{
		goto error;
	}

	// Step 5: remove up-to-date backends
	for (elektraCursor i = 0; i < ksGetSize (backends); i++)
	{
		if (keyGetMeta (ksAtCursor (backends, i), "meta:/internal/kdbneedsupdate") == NULL)
		{
			elektraKsPopAtCursor (backends, i);
			--i;
		}
	}

	// Step 6: return if no backends left
	// HACK: for gopts
	if (ksGetSize (backends) == 0 || (goptsActive && keyGetNamespace (ksAtCursor (backends, 0)) == KEY_NS_PROC &&
					  keyGetNamespace (ksAtCursor (backends, ksGetSize (backends) - 1)) == KEY_NS_PROC))
	{
		// TODO (kodebach): name not needed, once lock is in place
		keyCopy (parentKey, initialParent, KEY_CP_NAME | KEY_CP_VALUE);
		keyDel (initialParent);

		keyCopy (parentKey, keyGetMeta (backendsFindParent (allBackends, parentKey), "meta:/internal/kdbmountpoint"),
			 KEY_CP_STRING);

		ksDel (backends);
		ksDel (allBackends);
		errno = errnosave;
		return 0;
	}

	// check if cache is enabled, Steps 7-9 only run with cache
	// FIXME (kodebach): implement cache
	bool cacheEnabled = false;
	if (cacheEnabled)
	{
		// Step 7: get cache entry IDs
		// FIXME (kodebach): implement cache

		// Step 8: run cachecheck phase
		// FIXME (kodebach): implement cache

		// Step 9: retrieve cache data
		// FIXME (kodebach): implement cache
	}

	// Step 10a: run prestorage phase
	if (!runGetPhase (backends, parentKey, KDB_GET_PHASE_PRE_STORAGE))
	{
		goto error;
	}

	// Step 10b: discard data that plugins may have produced
	for (elektraCursor i = 0; i < ksGetSize (backends); i++)
	{
		const BackendData * backendData = keyValue (ksAtCursor (backends, i));
		ksClear (backendData->keys);
	}

	// Step 10c: run storage phase
	if (!runGetPhase (backends, parentKey, KDB_GET_PHASE_STORAGE))
	{
		goto error;
	}

	// Step 11: run poststorage phase for spec:/
	Key * specRoot = keyNew ("spec:/", KEY_END);
	if (!runGetPhase (backends, parentKey, KDB_GET_PHASE_POST_STORAGE_SPEC))
	{
		keyDel (specRoot);
		goto error;
	}
	keyDel (specRoot);

	// Step 12: merge data from all backends
	KeySet * dataKs = ksNew (ksGetSize (ks), KS_END);
	backendsMerge (backends, dataKs);

	if (elektraGlobalGet (handle, dataKs, parentKey, PROCGETSTORAGE, MAXONCE) == ELEKTRA_PLUGIN_STATUS_ERROR)
	{
		goto error;
	}

	if (elektraGlobalGet (handle, dataKs, parentKey, POSTGETSTORAGE, MAXONCE) == ELEKTRA_PLUGIN_STATUS_ERROR)
	{
		goto error;
	}

	SendNotificationHook * sendNotificationHook = handle->hooks.sendNotification;
	while (sendNotificationHook != NULL)
	{
		if (sendNotificationHook->get != NULL)
		{
			sendNotificationHook->get (sendNotificationHook->plugin, dataKs, parentKey);
		}

<<<<<<< HEAD
		sendNotificationHook = sendNotificationHook->next;
	}
=======
		keySetName (parentKey, keyName (initialParent));

		if (splitGet (split, parentKey, handle) == -1)
		{
			/* TODO: Remove use of deprecated internal iterator! */
			ELEKTRA_ADD_PLUGIN_MISBEHAVIOR_WARNINGF (parentKey, "Wrong keys in postprocessing: %s", keyName (ksCurrent (ks)));
			// continue, because sizes are already updated
		}
		ksClear (ks);
		splitMergeBackends (split, ks);
>>>>>>> 930673f5

	// Step 13: run gopts (if enabled)
	keyCopy (parentKey, initialParent, KEY_CP_NAME);
	keySetNamespace (parentKey, KEY_NS_CASCADING);

	if (goptsActive && !handle->hooks.gopts.get (handle->hooks.gopts.plugin, dataKs, parentKey))
	{
		clear_bit (parentKey->flags, KEY_LOCK_NAME | KEY_LOCK_VALUE);
		goto error;
	}

	keySetNamespace (parentKey, keyGetNamespace (initialParent));

<<<<<<< HEAD
	// Step 14: run spec plugin
	if (handle->hooks.spec.plugin && handle->hooks.spec.copy (handle->hooks.spec.plugin, dataKs, parentKey, true) == -1)
	{
		clear_bit (parentKey->flags, KEY_LOCK_NAME | KEY_LOCK_VALUE);
		goto error;
	}
	clear_bit (parentKey->flags, KEY_LOCK_NAME | KEY_LOCK_VALUE);
=======
		/* Now post-process the updated keysets */
		if (splitGet (split, parentKey, handle) == -1)
		{
			/* TODO: Remove use of deprecated internal iterator! */
			ELEKTRA_ADD_PLUGIN_MISBEHAVIOR_WARNINGF (parentKey, "Wrong keys in postprocessing: %s", keyName (ksCurrent (ks)));
			// continue, because sizes are already updated
		}
>>>>>>> 930673f5

	// TODO (atmaxinger): should we have a default:/ backend?
	Key * defaultCutpoint = keyNew ("default:/", KEY_END);
	KeySet * defaults = ksCut (dataKs, defaultCutpoint);

	// Step 15: split dataKs for poststorage phase
	// FIXME (kodebach): handle proc:/ keys
	if (!backendsDivide (backends, dataKs))
	{
		// FIXME (kodebach): report key that can't be divided
		ELEKTRA_SET_INTERNAL_ERROR (parentKey,
					    "Couldn't divide keys into mountpoints before poststorage. Please report this bug at "
					    "https://issues.libelektra.org.");
		goto error;
	}

	// Step 16: run poststorage phase for non-spec:/
	if (!runGetPhase (backends, parentKey, KDB_GET_PHASE_POST_STORAGE_NONSPEC))
	{
		goto error;
	}

	keySetName (parentKey, keyName (initialParent));

	// Step 17: remove the parts of ks we read from backends
	// Note: we need to do this, so that in a second kdbGet() keys
	//       removed from the backend are removed from ks as well
	for (elektraCursor i = 0; i < ksGetSize (backends); i++)
	{
		ksDel (ksCut (ks, ksAtCursor (backends, i)));
	}

	// Step 18: merge data into ks and return
	backendsMerge (backends, ks);
	clearAllSync (ks);

<<<<<<< HEAD
	// TODO (atmaxinger): should we have a default:/ backend?
	ksAppend (ks, defaults);
	ksDel (defaults);
	keyDel (defaultCutpoint);
=======
	/* TODO: Remove use of deprecated internal iterator! */
	ksRewind (ks);
>>>>>>> 930673f5

	// Step 19: update cache
	// FIXME (kodebach): implement cache

	// TODO (kodebach): name not needed, once lock is in place
	keyCopy (parentKey, initialParent, KEY_CP_NAME | KEY_CP_VALUE);
	keyDel (initialParent);

	keyCopy (parentKey, keyGetMeta (backendsFindParent (allBackends, parentKey), "meta:/internal/kdbmountpoint"), KEY_CP_STRING);

	ksDel (backends);
	ksDel (allBackends);
	errno = errnosave;
	return 1;

error:
	ELEKTRA_LOG_DEBUG ("now in error state");

	// TODO (kodebach): name not needed, once lock is in place
	keyCopy (parentKey, initialParent, KEY_CP_NAME);
	keyDel (initialParent);

	keyCopy (parentKey, keyGetMeta (backendsFindParent (allBackends, parentKey), "meta:/internal/kdbmountpoint"), KEY_CP_STRING);

	ksDel (backends);
	ksDel (allBackends);
	errno = errnosave;
	return -1;
}

static bool resolveBackendsForSet (KeySet * backends, Key * parentKey)
{
	bool success = true;
	for (elektraCursor i = 0; i < ksGetSize (backends); i++)
	{
		Key * backendKey = ksAtCursor (backends, i);
		keySetMeta (backendKey, "meta:/internal/kdbmountpoint", NULL);

		BackendData * backendData = (BackendData *) keyValue (backendKey);

		// check if set function exists
		// TODO (kodebach): move check into kdbOpen
		kdbSetPtr setFn = backendData->backend->kdbSet;
		if (setFn == NULL)
		{
			ELEKTRA_ADD_INTERFACE_WARNINGF (
				parentKey, "The mountpoint '%s' defined a plugin ('%s') without a kdbSet function as a backend.",
				keyName (backendKey), backendData->backend->name);
			success = false;
			continue;
		}

<<<<<<< HEAD
		// set up parentKey and global keyset for plugin
		keyCopy (parentKey, backendKey, KEY_CP_NAME);
		keySetString (parentKey, "");
		ksAppendKey (backendData->backend->global, keyNew ("system:/elektra/kdb/backend/phase", KEY_VALUE, "resolver", KEY_END));
		ksAppendKey (backendData->backend->global,
			     keyNew ("system:/elektra/kdb/backend/plugins", KEY_BINARY, KEY_SIZE, sizeof (backendData->plugins), KEY_VALUE,
				     &backendData->plugins, KEY_END));
		set_bit (parentKey->flags, KEY_FLAG_RO_NAME);
=======
			Backend * backend = split->handles[i];
			/* TODO: Remove use of deprecated internal iterator! */
			ksRewind (split->keysets[i]);
			if (backend->setplugins[p] && backend->setplugins[p]->kdbSet)
			{
				if (p != 0)
				{
					keySetString (parentKey, keyString (split->parents[i]));
				}
				else
				{
					keySetString (parentKey, "");
				}
				keySetName (parentKey, keyName (split->parents[i]));
				ret = backend->setplugins[p]->kdbSet (backend->setplugins[p], split->keysets[i], parentKey);

				ELEKTRA_LOG_DEBUG ("Prepare %s with keys %zd in plugin: %zu, split: %zu, ret: %d\n", keyName (parentKey),
						   ksGetSize (split->keysets[i]), p, i, ret);
>>>>>>> 930673f5

		int ret = setFn (backendData->backend, backendData->keys, parentKey);

<<<<<<< HEAD
		// restore parentKey
		clear_bit (parentKey->flags, KEY_FLAG_RO_NAME);

		// check return code
		switch (ret)
		{
		case ELEKTRA_PLUGIN_STATUS_NO_UPDATE:
			ELEKTRA_ADD_INTERFACE_WARNINGF (
				parentKey,
				"Calling the kdbSet function for the backend plugin ('%s') of the mountpoint '%s' returned "
				"ELEKTRA_PLUGIN_STATUS_NO_UPDATE in the 'resolver' phase. This is interpreted the same way as "
				"ELEKTRA_PLUGIN_STATUS_SUCCESS, i.e. the mountpoint will still go through the rest of kdbSet()'s phases.",
				backendData->backend->name, keyName (backendKey));
			// FALLTHROUGH
		case ELEKTRA_PLUGIN_STATUS_SUCCESS:
			// Store returned mountpoint ID and mark for update
			keySetMeta (backendKey, "meta:/internal/kdbmountpoint", keyString (parentKey));
			break;
		case ELEKTRA_PLUGIN_STATUS_ERROR:
			// handle error
			ELEKTRA_ADD_INTERFACE_WARNINGF (parentKey,
							"Calling the kdbSet function for the backend plugin ('%s') of the mountpoint '%s' "
							"has failed during the resolver phase.",
							backendData->backend->name, keyName (backendKey));
			success = false;
			continue;
		default:
			// unknown result -> treat as error
			ELEKTRA_ADD_INTERFACE_WARNINGF (
				parentKey,
				"The kdbSet function for the backend plugin ('%s') of the mountpoint '%s' returned "
				"an unknown result code '%d' during the resolver phase. Treating the call as failed.",
				backendData->backend->name, keyName (backendKey), ret);
			success = false;
			continue;
=======
			if (p == 0)
			{
				if (hooks[PRESETSTORAGE][FOREACH])
				{
					/* TODO: Remove use of deprecated internal iterator! */
					ksRewind (split->keysets[i]);
					hooks[PRESETSTORAGE][FOREACH]->kdbSet (hooks[PRESETSTORAGE][FOREACH], split->keysets[i], parentKey);
				}
			}
			else if (p == (STORAGE_PLUGIN - 1))
			{
				if (hooks[PRESETCLEANUP][FOREACH])
				{
					/* TODO: Remove use of deprecated internal iterator! */
					ksRewind (split->keysets[i]);
					hooks[PRESETCLEANUP][FOREACH]->kdbSet (hooks[PRESETCLEANUP][FOREACH], split->keysets[i], parentKey);
				}
			}

			if (ret == -1)
			{
				// do not
				// abort because it might
				// corrupt the KeySet
				// and leads to warnings
				// because of .tmp files not
				// found
				/* TODO: Remove use of deprecated internal iterator! */
				*errorKey = ksCurrent (split->keysets[i]);

				// so better keep going, but of
				// course we will not commit
				any_error = -1;
			}
>>>>>>> 930673f5
		}
	}

	if (!success)
	{
		ELEKTRA_SET_INTERFACE_ERROR (parentKey, "The resolve phase of kdbSet() has failed. See warnings for details.");
	}

	return success;
}

enum KdbSetFn
{
	KDB_SET_FN_SET,
	KDB_SET_FN_COMMIT,
	KDB_SET_FN_ERROR,
};

static bool runSetPhase (KeySet * backends, Key * parentKey, const char * phase, bool blockErrors, enum KdbSetFn function)
{
	bool existingError = keyGetMeta (parentKey, "error") != NULL;

	if (blockErrors && !existingError)
	{
		// set a dummy value to block errors
		// any errors that occur will be converted into warnings
		keySetMeta (parentKey, "error", "blocked");
	}

	bool success = true;
	for (elektraCursor i = 0; i < ksGetSize (backends); i++)
	{
		Key * backendKey = ksAtCursor (backends, i);
		BackendData * backendData = (BackendData *) keyValue (backendKey);

		// check if function exists
		// TODO (kodebach): move checks into kdbOpen
		if (function == KDB_SET_FN_SET && backendData->backend->kdbSet == NULL)
		{
			ELEKTRA_ADD_INTERFACE_WARNINGF (parentKey,
							"The mountpoint '%s' defined a plugin ('%s') without a kdbSet function as a "
							"backend and the plugin didn't initialize the mountpoint as read-only.",
							keyName (backendKey), backendData->backend->name);
			success = false;
			continue;
		}
		if (function == KDB_SET_FN_COMMIT && backendData->backend->kdbCommit == NULL)
		{
			ELEKTRA_ADD_INTERFACE_WARNINGF (parentKey,
							"The mountpoint '%s' defined a plugin ('%s') without a kdbCommit function as a "
							"backend and the plugin didn't initialize the mountpoint as read-only.",
							keyName (backendKey), backendData->backend->name);
			success = false;
			continue;
		}
		if (function == KDB_SET_FN_ERROR && backendData->backend->kdbError == NULL)
		{
			ELEKTRA_ADD_INTERFACE_WARNINGF (parentKey,
							"The mountpoint '%s' defined a plugin ('%s') without a kdbError function as a "
							"backend and the plugin didn't initialize the mountpoint as read-only.",
							keyName (backendKey), backendData->backend->name);
			success = false;
			continue;
		}

<<<<<<< HEAD
		// set up parentKey and global keyset for plugin
		keyCopy (parentKey, backendKey, KEY_CP_NAME);
		keyCopy (parentKey, keyGetMeta (backendKey, "meta:/internal/kdbmountpoint"), KEY_CP_STRING);
		ksAppendKey (backendData->backend->global, keyNew ("system:/elektra/kdb/backend/phase", KEY_VALUE, phase, KEY_END));
		ksAppendKey (backendData->backend->global,
			     keyNew ("system:/elektra/kdb/backend/plugins", KEY_BINARY, KEY_SIZE, sizeof (backendData->plugins), KEY_VALUE,
				     &backendData->plugins, KEY_END));
		set_bit (parentKey->flags, KEY_FLAG_RO_NAME | KEY_FLAG_RO_VALUE);

		int ret;
		switch (function)
		{
		case KDB_SET_FN_SET:
			ret = backendData->backend->kdbSet (backendData->backend, backendData->keys, parentKey);
			break;
		case KDB_SET_FN_COMMIT:
			ret = backendData->backend->kdbCommit (backendData->backend, backendData->keys, parentKey);
			break;
		case KDB_SET_FN_ERROR:
			ret = backendData->backend->kdbError (backendData->backend, backendData->keys, parentKey);
			break;
		}
=======
			if (backend->setplugins[p] && backend->setplugins[p]->kdbSet)
			{
				if (p != COMMIT_PLUGIN)
				{
					keySetString (parentKey, keyString (split->parents[i]));
				}
				keySetName (parentKey, keyName (split->parents[i]));

				ELEKTRA_LOG_DEBUG ("elektraSetCommit: %p # %zu with %s - %s\n", (void *) backend, p, keyName (parentKey),
						   keyString (parentKey));

				/* TODO: Remove use of deprecated internal iterator! */
				ksRewind (split->keysets[i]);
				if (p == COMMIT_PLUGIN)
				{
					ret = backend->setplugins[p]->kdbCommit (backend->setplugins[p], split->keysets[i], parentKey);
					// name of non-temp file
					keySetString (split->parents[i], keyString (parentKey));
				}
				else
				{
					ret = backend->setplugins[p]->kdbSet (backend->setplugins[p], split->keysets[i], parentKey);
				}
			}
>>>>>>> 930673f5

		// restore parentKey
		clear_bit (parentKey->flags, KEY_FLAG_RO_NAME | KEY_FLAG_RO_VALUE);

		// check return code
		switch (ret)
		{
		case ELEKTRA_PLUGIN_STATUS_SUCCESS:
		case ELEKTRA_PLUGIN_STATUS_NO_UPDATE:
			// success
			break;
		case ELEKTRA_PLUGIN_STATUS_ERROR:
			// handle error
			ELEKTRA_ADD_INTERFACE_WARNINGF (parentKey,
							"Calling the kdbSet function for the backend plugin ('%s') of the mountpoint '%s' "
							"has failed during the %s phase.",
							backendData->backend->name, keyName (backendKey), phase);
			success = false;
			continue;
		default:
			// unknown result -> treat as error
			ELEKTRA_ADD_INTERFACE_WARNINGF (parentKey,
							"The kdbSet function for the backend plugin ('%s') of the mountpoint '%s' returned "
							"an unknown result code '%d' during the %s phase. Treating the call as failed.",
							backendData->backend->name, keyName (backendKey), ret, phase);
			success = false;
			continue;
		}
	}

	if (!success)
	{
		ELEKTRA_SET_INTERFACE_ERRORF (parentKey, "The %s phase of kdbSet() has failed. See warnings for details.", phase);
	}

<<<<<<< HEAD
	if (blockErrors)
	{
		if (!existingError)
		{
			// remove dummy error again
			keySetMeta (parentKey, "error", NULL);
		}
=======
			/* TODO: Remove use of deprecated internal iterator! */
			ksRewind (split->keysets[i]);
			if (backend->errorplugins[p])
			{
				keySetName (parentKey, keyName (split->parents[i]));
				ret = backend->errorplugins[p]->kdbError (backend->errorplugins[p], split->keysets[i], parentKey);
			}
>>>>>>> 930673f5

		if (!success)
		{
			ELEKTRA_ADD_INTERFACE_WARNINGF (
				parentKey, "Errors in %s are ignored. The error that occurred was converted into a warning.", phase);
		}
	}

	return success;
}

/**
 * Set Keys to a Key database in an atomic and universal way.
 *
 * @pre kdbGet() must be called before kdbSet():
 *    - initially (after kdbOpen())
 *    - after conflict errors in kdbSet().
 * @pre The @p returned KeySet must be a valid KeySet, e.g. constructed
 *     with ksNew().
 * @pre The @p parentKey Key must be a valid Key, e.g. constructed with
 *     keyNew(). It must not have read-only name, value or metadata.
 *
 * If you pass NULL on any parameter, kdbSet() will fail immediately without doing anything.
 *
 * With @p parentKey you can specify which part of the given keyset
 * is of interest for you. Then you promise to only modify or
 * remove keys below this key. All others would be passed back
 * as they were retrieved by kdbGet().
 * Cascading keys (starting with /) will set the path in all namespaces.
 * `/` will commit all keys.
 * This parameter is an optimization toonly save keys of mountpoints affected by the specified @p parentKey. This does not necessarily mean
 * that only changes to keys below that @p parentKey are saved. Meta-names in @p parentKey will be rejected (error C01320). Empty/Invalid
 * Keys will also be rejected (error C01320).
 *
 * @par Errors
 * If `parentKey == NULL` or @p parentKey has read-only metadata, kdbSet() will
 * immediately return the error code -1. In all other error cases the following happens:
 * - kdbSet() will leave the KeySet's * internal cursor on the key that generated the error.
 * - Error information will be written into the metadata of
 *   the parent key, if possible.
 * - None of the keys are actually committed in this situation, i.e. no
 *   configuration file will be modified.
 *
 * In case of errors you should present the error message to the user and let the user decide what
 * to do. Possible solutions are:
 * - remove the problematic key and use kdbSet() again (for validation or type errors)
 * - change the value of the problematic key and use kdbSet() again (for validation errors)
 * - do a kdbGet() (for conflicts, i.e. error C02000) and then
 *   - set the same keyset again (in favour of what was set by this user)
 *   - drop the old keyset (in favour of what was set from another application)
 *   - merge the original, your own and the other keyset
 * - export the configuration into a file (for unresolvable errors)
 * - repeat the same kdbSet might be of limited use if the user does
 *   not explicitly request it, because temporary
 *   errors are rare and its unlikely that they fix themselves
 *   (e.g. disc full, permission problems)
 *
 * @par Optimization
 * Each key is checked with keyNeedSync() before being actually committed.
 * If no key of a backend needs to be synced
 * any affairs to backends are omitted and 0 is returned.
 *
 * @snippet kdbset.c set
 *
 * showElektraErrorDialog() and doElektraMerge() need to be implemented
 * by the user of Elektra. For doElektraMerge a 3-way merge algorithm exists in
 * libelektra-tools.
 *
 * @param handle contains internal information of @link kdbOpen() opened @endlink key database
 * @param ks a KeySet which should contain changed keys, otherwise nothing is done
 * @param parentKey Keys below @p parentKey will be set to @p handle.
 * It is also used to add warnings and set error information.
 *
 * @retval 1 on success
 * @retval 0 if nothing had to be done, no changes in KDB
 * @retval -1 on failure, no changes in KDB, an error will be set on
 * @p parentKey if possible (see "Errors" above)
 *
 * @since 1.0.0
 * @ingroup kdb
 * @see kdbOpen() for getting @p handle
 * @see kdbClose() that must be called afterwards
 * @see ksCurrent() contains the error Key
 */
int kdbSet (KDB * handle, KeySet * ks, Key * parentKey)
{
	// TODO (kodebach): different handling of namespaces
	// FIXME (kodebach): write tests

	// Step 0: check preconditions
	if (parentKey == NULL)
	{
		ELEKTRA_LOG ("parentKey == NULL");
		return -1;
	}

	if (test_bit (parentKey->flags, KEY_FLAG_RO_META))
	{
		ELEKTRA_LOG ("parentKey KEY_FLAG_RO_META");
		return -1;
	}

	clearErrorAndWarnings (parentKey); // TODO (kodebach) [doc]: NEW kdbSet now ALWAYS clears errors AND warnings

	if (test_bit (parentKey->flags, KEY_FLAG_RO_NAME))
	{
		ELEKTRA_SET_INTERFACE_ERROR (parentKey, "parentKey with read-only name passed");
		ELEKTRA_LOG ("parentKey KEY_FLAG_RO_NAME");
		return -1;
	}

	if (test_bit (parentKey->flags, KEY_FLAG_RO_VALUE))
	{
		ELEKTRA_SET_INTERFACE_ERROR (parentKey, "parentKey with read-only value passed");
		ELEKTRA_LOG ("parentKey KEY_FLAG_RO_VALUE");
		return -1;
	}

	if (keyGetNamespace (parentKey) == KEY_NS_META)
	{
		ELEKTRA_SET_INTERFACE_ERRORF (parentKey, "parentKey with meta:/ name passed ('%s')", keyName (parentKey));
		return -1;
	}

	if (handle == NULL)
	{
		ELEKTRA_SET_INTERFACE_ERROR (parentKey, "NULL pointer passed for handle");
		return -1;
	}

	if (ks == NULL)
	{
		ELEKTRA_SET_INTERFACE_ERROR (parentKey, "NULL pointer passed for KeySet");
		return -1;
	}

	ELEKTRA_LOG ("now in new kdbSet (%s) %p %zd", keyName (parentKey), (void *) handle, ksGetSize (ks));

	int errnosave = errno;				      // TODO (kodebach) [Q]: needed?
	Key * initialParent = keyDup (parentKey, KEY_CP_ALL); // TODO (kodebach): still needed with locks?

	// Step 1: find backends for parentKey
	KeySet * backends = backendsForParentKey (handle->backends, parentKey);

	// Step 2: check that backends are initialized
	bool backendsInit = true;
	for (elektraCursor i = 0; i < ksGetSize (backends); i++)
	{
		Key * backendKey = ksAtCursor (backends, i);
		const BackendData * backendData = keyValue (backendKey);

		// check that backend is initialized
		if (!backendData->initialized)
		{
			ELEKTRA_ADD_INTERFACE_WARNINGF (
				parentKey, "The mountpoint '%s' has not been initialized. You need to call kdbGet() before kdbSet().",
				keyName (backendKey));
			backendsInit = false;
			continue;
		}
	}

	if (!backendsInit)
	{
		ELEKTRA_SET_INTERFACE_ERROR (
			parentKey,
			"One or more mountpoints have not been initialized. Have you called kdbGet()? See warnings for details.");
		goto error;
	}

	// Step 3: run spec to add metadata
	// TODO (kodebach): change once new global plugins are done
	if (elektraGlobalSet (handle, ks, parentKey, PRESETSTORAGE, MAXONCE) == ELEKTRA_PLUGIN_STATUS_ERROR)
	{
<<<<<<< HEAD
=======
		clearError (parentKey); // clear previous error to set new one
		/* TODO: Remove use of deprecated internal iterator! */
		ELEKTRA_SET_INSTALLATION_ERRORF (parentKey, "No default backend found, but should be. Keyname: %s",
						 keyName (ksCurrent (ks)));
>>>>>>> 930673f5
		goto error;
	}

	if (handle->hooks.spec.plugin && handle->hooks.spec.copy (handle->hooks.spec.plugin, ks, parentKey, false) == -1)
	{
		goto error;
	}

	// TODO (kodebach) [opt]: merge steps 4-6
	// By merging steps 4-6, we MAY be able to avoid copying keys from unchanged and read-only backends.

	// Step 4: create deep-copy of ks
	// Note: This is needed so that ks retains its in-process state,
	//       after we transform the data into its on-disk state.
	KeySet * setKs = ksNew (0, KS_END);
	for (elektraCursor i = 0; i < ksGetSize (backends); i++)
	{
		Key * backendKey = ksAtCursor (backends, i);

		ksAppend (setKs, ksDeepDup (ksBelow (ks, backendKey)));
	}

	// Step 5: split ks (for resolver and prestorage phases)
	if (!backendsDivide (backends, setKs))
	{
		ELEKTRA_SET_INTERNAL_ERROR (parentKey,
					    "Couldn't divide keys into mountpoints at start of kdbSet. Please report this bug at "
					    "https://issues.libelektra.org.");
		goto error;
	}

	// Step 6: remove read-only backends and backends that haven't changed since kdbGet()
	for (elektraCursor i = 0; i < ksGetSize (backends); i++)
	{
		Key * backendKey = ksAtCursor (backends, i);
		const BackendData * backendData = keyValue (backendKey);

		bool readOnly = keyGetMeta (backendKey, "meta:/internal/kdbreadonly") != NULL;
		bool changed = backendData->keyNeedsSync || backendData->getSize != (size_t) ksGetSize (backendData->keys);

		// issue warning, if readonly but changed
		if (readOnly && changed)
		{
			ELEKTRA_ADD_INTERFACE_WARNINGF (parentKey,
							"The data under the mountpoint '%s' was changed since kdbGet(), but the mountpoint "
							"was intialized as read-only. The changes will not be stored.",
							keyName (backendKey));
		}

		// remove if read-only or unchanged
		if (readOnly || !changed)
		{
			elektraKsPopAtCursor (backends, i);
			--i;
		}
	}

	if (ksGetSize (backends) == 0)
	{
		// TODO (kodebach): name not needed, once lock is in place
		keyCopy (parentKey, initialParent, KEY_CP_NAME | KEY_CP_VALUE);
		keyDel (initialParent);
		errno = errnosave;

		return 0;
	}

	// Step 7a: resolve backends
	if (!resolveBackendsForSet (backends, parentKey))
	{
		goto rollback;
	}

	// Step 7b: run prestorage phase
	if (!runSetPhase (backends, parentKey, KDB_SET_PHASE_PRE_STORAGE, false, KDB_SET_FN_SET))
	{
		goto rollback;
	}

	/* TODO (kodebach): enable steps when spec is ready
		// Step 8: merge data from all backends (for spec removal)
		ksClear (setKs);
		backendsMerge (backends, setKs);

		// Step 9: run the spec plugin to remove copied metadata
		// FIXME (kodebach): implement spec

		// Step 10: split setKs for remaining phases
		if (!backendsDivide (backends, setKs))
		{
			ELEKTRA_SET_INTERNAL_ERROR (parentKey, "Couldn't divide keys into mountpoints after spec removal. Please report this
	   bug at https://issues.libelektra.org."); goto rollback;
		}
	*/

	// Step 8: merge data from all backends (for spec removal)
	ksClear (setKs);
	backendsMerge (backends, setKs);

	// Step 9: run the spec plugin to remove copied metadata
	if (handle->hooks.spec.plugin && handle->hooks.spec.remove (handle->hooks.spec.plugin, setKs, parentKey) == -1)
	{
		goto rollback;
	}

	// Step 10: split setKs for remaining phases
	if (!backendsDivide (backends, setKs))
	{
		ELEKTRA_SET_INTERNAL_ERROR (parentKey,
					    "Couldn't divide keys into mountpoints after spec removal. Please report this bug at "
					    "https://issues.libelektra.org.");
		goto rollback;
	}

	// Step 11a: run storage phase
	if (!runSetPhase (backends, parentKey, KDB_SET_PHASE_STORAGE, false, KDB_SET_FN_SET))
	{
		goto rollback;
	}

	// Step 11b: run poststorage phase
	if (!runSetPhase (backends, parentKey, KDB_SET_PHASE_POST_STORAGE, false, KDB_SET_FN_SET))
	{
		goto rollback;
	}

	// Step 12a: run precommit phase
	if (!runSetPhase (backends, parentKey, KDB_SET_PHASE_PRE_COMMIT, false, KDB_SET_FN_COMMIT))
	{
		goto rollback;
	}

	// Step 12b: run commit phase
	if (!runSetPhase (backends, parentKey, KDB_SET_PHASE_COMMIT, false, KDB_SET_FN_COMMIT))
	{
		goto rollback;
	}

	// Step 12c: run postcommit phase
	runSetPhase (backends, parentKey, KDB_SET_PHASE_POST_COMMIT, true, KDB_SET_FN_COMMIT);

	SendNotificationHook * sendNotificationHook = handle->hooks.sendNotification;
	while (sendNotificationHook != NULL)
	{
		if (sendNotificationHook->set != NULL)
		{
			// TODO (atmaxinger): Is setKs really the correct KeySet?
			sendNotificationHook->set (sendNotificationHook->plugin, setKs, parentKey);
		}

		sendNotificationHook = sendNotificationHook->next;
	}

	clearAllSync (ks);

	// TODO (kodebach): name not needed, once lock is in place
	keyCopy (parentKey, initialParent, KEY_CP_NAME | KEY_CP_VALUE);
	keyDel (initialParent);
	errno = errnosave;

	return 1;

rollback:
	// Step E1: run prerollback phase
	runSetPhase (backends, parentKey, KDB_SET_PHASE_PRE_ROLLBACK, true, KDB_SET_FN_ERROR);

	// Step E2: run rollback phase
	runSetPhase (backends, parentKey, KDB_SET_PHASE_ROLLBACK, true, KDB_SET_FN_ERROR);

	// Step E3: run postrollback phase
	runSetPhase (backends, parentKey, KDB_SET_PHASE_POST_ROLLBACK, true, KDB_SET_FN_ERROR);

error:
	// TODO (kodebach): name not needed, once lock is in place
	keyCopy (parentKey, initialParent, KEY_CP_NAME | KEY_CP_VALUE);
	keyDel (initialParent);
	ksDel (setKs);
	errno = errnosave;

	return -1;
}

/**
 * @}
 */<|MERGE_RESOLUTION|>--- conflicted
+++ resolved
@@ -9,6 +9,10 @@
 
 #ifdef HAVE_KDBCONFIG_H
 #include "kdbconfig.h"
+#endif
+
+#if DEBUG && defined(HAVE_STDIO_H)
+#include <stdio.h>
 #endif
 
 #include <kdbassert.h>
@@ -136,7 +140,6 @@
 
 static bool closeBackends (KeySet * backends, Key * errorKey)
 {
-<<<<<<< HEAD
 	for (elektraCursor i = 0; i < ksGetSize (backends); i++)
 	{
 		Key * backendKey = ksAtCursor (backends, i);
@@ -149,18 +152,6 @@
 			{
 				return false;
 			}
-=======
-	KeySet * metaKeys = keyMeta (key);
-	for (elektraCursor it = 0; it < ksGetSize (metaKeys); ++it)
-	{
-		const Key * iter_key = ksAtCursor (metaKeys, it);
-		/*startsWith*/
-		if (strncmp (searchfor, keyName (iter_key), strlen (searchfor)) == 0)
-		{
-			keySetMeta (key, keyName (iter_key), 0);
-			/* TODO: test with and without decrement! */
-			it--; // next key moved forward by one position
->>>>>>> 930673f5
 		}
 
 		ksDel (backendData->plugins);
@@ -186,7 +177,9 @@
 	Key * cur;
 	ssize_t rootSize = 0;
 
-	root = ksAtCursor (config, 0);
+	ksRewind (config);
+
+	root = ksNext (config);
 	rootSize = keyGetNameSize (root);
 
 	keyDel (ksLookup (config, root, KDB_O_POP));
@@ -474,7 +467,6 @@
 	return true;
 }
 
-<<<<<<< HEAD
 static KeySet * elektraBoostrap (KDB * handle, Key * errorKey)
 {
 	KeySet * elektraKs = ksNew (0, KS_END);
@@ -495,13 +487,6 @@
 		keyDel (bootstrapParent);
 
 		return NULL;
-=======
-
-	for (elektraCursor it = 0; it < ksGetSize (keys); ++it)
-	{
-		Key * key = ksAtCursor (keys, it);
-		ELEKTRA_LOG_DEBUG ("config for createTrie name: %s value: %s", keyName (key), keyString (key));
->>>>>>> 930673f5
 	}
 	keyDel (bootstrapParent);
 
@@ -753,30 +738,10 @@
 		Key * cur = ksAtCursor (elektraKs, i);
 		if (keyIsDirectlyBelow (mountpointsRoot, cur) == 1)
 		{
-<<<<<<< HEAD
 			if (!parseAndAddMountpoint (mountpoints, modules, elektraKs, global, cur, errorKey))
 			{
 				error = true;
 			}
-=======
-			/* TODO: Remove deprecated use of internal iterator! */
-			ksRewind (split->keysets[i]);
-			keySetName (parentKey, keyName (split->parents[i]));
-			keySetString (parentKey, "");
-			ret = resolver->kdbGet (resolver, split->keysets[i], parentKey);
-			// store resolved filename
-			keySetString (split->parents[i], keyString (parentKey));
-			// no keys in that backend
-			ELEKTRA_LOG_DEBUG ("backend: %s,%s ;; ret: %d", keyName (split->parents[i]), keyString (split->parents[i]), ret);
-
-			backendUpdateSize (backend, split->parents[i], 0);
-		}
-		else
-		{
-			ELEKTRA_SET_INSTALLATION_ERROR (parentKey, "kdbGet was missing in the resolver plugin. Keyname: %s");
-			ret = ELEKTRA_PLUGIN_STATUS_ERROR;
-		}
->>>>>>> 930673f5
 
 			// skip over the keys we just parsed
 			Key * lookup = keyDup (cur, KEY_CP_NAME);
@@ -819,24 +784,10 @@
 	Plugin * defaultResolver = elektraPluginOpen (KDB_RESOLVER, modules, ksNew (0, KS_END), errorKey);
 	if (defaultResolver == NULL)
 	{
-<<<<<<< HEAD
 		ELEKTRA_SET_INSTALLATION_ERROR (errorKey, "Could not open default resolver plugin. See warnings for details.");
 		return false;
 	}
 	defaultResolver->global = global;
-=======
-		if (!test_bit (split->syncbits[i], SPLIT_FLAG_SYNC))
-		{
-			// skip it, update is not needed
-			continue;
-		}
-		Backend * backend = split->handles[i];
-
-		/* TODO: Remove deprecated use of internal iterator! */
-		ksRewind (split->keysets[i]);
-		keySetName (parentKey, keyName (split->parents[i]));
-		keySetString (parentKey, keyString (split->parents[i]));
->>>>>>> 930673f5
 
 	Plugin * defaultStorage = elektraPluginOpen (KDB_STORAGE, modules, ksNew (0, KS_END), errorKey);
 	if (defaultStorage == NULL)
@@ -885,7 +836,6 @@
 
 static bool addModulesMountpoint (KDB * handle, Key * mountpoint, Key * errorKey)
 {
-<<<<<<< HEAD
 	Plugin * modules = elektraPluginOpen ("modules", handle->modules, ksNew (0, KS_END), errorKey);
 	if (modules == NULL)
 	{
@@ -908,32 +858,6 @@
 	addMountpoint (handle->backends, mountpoint, modules, ksNew (0, KS_END),
 		       ksNew (1, keyNew ("system:/plugin", KEY_BINARY, KEY_SIZE, sizeof (plugin), KEY_VALUE, &plugin, KEY_END), KS_END));
 	return true;
-=======
-	/* TODO: Remove usage of deprecated internal iterator! */
-	ksRewind (ks);
-	Key * cutKey = keyNew ("/", KEY_END);
-	keyAddName (cutKey, strchr (keyName (parentKey), '/'));
-	KeySet * cutKS = ksCut (ks, cutKey);
-	Key * specCutKey = keyNew ("spec:/", KEY_END);
-	KeySet * specCut = ksCut (cutKS, specCutKey);
-
-	for (elektraCursor it = 0; it < ksGetSize (specCut); ++it)
-	{
-		Key * cur = ksAtCursor (specCut, it);
-		if (keyGetNamespace (cur) == KEY_NS_CASCADING)
-		{
-			ksAppendKey (cutKS, cur);
-			keyDel (ksLookup (specCut, cur, KDB_O_POP));
-			it--;
-		}
-	}
-
-	ksAppend (ks, specCut);
-	ksDel (specCut);
-	keyDel (specCutKey);
-	keyDel (cutKey);
-	return cutKS;
->>>>>>> 930673f5
 }
 
 static bool addHardcodedMountpoints (KDB * handle, Key * errorKey)
@@ -976,19 +900,8 @@
 
 	for (elektraCursor i = 0; i < ksGetSize (handle->modules); i++)
 	{
-<<<<<<< HEAD
 		Key * cur = ksAtCursor (handle->modules, i);
 		if (keyIsDirectlyBelow (modulesRoot, cur) != 1)
-=======
-		Backend * backend = split->handles[i];
-
-		/* TODO: Remove usage of deprecated internal iterator */
-		ksRewind (split->keysets[i]);
-		keySetName (parentKey, keyName (split->parents[i]));
-		keySetString (parentKey, keyString (split->parents[i]));
-		int start, end;
-		if (run == FIRST)
->>>>>>> 930673f5
 		{
 			continue;
 		}
@@ -999,7 +912,6 @@
 		}
 	}
 
-<<<<<<< HEAD
 	Plugin * version = elektraPluginOpen ("version", handle->modules, ksNew (0, KS_END), errorKey);
 	if (version == NULL)
 	{
@@ -1008,35 +920,6 @@
 	}
 	version->global = handle->global;
 	addMountpoint (handle->backends, keyNew (KDB_SYSTEM_ELEKTRA "/version", KEY_END), version, ksNew (0, KS_END), ksNew (0, KS_END));
-=======
-			if (p == (STORAGE_PLUGIN + 1) && handle->globalPlugins[PROCGETSTORAGE][FOREACH])
-			{
-				keySetName (parentKey, keyName (initialParent));
-				/* TODO: Remove usage of deprecated internal iterator */
-				ksRewind (ks);
-				handle->globalPlugins[PROCGETSTORAGE][FOREACH]->kdbGet (handle->globalPlugins[PROCGETSTORAGE][FOREACH], ks,
-											parentKey);
-				keySetName (parentKey, keyName (split->parents[i]));
-			}
-			if (p == (STORAGE_PLUGIN + 2) && handle->globalPlugins[POSTGETSTORAGE][FOREACH])
-			{
-				keySetName (parentKey, keyName (initialParent));
-				/* TODO: Remove usage of deprecated internal iterator */
-				ksRewind (ks);
-				handle->globalPlugins[POSTGETSTORAGE][FOREACH]->kdbGet (handle->globalPlugins[POSTGETSTORAGE][FOREACH], ks,
-											parentKey);
-				keySetName (parentKey, keyName (split->parents[i]));
-			}
-			else if (p == (NR_OF_PLUGINS - 1) && handle->globalPlugins[POSTGETCLEANUP][FOREACH])
-			{
-				keySetName (parentKey, keyName (initialParent));
-				/* TODO: Remove usage of deprecated internal iterator */
-				ksRewind (ks);
-				handle->globalPlugins[POSTGETCLEANUP][FOREACH]->kdbGet (handle->globalPlugins[POSTGETCLEANUP][FOREACH], ks,
-											parentKey);
-				keySetName (parentKey, keyName (split->parents[i]));
-			}
->>>>>>> 930673f5
 
 	return true;
 }
@@ -1105,7 +988,6 @@
 		goto error;
 	}
 
-<<<<<<< HEAD
 	// Step 2: configure for bootstrap
 	if (!addElektraMountpoint (handle->backends, handle->modules, handle->global, errorKey))
 	{
@@ -1187,23 +1069,6 @@
 	keyDel (initialParent);
 	errno = errnosave;
 	return NULL;
-=======
-static int copyError (Key * dest, Key * src)
-{
-	const Key * metaKey = keyGetMeta (src, "error");
-	if (!metaKey) return 0;
-	keySetMeta (dest, keyName (metaKey), keyString (metaKey));
-
-	KeySet * metaKeys = keyMeta (src);
-	for (elektraCursor it = 0; it < ksGetSize (metaKeys); ++it)
-	{
-		metaKey = ksAtCursor (metaKeys, it);
-		if (strncmp (keyName (metaKey), "error/", 6)) break;
-		keySetMeta (dest, keyName (metaKey), keyString (metaKey));
-	}
-
-	return 1;
->>>>>>> 930673f5
 }
 
 
@@ -1449,7 +1314,6 @@
 	elektraGlobalGet (handle, *cache, parentKey, PROCGETSTORAGE, MAXONCE);
 	elektraGlobalGet (handle, *cache, parentKey, PROCGETSTORAGE, DEINIT);
 
-	/* TODO: Replace deprecated usage of internal iterator! */
 	// replace ks with cached keyset
 	ksRewind (*cache);
 	if (ks->size == 0)
@@ -2017,21 +1881,8 @@
 			sendNotificationHook->get (sendNotificationHook->plugin, dataKs, parentKey);
 		}
 
-<<<<<<< HEAD
 		sendNotificationHook = sendNotificationHook->next;
 	}
-=======
-		keySetName (parentKey, keyName (initialParent));
-
-		if (splitGet (split, parentKey, handle) == -1)
-		{
-			/* TODO: Remove use of deprecated internal iterator! */
-			ELEKTRA_ADD_PLUGIN_MISBEHAVIOR_WARNINGF (parentKey, "Wrong keys in postprocessing: %s", keyName (ksCurrent (ks)));
-			// continue, because sizes are already updated
-		}
-		ksClear (ks);
-		splitMergeBackends (split, ks);
->>>>>>> 930673f5
 
 	// Step 13: run gopts (if enabled)
 	keyCopy (parentKey, initialParent, KEY_CP_NAME);
@@ -2045,7 +1896,6 @@
 
 	keySetNamespace (parentKey, keyGetNamespace (initialParent));
 
-<<<<<<< HEAD
 	// Step 14: run spec plugin
 	if (handle->hooks.spec.plugin && handle->hooks.spec.copy (handle->hooks.spec.plugin, dataKs, parentKey, true) == -1)
 	{
@@ -2053,15 +1903,6 @@
 		goto error;
 	}
 	clear_bit (parentKey->flags, KEY_LOCK_NAME | KEY_LOCK_VALUE);
-=======
-		/* Now post-process the updated keysets */
-		if (splitGet (split, parentKey, handle) == -1)
-		{
-			/* TODO: Remove use of deprecated internal iterator! */
-			ELEKTRA_ADD_PLUGIN_MISBEHAVIOR_WARNINGF (parentKey, "Wrong keys in postprocessing: %s", keyName (ksCurrent (ks)));
-			// continue, because sizes are already updated
-		}
->>>>>>> 930673f5
 
 	// TODO (atmaxinger): should we have a default:/ backend?
 	Key * defaultCutpoint = keyNew ("default:/", KEY_END);
@@ -2098,15 +1939,10 @@
 	backendsMerge (backends, ks);
 	clearAllSync (ks);
 
-<<<<<<< HEAD
 	// TODO (atmaxinger): should we have a default:/ backend?
 	ksAppend (ks, defaults);
 	ksDel (defaults);
 	keyDel (defaultCutpoint);
-=======
-	/* TODO: Remove use of deprecated internal iterator! */
-	ksRewind (ks);
->>>>>>> 930673f5
 
 	// Step 19: update cache
 	// FIXME (kodebach): implement cache
@@ -2159,7 +1995,6 @@
 			continue;
 		}
 
-<<<<<<< HEAD
 		// set up parentKey and global keyset for plugin
 		keyCopy (parentKey, backendKey, KEY_CP_NAME);
 		keySetString (parentKey, "");
@@ -2168,30 +2003,9 @@
 			     keyNew ("system:/elektra/kdb/backend/plugins", KEY_BINARY, KEY_SIZE, sizeof (backendData->plugins), KEY_VALUE,
 				     &backendData->plugins, KEY_END));
 		set_bit (parentKey->flags, KEY_FLAG_RO_NAME);
-=======
-			Backend * backend = split->handles[i];
-			/* TODO: Remove use of deprecated internal iterator! */
-			ksRewind (split->keysets[i]);
-			if (backend->setplugins[p] && backend->setplugins[p]->kdbSet)
-			{
-				if (p != 0)
-				{
-					keySetString (parentKey, keyString (split->parents[i]));
-				}
-				else
-				{
-					keySetString (parentKey, "");
-				}
-				keySetName (parentKey, keyName (split->parents[i]));
-				ret = backend->setplugins[p]->kdbSet (backend->setplugins[p], split->keysets[i], parentKey);
-
-				ELEKTRA_LOG_DEBUG ("Prepare %s with keys %zd in plugin: %zu, split: %zu, ret: %d\n", keyName (parentKey),
-						   ksGetSize (split->keysets[i]), p, i, ret);
->>>>>>> 930673f5
 
 		int ret = setFn (backendData->backend, backendData->keys, parentKey);
 
-<<<<<<< HEAD
 		// restore parentKey
 		clear_bit (parentKey->flags, KEY_FLAG_RO_NAME);
 
@@ -2227,42 +2041,6 @@
 				backendData->backend->name, keyName (backendKey), ret);
 			success = false;
 			continue;
-=======
-			if (p == 0)
-			{
-				if (hooks[PRESETSTORAGE][FOREACH])
-				{
-					/* TODO: Remove use of deprecated internal iterator! */
-					ksRewind (split->keysets[i]);
-					hooks[PRESETSTORAGE][FOREACH]->kdbSet (hooks[PRESETSTORAGE][FOREACH], split->keysets[i], parentKey);
-				}
-			}
-			else if (p == (STORAGE_PLUGIN - 1))
-			{
-				if (hooks[PRESETCLEANUP][FOREACH])
-				{
-					/* TODO: Remove use of deprecated internal iterator! */
-					ksRewind (split->keysets[i]);
-					hooks[PRESETCLEANUP][FOREACH]->kdbSet (hooks[PRESETCLEANUP][FOREACH], split->keysets[i], parentKey);
-				}
-			}
-
-			if (ret == -1)
-			{
-				// do not
-				// abort because it might
-				// corrupt the KeySet
-				// and leads to warnings
-				// because of .tmp files not
-				// found
-				/* TODO: Remove use of deprecated internal iterator! */
-				*errorKey = ksCurrent (split->keysets[i]);
-
-				// so better keep going, but of
-				// course we will not commit
-				any_error = -1;
-			}
->>>>>>> 930673f5
 		}
 	}
 
@@ -2328,7 +2106,6 @@
 			continue;
 		}
 
-<<<<<<< HEAD
 		// set up parentKey and global keyset for plugin
 		keyCopy (parentKey, backendKey, KEY_CP_NAME);
 		keyCopy (parentKey, keyGetMeta (backendKey, "meta:/internal/kdbmountpoint"), KEY_CP_STRING);
@@ -2351,32 +2128,6 @@
 			ret = backendData->backend->kdbError (backendData->backend, backendData->keys, parentKey);
 			break;
 		}
-=======
-			if (backend->setplugins[p] && backend->setplugins[p]->kdbSet)
-			{
-				if (p != COMMIT_PLUGIN)
-				{
-					keySetString (parentKey, keyString (split->parents[i]));
-				}
-				keySetName (parentKey, keyName (split->parents[i]));
-
-				ELEKTRA_LOG_DEBUG ("elektraSetCommit: %p # %zu with %s - %s\n", (void *) backend, p, keyName (parentKey),
-						   keyString (parentKey));
-
-				/* TODO: Remove use of deprecated internal iterator! */
-				ksRewind (split->keysets[i]);
-				if (p == COMMIT_PLUGIN)
-				{
-					ret = backend->setplugins[p]->kdbCommit (backend->setplugins[p], split->keysets[i], parentKey);
-					// name of non-temp file
-					keySetString (split->parents[i], keyString (parentKey));
-				}
-				else
-				{
-					ret = backend->setplugins[p]->kdbSet (backend->setplugins[p], split->keysets[i], parentKey);
-				}
-			}
->>>>>>> 930673f5
 
 		// restore parentKey
 		clear_bit (parentKey->flags, KEY_FLAG_RO_NAME | KEY_FLAG_RO_VALUE);
@@ -2412,7 +2163,6 @@
 		ELEKTRA_SET_INTERFACE_ERRORF (parentKey, "The %s phase of kdbSet() has failed. See warnings for details.", phase);
 	}
 
-<<<<<<< HEAD
 	if (blockErrors)
 	{
 		if (!existingError)
@@ -2420,15 +2170,6 @@
 			// remove dummy error again
 			keySetMeta (parentKey, "error", NULL);
 		}
-=======
-			/* TODO: Remove use of deprecated internal iterator! */
-			ksRewind (split->keysets[i]);
-			if (backend->errorplugins[p])
-			{
-				keySetName (parentKey, keyName (split->parents[i]));
-				ret = backend->errorplugins[p]->kdbError (backend->errorplugins[p], split->keysets[i], parentKey);
-			}
->>>>>>> 930673f5
 
 		if (!success)
 		{
@@ -2591,6 +2332,10 @@
 		}
 	}
 
+
+	// created early for error branch
+	KeySet * setKs = ksNew (0, KS_END);
+
 	if (!backendsInit)
 	{
 		ELEKTRA_SET_INTERFACE_ERROR (
@@ -2603,13 +2348,6 @@
 	// TODO (kodebach): change once new global plugins are done
 	if (elektraGlobalSet (handle, ks, parentKey, PRESETSTORAGE, MAXONCE) == ELEKTRA_PLUGIN_STATUS_ERROR)
 	{
-<<<<<<< HEAD
-=======
-		clearError (parentKey); // clear previous error to set new one
-		/* TODO: Remove use of deprecated internal iterator! */
-		ELEKTRA_SET_INSTALLATION_ERRORF (parentKey, "No default backend found, but should be. Keyname: %s",
-						 keyName (ksCurrent (ks)));
->>>>>>> 930673f5
 		goto error;
 	}
 
@@ -2624,7 +2362,6 @@
 	// Step 4: create deep-copy of ks
 	// Note: This is needed so that ks retains its in-process state,
 	//       after we transform the data into its on-disk state.
-	KeySet * setKs = ksNew (0, KS_END);
 	for (elektraCursor i = 0; i < ksGetSize (backends); i++)
 	{
 		Key * backendKey = ksAtCursor (backends, i);
