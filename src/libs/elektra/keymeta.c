/**
 * @file
 *
 * @brief Methods to do various operations on Key metadata.
 *
 * @copyright BSD License (see LICENSE.md or https://www.libelektra.org)
 */

/***************************************************************************
		      keymeta.c  -  Methods for Key manipulation
			     -------------------
    begin                : Fri Sep 26 2008
    copyright            : (C) 2008 by Markus Raab
    email                : elektra@markus-raab.org
 ***************************************************************************/

/***************************************************************************
 *                                                                         *
 *   This program is free software; you can redistribute it and/or modify  *
 *   it under the terms of the BSD License (revised).                      *
 *                                                                         *
 ***************************************************************************/


/**
 * @defgroup keymeta Meta Info Manipulation Methods
 * @ingroup key
 * @brief Methods to do various operations on Key metadata.
 *
 * To use them:
 * @code
#include <kdb.h>
 * @endcode
 *
 * Next to \link keyname Name (key and owner) \endlink and
<<<<<<< HEAD
 * \link keyvalue Value (data and comment) \endlink there
=======
 * \link keyvalue value (data and comment) \endlink there
>>>>>>> eeb3fe13
 * is the so called meta information inside every key.
 *
 * Key meta information are an unlimited number of key/value
 * pairs strongly related to a key. It main purpose is to
 * give keys special semantics, so that plugins can treat
 * them differently.
 *
 * Metakey, as opposed to Key,
 * deliberately has following limitations:
 * - no null values
 * - no binary data
 * - no modification of references (COW)
 * - no guarantee of ordering
 *
 * ## Examples for metadata
 *
 * File system information (see stat(2) for more information):
 * - uid: the user id (positive number)
 * - gid: the group id (positive number)
 * - mode: filesystem-like mode permissions (positive octal number)
 * - atime: When was the key accessed the last time.
 * - mtime: When was the key modified the last time.
 * - ctime: When the uid, gid or mode of a key changes.
 * (times are represented through a positive number as unix timestamp)
 *
 * The comment can contain userdata which directly
 * belong to that key. The name of the meta information
 * is "comment" for a general purpose comment about
 * the key. Multi-Language comments are also supported
 * by appending [LANG] to the name.
 *
 * Validators are regular expressions which are tested
 * against the key value. The metakey "validator" can
 * hold a regular expression which will be matched
 * against.
 *
 * Types can be expressed with the meta information
 * "type".
 *
 * The relevance of the key can be tagged with a value
 * from -20 to 20. Negative numbers are the more important
 * and must be present in order to start the program.
 *
 * A version of a key may be stored with "version".
 * Its format is full.major.minor where all of these
 * are integers.
 *
 * The order inside a persistent storage can be described
 * with the tag "order" which contains a positive number.
 *
 * The metakey "app" describes to which application a
 * key belongs. It can be used to remove keys from an
 * application no longer installed.
 *
 * The metakey "path" describes where the key is physically
 * stored.
 *
 * The "owner" is the user that owns the key. It only
 * works for the user/ hierarchy. It rather says where
 * the key is stored and says nothing about the
 * filesystem properties.
 *
 */


#include <kdb.h>
#include <kdbconfig.h>
#include <kdbprivate.h>

#ifdef HAVE_STDIO_H
#include <stdio.h>
#endif

#ifdef HAVE_STDARG_H
#include <stdarg.h>
#endif

#ifdef HAVE_STRING_H
#include <string.h>
#endif

#ifdef HAVE_STDLIB_H
#include <stdlib.h>
#endif

#ifdef HAVE_ERRNO_H
#include <errno.h>
#endif


/**Rewind the internal iterator to first metadata.
 *
 * Use it to set the cursor to the beginning of the Key Meta Infos.
 * keyCurrentMeta() will then always return NULL afterwards. So
 * you want to keyNextMeta() first.
 *
 * @code
Key *key;
const Key *meta;

keyRewindMeta (key);
while ((meta = keyNextMeta (key))!=0)
{
	printf ("name: %s, value: %s", keyName(meta), keyString(meta));
}
 * @endcode
 *
 * @param key the key object to work with
 * @retval 0 on success
 * @retval 0 if there is no meta information for that key
 *         (keyNextMeta() will always return 0 in that case)
 * @retval -1 on NULL pointer
 * @see keyNextMeta(), keyCurrentMeta()
 * @see ksRewind() for pedant in iterator interface of KeySet
 * @ingroup keymeta
 **/
int keyRewindMeta (Key * key)
{
	if (!key) return -1;
	if (!key->meta) return 0;

	return ksRewind (key->meta);
}

/** Iterate to the next meta information.
 *
 * Keys have an internal cursor that can be reset with keyRewindMeta(). Every
 * time keyNextMeta() is called the cursor is incremented and the new current
 * Name of Meta Information is returned.
 *
 * You'll get a NULL pointer if the meta information after the end of the Key was reached.
 * On subsequent calls of keyNextMeta() it will still return the NULL pointer.
 *
 * The @p key internal cursor will be changed, so it is not const.
 *
 * @note That the resulting key is guaranteed to have a value, because
 *       meta information has no binary or null pointer semantics.
 *
 * @note You must not delete or change the returned key,
 *    use keySetMeta() if you want to delete or change it.
 *
 * @param key the key object to work with
 * @return a key representing meta information
 * @retval 0 when the end is reached
 * @retval 0 on NULL pointer
 *
 * @see ksNext() for pedant in iterator interface of KeySet
 * @ingroup keymeta
 **/
const Key * keyNextMeta (Key * key)
{
	Key * ret;
	if (!key) return 0;
	if (!key->meta) return 0;

	ret = ksNext (key->meta);

	return ret;
}

/**Returns the value of a meta-information which is current.
 *
 * The pointer is NULL if you reached the end or after
 * ksRewind().
 *
 * @note You must not delete or change the returned key,
 *    use keySetMeta() if you want to delete or change it.
 *
 * @param key the key object to work with
 * @return a buffer to the value pointed by @p key's cursor
 * @retval 0 on NULL pointer
 * @see keyNextMeta(), keyRewindMeta()
 *
 * @see ksCurrent() for pedant in iterator interface of KeySet
 * @ingroup keymeta
 **/
const Key * keyCurrentMeta (const Key * key)
{
	Key * ret;
	if (!key) return 0;
	if (!key->meta) return 0;

	ret = ksCurrent (key->meta);

	return ret;
}

/**Do a shallow copy of metadata from source to dest.
 *
 * The key dest will have the same metadata referred with
 * metaName afterwards then source.
 *
 * For example the metadata type is copied into the
 * Key k.
 *
 * @code
void l(Key *k)
{
	// receive c
	keyCopyMeta(k, c, "type");
	// the caller will see the changed key k
	// with the metadata "type" from c
}
 * @endcode
 *
 * The main purpose of this function is for plugins or
 * applications which want to add the same metadata to
 * n keys. When you do that with keySetMeta() it will
 * take n times the memory for the key. This can be
 * considerable amount of memory for many keys with
 * some metadata for each.
 *
 * To avoid that problem you can use keyCopyAllMeta()
 * or keyCopyMeta().
 *
 * @code
void o(KeySet *ks)
{
	Key *current;
	Key *shared = keyNew (0);
	keySetMeta(shared, "shared", "this metadata should be shared among many keys");

	ksRewind(ks);
	while ((current = ksNext(ks)) != 0)
	{
		if (needs_shared_data(current)) keyCopyMeta(current, shared, "shared");
	}
}
 * @endcode
 *
 * @post keyGetMeta(source, metaName) == keyGetMeta(dest, metaName)
 *
 * @retval 1 if was successfully copied
 * @retval 0 if the metadata in dest was removed too
 * @retval -1 on null pointers (source or dest)
 * @retval -1 on memory problems
 * @param dest the destination where the metadata should be copied too
 * @param source the key where the metadata should be copied from
 * @param metaName the name of the metadata which should be copied
 * @ingroup keymeta
 */
int keyCopyMeta (Key * dest, const Key * source, const char * metaName)
{
	Key * ret;

	if (!source) return -1;
	if (!dest) return -1;
	if (dest->flags & KEY_FLAG_RO_META) return -1;

	ret = (Key *)keyGetMeta (source, metaName);

	if (!ret)
	{
		/*Make sure that dest also does not have metaName*/
		if (dest->meta)
		{
			Key * r;
			r = ksLookup (dest->meta, ret, KDB_O_POP);
			if (r)
			{
				/*It was already there, so lets drop that one*/
				keyDel (r);
			}
		}
		return 0;
	}

	/*Lets have a look if the key is already inserted.*/
	if (dest->meta)
	{
		Key * r;
		r = ksLookup (dest->meta, ret, KDB_O_POP);
		if (r)
		{
			/*It was already there, so lets drop that one*/
			keyDel (r);
		}
	}
	else
	{
		/*Create a new place for meta information.*/
		dest->meta = ksNew (0, KS_END);
		if (!dest->meta)
		{
			return -1;
		}
	}

	// now we can simply append that key
	ksAppendKey (dest->meta, ret);

	return 1;
}

/**Do a shallow copy of all metadata from source to dest.
 *
 * The key dest will additionally have all metadata
 * the source had.
 * Meta data not present in source will not be changed.
 * Meta data which was present in source and dest will
 * be overwritten.
 *
 * For example the metadata type is copied into the
 * Key k:
 *
 * @snippet keyMeta.c Basic Copy All
 *
 * The main purpose of this function is for plugins or
 * applications which want to add the same metadata to
 * n keys. When you do that with keySetMeta() it will
 * take n times the memory for the key. This can be
 * considerable amount of memory for many keys with
 * some metadata for each.
 *
 * To avoid that problem you can use keyCopyAllMeta()
 * or keyCopyMeta():
 *
 * @snippet keyMeta.c Shared Meta All
 *
 * @post for every metaName present in source: keyGetMeta(source, metaName) == keyGetMeta(dest, metaName)
 *
 * @retval 1 if was successfully copied
 * @retval 0 if source did not have any metadata
 * @retval -1 on null pointer of dest or source
 * @retval -1 on memory problems
 * @param dest the destination where the metadata should be copied too
 * @param source the key where the metadata should be copied from
 * @ingroup keymeta
 */
int keyCopyAllMeta (Key * dest, const Key * source)
{
	if (!source) return -1;
	if (!dest) return -1;
	if (dest->flags & KEY_FLAG_RO_META) return -1;

	if (source->meta)
	{
		/*Make sure that dest also does not have metaName*/
		if (dest->meta)
		{
			ksAppend (dest->meta, source->meta);
		}
		else
		{
			dest->meta = ksDup (source->meta);
		}
		return 1;
	}

	return 0;
}

/** Returns the value of a meta-information given by name.
 *
 * You are not allowed to modify the resulting key.
 *
 * @code
int f(Key *k)
{
	if (!strcmp(keyValue(keyGetMeta(k, "type")), "boolean"))
	{
		// the type of the key is boolean
	}
}
 * @endcode
 *
 * @note You must not delete or change the returned key,
 *    use keySetMeta() if you want to delete or change it.
 *
 * @param key the key object to work with
 * @param metaName the name of the meta information you want the value from
 * @retval 0 if the key or metaName is 0
 * @retval 0 if no such metaName is found
 * @return value of meta-information if meta-information is found
 * @see keySetMeta()
 * @ingroup keymeta
 **/
const Key * keyGetMeta (const Key * key, const char * metaName)
{
	Key * ret;
	Key * search;

	if (!key) return 0;
	if (!metaName) return 0;
	if (!key->meta) return 0;

	search = keyNew (0);
	elektraKeySetName (search, metaName, KEY_META_NAME | KEY_EMPTY_NAME);

	ret = ksLookup (key->meta, search, 0);

	keyDel (search);

	return ret;
}


/**Set a new meta-information.
 *
 * Will set a new meta-information pair consisting of
 * metaName and newMetaString.
 *
 * Will add a new Pair for meta-information if metaName was
 * not added up to now.
 *
 * It will modify a existing Pair of meta-information if the
 * the metaName was inserted already.
 *
 * It will remove a meta information if newMetaString is 0.
 *
 * @param key the key object to work with
 * @param metaName the name of the meta information where you
 *                 want to change the value
 * @param newMetaString the new value for the meta information
 * @retval -1 on error if key or metaName is 0, out of memory
 *         or names are not valid
 * @retval 0 if the meta-information for metaName was removed
 * @return size (>0) of newMetaString if meta-information was
 *         successfully added
 * @see keyGetMeta()
 * @ingroup keymeta
 **/
ssize_t keySetMeta (Key * key, const char * metaName, const char * newMetaString)
{
	Key * toSet;
	char * metaStringDup;
	ssize_t metaNameSize;
	ssize_t metaStringSize = 0;

	if (!key) return -1;
	if (key->flags & KEY_FLAG_RO_META) return -1;
	if (!metaName) return -1;
	metaNameSize = elektraStrLen (metaName);
	if (metaNameSize == -1) return -1;
	if (newMetaString) metaStringSize = elektraStrLen (newMetaString);

	// optimization: we have nothing and want to remove something:
	if (!key->meta && !newMetaString) return 0;

	toSet = keyNew (0);
	if (!toSet) return -1;

	elektraKeySetName (toSet, metaName, KEY_META_NAME | KEY_EMPTY_NAME);

	/*Lets have a look if the key is already inserted.*/
	if (key->meta)
	{
		Key * ret;
		ret = ksLookup (key->meta, toSet, KDB_O_POP);
		if (ret)
		{
			/*It was already there, so lets drop that one*/
			keyDel (ret);
			key->flags |= KEY_FLAG_SYNC;
		}
	}

	if (newMetaString)
	{
		/*Add the meta information to the key*/
		metaStringDup = elektraStrNDup (newMetaString, metaStringSize);
		if (!metaStringDup)
		{
			// TODO: actually we might already have changed
			// the key
			keyDel (toSet);
			return -1;
		}

		if (toSet->data.v) elektraFree (toSet->data.v);
		toSet->data.c = metaStringDup;
		toSet->dataSize = metaStringSize;
	}
	else
	{
		/*The request is to remove the meta string.
		  So simply drop it.*/
		keyDel (toSet);
		return 0;
	}

	if (!key->meta)
	{
		/*Create a new place for meta information.*/
		key->meta = ksNew (0, KS_END);
		if (!key->meta)
		{
			keyDel (toSet);
			return -1;
		}
	}

	set_bit (toSet->flags, KEY_FLAG_RO_NAME);
	set_bit (toSet->flags, KEY_FLAG_RO_VALUE);
	set_bit (toSet->flags, KEY_FLAG_RO_META);

	ksAppendKey (key->meta, toSet);
	key->flags |= KEY_FLAG_SYNC;
	return metaStringSize;
}<|MERGE_RESOLUTION|>--- conflicted
+++ resolved
@@ -33,11 +33,7 @@
  * @endcode
  *
  * Next to \link keyname Name (key and owner) \endlink and
-<<<<<<< HEAD
- * \link keyvalue Value (data and comment) \endlink there
-=======
  * \link keyvalue value (data and comment) \endlink there
->>>>>>> eeb3fe13
  * is the so called meta information inside every key.
  *
  * Key meta information are an unlimited number of key/value
