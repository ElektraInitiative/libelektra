--- conflicted
+++ resolved
@@ -457,7 +457,6 @@
 
 void ErrorPlugins::serialise (Key & baseKey, KeySet & ret)
 {
-<<<<<<< HEAD
 	for (int i = 0; i < NR_OF_ERROR_PLUGINS; ++i)
 	{
 		if (!plugins[i]) continue;
@@ -525,26 +524,11 @@
 			}
 			current = current->next;
 		}
-=======
-	ret.append (*Key (baseKey.getName () + "/errorplugins", KEY_META, "comment/#0", "List of plugins to use", KEY_END));
-
-	for (int i = 0; i < NR_OF_PLUGINS; ++i)
-	{
-		if (plugins[i] == nullptr) continue;
-		bool fr = plugins[i]->firstRef;
-
-		std::ostringstream pluginNumber;
-		pluginNumber << (i < 10 ? "#" : "\\#") << i;
-		std::string name = baseKey.getName () + "/errorplugins/" + pluginNumber.str () + plugins[i]->refname ();
-		ret.append (*Key (name, KEY_META, "comment/#0", "A plugin", KEY_END));
-		if (fr) serializeConfig (name, plugins[i]->getConfig (), ret);
->>>>>>> 930673f5
 	}
 }
 
 void GetPlugins::serialise (Key & baseKey, KeySet & ret)
 {
-<<<<<<< HEAD
 	for (int i = 0; i < NR_OF_GET_PLUGINS; ++i)
 	{
 		if (!plugins[i]) continue;
@@ -616,33 +600,15 @@
 			}
 			current = current->next;
 		}
-=======
-	ret.append (*Key (baseKey.getName () + "/getplugins", KEY_META, "comment/#0", "List of plugins to use", KEY_END));
-
-	for (int i = 0; i < NR_OF_PLUGINS; ++i)
-	{
-		if (plugins[i] == nullptr) continue;
-		bool fr = plugins[i]->firstRef;
-
-		std::ostringstream pluginNumber;
-		pluginNumber << (i < 10 ? "#" : "\\#") << i;
-		std::string name = baseKey.getName () + "/getplugins/" + pluginNumber.str () + plugins[i]->refname ();
-		ret.append (*Key (name, KEY_META, "comment/#0", "A plugin", KEY_END));
-		if (fr) serializeConfig (name, plugins[i]->getConfig (), ret);
->>>>>>> 930673f5
 	}
 }
 
 
 void SetPlugins::serialise (Key & baseKey, KeySet & ret)
 {
-<<<<<<< HEAD
 	for (int i = 0; i < NR_OF_SET_PLUGINS; ++i)
 	{
 		if (!plugins[i]) continue;
-=======
-	ret.append (*Key (baseKey.getName () + "/setplugins", KEY_META, "comment/#0", "List of plugins to use", KEY_END));
->>>>>>> 930673f5
 
 		std::string roleName;
 		bool listPosition;
@@ -715,7 +681,6 @@
 {
 	for (int i = 0; i < NR_OF_SET_PLUGINS; ++i)
 	{
-<<<<<<< HEAD
 		if (!plugins[i]) continue;
 
 		std::string roleName;
@@ -781,16 +746,6 @@
 			}
 			current = current->next;
 		}
-=======
-		if (plugins[i] == nullptr) continue;
-		bool fr = plugins[i]->firstRef;
-
-		std::ostringstream pluginNumber;
-		pluginNumber << (i < 10 ? "#" : "\\#") << i;
-		std::string name = baseKey.getName () + "/setplugins/" + pluginNumber.str () + plugins[i]->refname ();
-		ret.append (*Key (name, KEY_META, "comment/#0", "A plugin", KEY_END));
-		if (fr) serializeConfig (name, plugins[i]->getConfig (), ret);
->>>>>>> 930673f5
 	}
 }
 } // namespace tools
