--- conflicted
+++ resolved
@@ -78,191 +78,120 @@
 	b.serialize (mountConfig);
 
 	// outputGTest (mountConfig, "mountConfig");
-<<<<<<< HEAD
-
-	mountConfig.rewind ();
-	mountConfig.next ();
-	EXPECT_EQ (mountConfig.current ().getName (), "system:/elektra/mountpoints/\\/") << "name of element in keyset wrong";
-	EXPECT_EQ (mountConfig.current ().getString (),
+	ssize_t it = 0;
+	EXPECT_EQ (mountConfig.at (it).getName (), "system:/elektra/mountpoints/\\/") << "name of element in keyset wrong";
+	EXPECT_EQ (mountConfig.at (it).getString (),
 		   "This is a configuration for a backend, see subkeys for more information") // fails (empty string returned)
 		<< "string of element in keyset wrong";
-	mountConfig.next ();
-	EXPECT_EQ (mountConfig.current ().getName (), "system:/elektra/mountpoints/\\//config") << "name of element in keyset wrong";
-	EXPECT_EQ (mountConfig.current ().getString (), "") << "string of element in keyset wrong";
-	mountConfig.next ();
-	EXPECT_EQ (mountConfig.current ().getName (), "system:/elektra/mountpoints/\\//config/fcrypt/textmode")
-		<< "name of element in keyset wrong";
-	EXPECT_EQ (mountConfig.current ().getString (), "0") << "string of element in keyset wrong";
-	mountConfig.next ();
-	EXPECT_EQ (mountConfig.current ().getName (),
+
+	EXPECT_EQ (mountConfig.at (++it).getName (), "system:/elektra/mountpoints/\\//config") << "name of element in keyset wrong";
+	EXPECT_EQ (mountConfig.at (it).getString (), "") << "string of element in keyset wrong";
+
+	EXPECT_EQ (mountConfig.at (++it).getName (), "system:/elektra/mountpoints/\\//config/fcrypt/textmode")
+		<< "name of element in keyset wrong";
+	EXPECT_EQ (mountConfig.at (it).getString (), "0") << "string of element in keyset wrong";
+
+	EXPECT_EQ (mountConfig.at (++it).getName (),
 		   "system:/elektra/mountpoints/\\//config/mountpoint") // fails ('/definition/path' instead of '/config/mountpoint')
 		<< "name of element in keyset wrong";
-	EXPECT_EQ (mountConfig.current ().getString (), "/") << "string of element in keyset wrong"; // fails ('abc' instead of '/')
-	mountConfig.next ();
-	EXPECT_EQ (mountConfig.current ().getName (), "system:/elektra/mountpoints/\\//config/path")
+	EXPECT_EQ (mountConfig.at (it).getString (), "/") << "string of element in keyset wrong"; // fails ('abc' instead of '/')
+
+	EXPECT_EQ (mountConfig.at (++it).getName (), "system:/elektra/mountpoints/\\//config/path")
 		<< "name of element in keyset wrong"; // fails ('/definition/positions/get/resolver' instead of '/config/path')
-	EXPECT_EQ (mountConfig.current ().getString (), "abc") << "string of element in keyset wrong"; // fails ('resolver' instead of
-												       // 'abc')
-	mountConfig.next ();
-	EXPECT_EQ (mountConfig.current ().getName (), "system:/elektra/mountpoints/\\//error")
+	EXPECT_EQ (mountConfig.at (it).getString (), "abc") << "string of element in keyset wrong"; // fails ('resolver' instead of
+												    // 'abc')
+
+	EXPECT_EQ (mountConfig.at (++it).getName (), "system:/elektra/mountpoints/\\//error")
 		<< "name of element in keyset wrong"; // fails ('/defintion/positions/get/storage' instead of '/error')
-	EXPECT_EQ (mountConfig.current ().getString (), "") << "string of element in keyset wrong"; // fails ('dump' instead of '')
-	mountConfig.next ();
+	EXPECT_EQ (mountConfig.at (it).getString (), "") << "string of element in keyset wrong"; // fails ('dump' instead of '')
 	EXPECT_EQ (
-		mountConfig.current ().getName (),
+		mountConfig.at (++it).getName (),
 		"system:/elektra/mountpoints/\\//error/rollback") // fails ('/definition/positions/set/commit' instead of '/error/rollback')
 		<< "name of element in keyset wrong";
-	EXPECT_EQ (mountConfig.current ().getString (), "") << "string of element in keyset wrong"; // fails ('resolver' instead of '')
-	mountConfig.next ();
-	EXPECT_EQ (mountConfig.current ().getName (),
+	EXPECT_EQ (mountConfig.at (it).getString (), "") << "string of element in keyset wrong"; // fails ('resolver' instead of '')
+	EXPECT_EQ (mountConfig.at (++it).getName (),
 		   "system:/elektra/mountpoints/\\//error/rollback/#0") // fails ('/definition/positions/set/resolver' instead of
 									// '/error/rollback/#0')
 		<< "name of element in keyset wrong";
-	EXPECT_EQ (mountConfig.current ().getString (), "") << "string of element in keyset wrong"; // fails ('resolver' instead of '')
-	mountConfig.next ();
-	EXPECT_EQ (mountConfig.current ().getName (),
+	EXPECT_EQ (mountConfig.at (it).getString (), "") << "string of element in keyset wrong"; // fails ('resolver' instead of '')
+	EXPECT_EQ (mountConfig.at (++it).getName (),
 		   "system:/elektra/mountpoints/\\//error/rollback/#0/label") // fails ('/definition/positions/set/rollback' instead of
 									      // '/error/rollback/#0/label')
 		<< "name of element in keyset wrong";
-	EXPECT_EQ (mountConfig.current ().getString (), "resolver") << "string of element in keyset wrong";
-	mountConfig.next ();
-	EXPECT_EQ (mountConfig.current ().getName (),
+	EXPECT_EQ (mountConfig.at (it).getString (), "resolver") << "string of element in keyset wrong";
+	EXPECT_EQ (mountConfig.at (++it).getName (),
 		   "system:/elektra/mountpoints/\\//error/rollback/#0/name") // fails ('/definition/positions/set/storage' instead of
 									     // '/error/rollback/#0/name')
 		<< "name of element in keyset wrong";
-	EXPECT_EQ (mountConfig.current ().getString (), KDB_DEFAULT_RESOLVER)
+	EXPECT_EQ (mountConfig.at (it).getString (), KDB_DEFAULT_RESOLVER)
 		<< "string of element in keyset wrong"; // fails ('dump' instead of 'resolver_fm_hpu_b')
-	mountConfig.next ();
-	EXPECT_EQ (mountConfig.current ().getName (), "system:/elektra/mountpoints/\\//get")
+	EXPECT_EQ (mountConfig.at (++it).getName (), "system:/elektra/mountpoints/\\//get")
 		<< "name of element in keyset wrong"; // fails ('/plugins/backend' instead of '/get')
-	EXPECT_EQ (mountConfig.current ().getString (), "") << "string of element in keyset wrong";
-	mountConfig.next ();
-	EXPECT_EQ (mountConfig.current ().getName (),
+	EXPECT_EQ (mountConfig.at (it).getString (), "") << "string of element in keyset wrong";
+
+	EXPECT_EQ (mountConfig.at (++it).getName (),
 		   "system:/elektra/mountpoints/\\//get/getresolver") // fails ('/plugins/backend/name' instead of '/get/resolver')
 		<< "name of element in keyset wrong";
-	EXPECT_EQ (mountConfig.current ().getString (), "") << "string of element in keyset wrong"; // fails ('backend' instead of '')
-	mountConfig.next ();
-	EXPECT_EQ (mountConfig.current ().getName (),
+	EXPECT_EQ (mountConfig.at (it).getString (), "") << "string of element in keyset wrong"; // fails ('backend' instead of '')
+	EXPECT_EQ (mountConfig.at (++it).getName (),
 		   "system:/elektra/mountpoints/\\//get/getresolver/#0") // fails ('/plugins/dump' instead of '/get/resolver/#0')
 		<< "name of element in keyset wrong";
-	EXPECT_EQ (mountConfig.current ().getString (), "") << "string of element in keyset wrong";
-	mountConfig.next ();
-	EXPECT_EQ (mountConfig.current ().getName (),
+	EXPECT_EQ (mountConfig.at (it).getString (), "") << "string of element in keyset wrong";
+
+	EXPECT_EQ (mountConfig.at (++it).getName (),
 		   "system:/elektra/mountpoints/\\//get/getresolver/#0/reference") // fails ('/plugins/dump/name' instead of
 										   // '/get/getresolver/#0/reference')
 		<< "name of element in keyset wrong";
-	EXPECT_EQ (mountConfig.current ().getString (), "resolver")
+	EXPECT_EQ (mountConfig.at (it).getString (), "resolver")
 		<< "string of element in keyset wrong"; // fails ('dump' instead of 'resolver')
-	mountConfig.next ();
-	EXPECT_EQ (mountConfig.current ().getName (),
+	EXPECT_EQ (mountConfig.at (++it).getName (),
 		   "system:/elektra/mountpoints/\\//get/getstorage") // fails ('/plugins/resolver' instead of '/get/getstorage')
 		<< "name of element in keyset wrong";
-	EXPECT_EQ (mountConfig.current ().getString (), "") << "string of element in keyset wrong";
-	mountConfig.next ();
-	EXPECT_EQ (mountConfig.current ().getName (),
+	EXPECT_EQ (mountConfig.at (it).getString (), "") << "string of element in keyset wrong";
+
+	EXPECT_EQ (mountConfig.at (++it).getName (),
 		   "system:/elektra/mountpoints/\\//get/getstorage/#0") // fails ('/plugins/resolver/name' instead of '/get/getstorage/#0')
 		<< "name of element in keyset wrong";
-	EXPECT_EQ (mountConfig.current ().getString (), "")
+	EXPECT_EQ (mountConfig.at (it).getString (), "")
 		<< "string of element in keyset wrong"; // fails ('resolver_fm_hpu_b' instead of '')
-	mountConfig.next ();
-	EXPECT_EQ (mountConfig.current ().getName (),
+	EXPECT_EQ (mountConfig.at (++it).getName (),
 		   "system:/elektra/mountpoints/\\//get/getstorage/#0/label") // Exception (method call on a null-key!)S
 		<< "name of element in keyset wrong";
-	EXPECT_EQ (mountConfig.current ().getString (), "dump") << "string of element in keyset wrong";
-	mountConfig.next ();
-	EXPECT_EQ (mountConfig.current ().getName (), "system:/elektra/mountpoints/\\//get/getstorage/#0/name")
-		<< "name of element in keyset wrong";
-	EXPECT_EQ (mountConfig.current ().getString (), "dump") << "string of element in keyset wrong";
-	mountConfig.next ();
-	EXPECT_EQ (mountConfig.current ().getName (), "system:/elektra/mountpoints/\\//set") << "name of element in keyset wrong";
-	EXPECT_EQ (mountConfig.current ().getString (), "") << "string of element in keyset wrong";
-	mountConfig.next ();
-	EXPECT_EQ (mountConfig.current ().getName (), "system:/elektra/mountpoints/\\//set/commit") << "name of element in keyset wrong";
-	EXPECT_EQ (mountConfig.current ().getString (), "") << "string of element in keyset wrong";
-	mountConfig.next ();
-	EXPECT_EQ (mountConfig.current ().getName (), "system:/elektra/mountpoints/\\//set/commit/#0") << "name of element in keyset wrong";
-	EXPECT_EQ (mountConfig.current ().getString (), "") << "string of element in keyset wrong";
-	mountConfig.next ();
-	EXPECT_EQ (mountConfig.current ().getName (), "system:/elektra/mountpoints/\\//set/commit/#0/reference")
-		<< "name of element in keyset wrong";
-	EXPECT_EQ (mountConfig.current ().getString (), "resolver") << "string of element in keyset wrong";
-	mountConfig.next ();
-	EXPECT_EQ (mountConfig.current ().getName (), "system:/elektra/mountpoints/\\//set/setresolver")
-		<< "name of element in keyset wrong";
-	EXPECT_EQ (mountConfig.current ().getString (), "") << "string of element in keyset wrong";
-	mountConfig.next ();
-	EXPECT_EQ (mountConfig.current ().getName (), "system:/elektra/mountpoints/\\//set/setresolver/#0")
-		<< "name of element in keyset wrong";
-	EXPECT_EQ (mountConfig.current ().getString (), "") << "string of element in keyset wrong";
-	mountConfig.next ();
-	EXPECT_EQ (mountConfig.current ().getName (), "system:/elektra/mountpoints/\\//set/setresolver/#0/reference")
-		<< "name of element in keyset wrong";
-	EXPECT_EQ (mountConfig.current ().getString (), "resolver") << "string of element in keyset wrong";
-	mountConfig.next ();
-	EXPECT_EQ (mountConfig.current ().getName (), "system:/elektra/mountpoints/\\//set/setstorage")
-		<< "name of element in keyset wrong";
-	EXPECT_EQ (mountConfig.current ().getString (), "") << "string of element in keyset wrong";
-	mountConfig.next ();
-	EXPECT_EQ (mountConfig.current ().getName (), "system:/elektra/mountpoints/\\//set/setstorage/#0")
-		<< "name of element in keyset wrong";
-	EXPECT_EQ (mountConfig.current ().getString (), "") << "string of element in keyset wrong";
-	mountConfig.next ();
-	EXPECT_EQ (mountConfig.current ().getName (), "system:/elektra/mountpoints/\\//set/setstorage/#0/reference")
-		<< "name of element in keyset wrong";
-	EXPECT_EQ (mountConfig.current ().getString (), "dump") << "string of element in keyset wrong";
-	mountConfig.next ();
-=======
-	ssize_t it = 0;
-	EXPECT_EQ (mountConfig.at (it).getName (), "system:/elektra/mountpoints/\\/") << "name of element in keyset wrong";
-	EXPECT_EQ (mountConfig.at (it).getString (), "This is a configuration for a backend, see subkeys for more information")
-		<< "string of element in keyset wrong";
-
-	EXPECT_EQ (mountConfig.at (++it).getName (), "system:/elektra/mountpoints/\\//config") << "name of element in keyset wrong";
-	EXPECT_EQ (mountConfig.at (it).getString (), "") << "string of element in keyset wrong";
-
-	EXPECT_EQ (mountConfig.at (++it).getName (), "system:/elektra/mountpoints/\\//config/fcrypt/textmode")
-		<< "name of element in keyset wrong";
-	EXPECT_EQ (mountConfig.at (it).getString (), "0") << "string of element in keyset wrong";
-
-	EXPECT_EQ (mountConfig.at (++it).getName (), "system:/elektra/mountpoints/\\//config/path") << "name of element in keyset wrong";
-	EXPECT_EQ (mountConfig.at (it).getString (), "abc") << "string of element in keyset wrong";
-
-	EXPECT_EQ (mountConfig.at (++it).getName (), "system:/elektra/mountpoints/\\//errorplugins") << "name of element in keyset wrong";
-	EXPECT_EQ (mountConfig.at (it).getString (), "") << "string of element in keyset wrong";
-
-	EXPECT_EQ (mountConfig.at (++it).getName (), "system:/elektra/mountpoints/\\//errorplugins/#5#" KDB_DEFAULT_RESOLVER "#resolver#")
-		<< "name of element in keyset wrong";
-	EXPECT_EQ (mountConfig.at (it).getString (), "") << "string of element in keyset wrong";
-
-	EXPECT_EQ (mountConfig.at (++it).getName (), "system:/elektra/mountpoints/\\//getplugins") << "name of element in keyset wrong";
-	EXPECT_EQ (mountConfig.at (it).getString (), "") << "string of element in keyset wrong";
-
-	EXPECT_EQ (mountConfig.at (++it).getName (), "system:/elektra/mountpoints/\\//getplugins/#0#resolver")
-		<< "name of element in keyset wrong";
-	EXPECT_EQ (mountConfig.at (it).getString (), "") << "string of element in keyset wrong";
-
-	EXPECT_EQ (mountConfig.at (++it).getName (), "system:/elektra/mountpoints/\\//getplugins/#5#dump#dump#")
-		<< "name of element in keyset wrong";
-	EXPECT_EQ (mountConfig.at (it).getString (), "") << "string of element in keyset wrong";
-
-	EXPECT_EQ (mountConfig.at (++it).getName (), "system:/elektra/mountpoints/\\//mountpoint") << "name of element in keyset wrong";
-	EXPECT_EQ (mountConfig.at (it).getString (), "/") << "string of element in keyset wrong";
-
-	EXPECT_EQ (mountConfig.at (++it).getName (), "system:/elektra/mountpoints/\\//setplugins") << "name of element in keyset wrong";
-	EXPECT_EQ (mountConfig.at (it).getString (), "") << "string of element in keyset wrong";
-
-	EXPECT_EQ (mountConfig.at (++it).getName (), "system:/elektra/mountpoints/\\//setplugins/#0#resolver")
-		<< "name of element in keyset wrong";
-	EXPECT_EQ (mountConfig.at (it).getString (), "") << "string of element in keyset wrong";
-
-	EXPECT_EQ (mountConfig.at (++it).getName (), "system:/elektra/mountpoints/\\//setplugins/#5#dump")
-		<< "name of element in keyset wrong";
-	EXPECT_EQ (mountConfig.at (it).getString (), "") << "string of element in keyset wrong";
-
-	EXPECT_EQ (mountConfig.at (++it).getName (), "system:/elektra/mountpoints/\\//setplugins/#7#resolver")
-		<< "name of element in keyset wrong";
-	EXPECT_EQ (mountConfig.at (it).getString (), "") << "string of element in keyset wrong";
->>>>>>> 930673f5
+	EXPECT_EQ (mountConfig.at (it).getString (), "dump") << "string of element in keyset wrong";
+	EXPECT_EQ (mountConfig.at (++it).getName (), "system:/elektra/mountpoints/\\//get/getstorage/#0/name")
+		<< "name of element in keyset wrong";
+	EXPECT_EQ (mountConfig.at (it).getString (), "dump") << "string of element in keyset wrong";
+	EXPECT_EQ (mountConfig.at (++it).getName (), "system:/elektra/mountpoints/\\//set") << "name of element in keyset wrong";
+	EXPECT_EQ (mountConfig.at (it).getString (), "") << "string of element in keyset wrong";
+
+	EXPECT_EQ (mountConfig.at (++it).getName (), "system:/elektra/mountpoints/\\//set/commit") << "name of element in keyset wrong";
+	EXPECT_EQ (mountConfig.at (it).getString (), "") << "string of element in keyset wrong";
+
+	EXPECT_EQ (mountConfig.at (++it).getName (), "system:/elektra/mountpoints/\\//set/commit/#0") << "name of element in keyset wrong";
+	EXPECT_EQ (mountConfig.at (it).getString (), "") << "string of element in keyset wrong";
+
+	EXPECT_EQ (mountConfig.at (++it).getName (), "system:/elektra/mountpoints/\\//set/commit/#0/reference")
+		<< "name of element in keyset wrong";
+	EXPECT_EQ (mountConfig.at (it).getString (), "resolver") << "string of element in keyset wrong";
+	EXPECT_EQ (mountConfig.at (++it).getName (), "system:/elektra/mountpoints/\\//set/setresolver")
+		<< "name of element in keyset wrong";
+	EXPECT_EQ (mountConfig.at (it).getString (), "") << "string of element in keyset wrong";
+
+	EXPECT_EQ (mountConfig.at (++it).getName (), "system:/elektra/mountpoints/\\//set/setresolver/#0")
+		<< "name of element in keyset wrong";
+	EXPECT_EQ (mountConfig.at (it).getString (), "") << "string of element in keyset wrong";
+
+	EXPECT_EQ (mountConfig.at (++it).getName (), "system:/elektra/mountpoints/\\//set/setresolver/#0/reference")
+		<< "name of element in keyset wrong";
+	EXPECT_EQ (mountConfig.at (it).getString (), "resolver") << "string of element in keyset wrong";
+	EXPECT_EQ (mountConfig.at (++it).getName (), "system:/elektra/mountpoints/\\//set/setstorage") << "name of element in keyset wrong";
+	EXPECT_EQ (mountConfig.at (it).getString (), "") << "string of element in keyset wrong";
+	EXPECT_EQ (mountConfig.at (++it).getName (), "system:/elektra/mountpoints/\\//set/setstorage/#0")
+		<< "name of element in keyset wrong";
+	EXPECT_EQ (mountConfig.at (it).getString (), "") << "string of element in keyset wrong";
+	EXPECT_EQ (mountConfig.at (++it).getName (), "system:/elektra/mountpoints/\\//set/setstorage/#0/reference")
+		<< "name of element in keyset wrong";
+	EXPECT_EQ (mountConfig.at (it).getString (), "dump") << "string of element in keyset wrong";
 }
 
 TEST (Backend, CrazyName)
@@ -293,118 +222,6 @@
 
 	EXPECT_EQ (mountConfig.at (++it).getName (), "system:/elektra/mountpoints/\\/crazy\\/a..__.b\\/._.\\/._c__d/config/fcrypt/textmode")
 		<< "name of element in keyset wrong";
-<<<<<<< HEAD
-	EXPECT_EQ (mountConfig.current ().getString (), "0") << "string of element in keyset wrong";
-	mountConfig.next ();
-	EXPECT_EQ (mountConfig.current ().getName (), "system:/elektra/mountpoints/\\/crazy\\/a..__.b\\/._.\\/._c__d/config/mountpoint")
-		<< "name of element in keyset wrong";
-	EXPECT_EQ (mountConfig.current ().getString (), "/crazy/a..__.b/._./._c__d") << "string of element in keyset wrong";
-	mountConfig.next ();
-	EXPECT_EQ (mountConfig.current ().getName (), "system:/elektra/mountpoints/\\/crazy\\/a..__.b\\/._.\\/._c__d/config/path")
-		<< "name of element in keyset wrong";
-	EXPECT_EQ (mountConfig.current ().getString (), "") << "string of element in keyset wrong";
-	mountConfig.next ();
-	EXPECT_EQ (mountConfig.current ().getName (), "system:/elektra/mountpoints/\\/crazy\\/a..__.b\\/._.\\/._c__d/error")
-		<< "name of element in keyset wrong";
-	EXPECT_EQ (mountConfig.current ().getString (), "") << "string of element in keyset wrong";
-	mountConfig.next ();
-	EXPECT_EQ (mountConfig.current ().getName (), "system:/elektra/mountpoints/\\/crazy\\/a..__.b\\/._.\\/._c__d/error/rollback")
-		<< "name of element in keyset wrong";
-	EXPECT_EQ (mountConfig.current ().getString (), "") << "string of element in keyset wrong";
-	mountConfig.next ();
-	EXPECT_EQ (mountConfig.current ().getName (), "system:/elektra/mountpoints/\\/crazy\\/a..__.b\\/._.\\/._c__d/error/rollback/#0")
-		<< "name of element in keyset wrong";
-	EXPECT_EQ (mountConfig.current ().getString (), "") << "string of element in keyset wrong";
-	mountConfig.next ();
-	EXPECT_EQ (mountConfig.current ().getName (),
-		   "system:/elektra/mountpoints/\\/crazy\\/a..__.b\\/._.\\/._c__d/error/rollback/#0/label")
-		<< "name of element in keyset wrong";
-	EXPECT_EQ (mountConfig.current ().getString (), "resolver") << "string of element in keyset wrong";
-	mountConfig.next ();
-	EXPECT_EQ (mountConfig.current ().getName (),
-		   "system:/elektra/mountpoints/\\/crazy\\/a..__.b\\/._.\\/._c__d/error/rollback/#0/name")
-		<< "name of element in keyset wrong";
-	EXPECT_EQ (mountConfig.current ().getString (), KDB_DEFAULT_RESOLVER) << "string of element in keyset wrong";
-	mountConfig.next ();
-	EXPECT_EQ (mountConfig.current ().getName (), "system:/elektra/mountpoints/\\/crazy\\/a..__.b\\/._.\\/._c__d/get")
-		<< "name of element in keyset wrong";
-	EXPECT_EQ (mountConfig.current ().getString (), "") << "string of element in keyset wrong";
-	mountConfig.next ();
-	EXPECT_EQ (mountConfig.current ().getName (), "system:/elektra/mountpoints/\\/crazy\\/a..__.b\\/._.\\/._c__d/get/getresolver")
-		<< "name of element in keyset wrong";
-	EXPECT_EQ (mountConfig.current ().getString (), "") << "string of element in keyset wrong";
-	mountConfig.next ();
-	EXPECT_EQ (mountConfig.current ().getName (), "system:/elektra/mountpoints/\\/crazy\\/a..__.b\\/._.\\/._c__d/get/getresolver/#0")
-		<< "name of element in keyset wrong";
-	EXPECT_EQ (mountConfig.current ().getString (), "") << "string of element in keyset wrong";
-	mountConfig.next ();
-	EXPECT_EQ (mountConfig.current ().getName (),
-		   "system:/elektra/mountpoints/\\/crazy\\/a..__.b\\/._.\\/._c__d/get/getresolver/#0/reference")
-		<< "name of element in keyset wrong";
-	EXPECT_EQ (mountConfig.current ().getString (), "resolver") << "string of element in keyset wrong";
-	mountConfig.next ();
-	EXPECT_EQ (mountConfig.current ().getName (), "system:/elektra/mountpoints/\\/crazy\\/a..__.b\\/._.\\/._c__d/get/getstorage")
-		<< "name of element in keyset wrong";
-	EXPECT_EQ (mountConfig.current ().getString (), "") << "string of element in keyset wrong";
-	mountConfig.next ();
-	EXPECT_EQ (mountConfig.current ().getName (), "system:/elektra/mountpoints/\\/crazy\\/a..__.b\\/._.\\/._c__d/get/getstorage/#0")
-		<< "name of element in keyset wrong";
-	EXPECT_EQ (mountConfig.current ().getString (), "") << "string of element in keyset wrong";
-	mountConfig.next ();
-	EXPECT_EQ (mountConfig.current ().getName (),
-		   "system:/elektra/mountpoints/\\/crazy\\/a..__.b\\/._.\\/._c__d/get/getstorage/#0/label")
-		<< "name of element in keyset wrong";
-	EXPECT_EQ (mountConfig.current ().getString (), "dump") << "string of element in keyset wrong";
-	mountConfig.next ();
-	EXPECT_EQ (mountConfig.current ().getName (),
-		   "system:/elektra/mountpoints/\\/crazy\\/a..__.b\\/._.\\/._c__d/get/getstorage/#0/name")
-		<< "name of element in keyset wrong";
-	EXPECT_EQ (mountConfig.current ().getString (), "dump") << "string of element in keyset wrong";
-	mountConfig.next ();
-	EXPECT_EQ (mountConfig.current ().getName (), "system:/elektra/mountpoints/\\/crazy\\/a..__.b\\/._.\\/._c__d/set")
-		<< "name of element in keyset wrong";
-	EXPECT_EQ (mountConfig.current ().getString (), "") << "string of element in keyset wrong";
-	mountConfig.next ();
-	EXPECT_EQ (mountConfig.current ().getName (), "system:/elektra/mountpoints/\\/crazy\\/a..__.b\\/._.\\/._c__d/set/commit")
-		<< "name of element in keyset wrong";
-	EXPECT_EQ (mountConfig.current ().getString (), "") << "string of element in keyset wrong";
-	mountConfig.next ();
-	EXPECT_EQ (mountConfig.current ().getName (), "system:/elektra/mountpoints/\\/crazy\\/a..__.b\\/._.\\/._c__d/set/commit/#0")
-		<< "name of element in keyset wrong";
-	EXPECT_EQ (mountConfig.current ().getString (), "") << "string of element in keyset wrong";
-	mountConfig.next ();
-	EXPECT_EQ (mountConfig.current ().getName (),
-		   "system:/elektra/mountpoints/\\/crazy\\/a..__.b\\/._.\\/._c__d/set/commit/#0/reference")
-		<< "name of element in keyset wrong";
-	EXPECT_EQ (mountConfig.current ().getString (), "resolver") << "string of element in keyset wrong";
-	mountConfig.next ();
-	EXPECT_EQ (mountConfig.current ().getName (), "system:/elektra/mountpoints/\\/crazy\\/a..__.b\\/._.\\/._c__d/set/setresolver")
-		<< "name of element in keyset wrong";
-	EXPECT_EQ (mountConfig.current ().getString (), "") << "string of element in keyset wrong";
-	mountConfig.next ();
-	EXPECT_EQ (mountConfig.current ().getName (), "system:/elektra/mountpoints/\\/crazy\\/a..__.b\\/._.\\/._c__d/set/setresolver/#0")
-		<< "name of element in keyset wrong";
-	EXPECT_EQ (mountConfig.current ().getString (), "") << "string of element in keyset wrong";
-	mountConfig.next ();
-	EXPECT_EQ (mountConfig.current ().getName (),
-		   "system:/elektra/mountpoints/\\/crazy\\/a..__.b\\/._.\\/._c__d/set/setresolver/#0/reference")
-		<< "name of element in keyset wrong";
-	EXPECT_EQ (mountConfig.current ().getString (), "resolver") << "string of element in keyset wrong";
-	mountConfig.next ();
-	EXPECT_EQ (mountConfig.current ().getName (), "system:/elektra/mountpoints/\\/crazy\\/a..__.b\\/._.\\/._c__d/set/setstorage")
-		<< "name of element in keyset wrong";
-	EXPECT_EQ (mountConfig.current ().getString (), "") << "string of element in keyset wrong";
-	mountConfig.next ();
-	EXPECT_EQ (mountConfig.current ().getName (), "system:/elektra/mountpoints/\\/crazy\\/a..__.b\\/._.\\/._c__d/set/setstorage/#0")
-		<< "name of element in keyset wrong";
-	EXPECT_EQ (mountConfig.current ().getString (), "") << "string of element in keyset wrong";
-	mountConfig.next ();
-	EXPECT_EQ (mountConfig.current ().getName (),
-		   "system:/elektra/mountpoints/\\/crazy\\/a..__.b\\/._.\\/._c__d/set/setstorage/#0/reference")
-		<< "name of element in keyset wrong";
-	EXPECT_EQ (mountConfig.current ().getString (), "dump") << "string of element in keyset wrong";
-	mountConfig.next ();
-=======
 	EXPECT_EQ (mountConfig.at (it).getString (), "0") << "string of element in keyset wrong";
 
 	EXPECT_EQ (mountConfig.at (++it).getName (), "system:/elektra/mountpoints/\\/crazy\\/a..__.b\\/._.\\/._c__d/config/path")
@@ -452,7 +269,6 @@
 	EXPECT_EQ (mountConfig.at (++it).getName (), "system:/elektra/mountpoints/\\/crazy\\/a..__.b\\/._.\\/._c__d/setplugins/#7#resolver")
 		<< "name of element in keyset wrong";
 	EXPECT_EQ (mountConfig.at (it).getString (), "") << "string of element in keyset wrong";
->>>>>>> 930673f5
 }
 
 TEST (Backend, SimpleBackendWithConf)
@@ -494,146 +310,14 @@
 
 	EXPECT_EQ (mountConfig.at (++it).getName (), "system:/elektra/mountpoints/user:\\/somewhere/config/globalConf")
 		<< "name of element in keyset wrong";
-<<<<<<< HEAD
-	EXPECT_EQ (mountConfig.current ().getString (), "for everywhere") << "string of element in keyset wrong";
-	mountConfig.next ();
-	EXPECT_EQ (mountConfig.current ().getName (), "system:/elektra/mountpoints/user\\/somewhere/config/mountpoint")
-		<< "name of element in keyset wrong";
-	EXPECT_EQ (mountConfig.current ().getString (), "user:/somewhere") << "string of element in keyset wrong";
-	mountConfig.next ();
-	EXPECT_EQ (mountConfig.current ().getName (), "system:/elektra/mountpoints/user\\/somewhere/config/other_global_conf")
-=======
 	EXPECT_EQ (mountConfig.at (it).getString (), "for everywhere") << "string of element in keyset wrong";
 
 	EXPECT_EQ (mountConfig.at (++it).getName (), "system:/elektra/mountpoints/user:\\/somewhere/config/other_global_conf")
->>>>>>> 930673f5
 		<< "name of element in keyset wrong";
 	EXPECT_EQ (mountConfig.at (it).getString (), "more") << "string of element in keyset wrong";
 
 	EXPECT_EQ (mountConfig.at (++it).getName (), "system:/elektra/mountpoints/user:\\/somewhere/config/path")
 		<< "name of element in keyset wrong";
-<<<<<<< HEAD
-	EXPECT_EQ (mountConfig.current ().getString (), "abc") << "string of element in keyset wrong";
-	mountConfig.next ();
-	EXPECT_EQ (mountConfig.current ().getName (), "system:/elektra/mountpoints/user\\/somewhere/error")
-		<< "name of element in keyset wrong";
-	EXPECT_EQ (mountConfig.current ().getString (), "") << "string of element in keyset wrong";
-	mountConfig.next ();
-	EXPECT_EQ (mountConfig.current ().getName (), "system:/elektra/mountpoints/user\\/somewhere/error/rollback")
-		<< "name of element in keyset wrong";
-	EXPECT_EQ (mountConfig.current ().getString (), "") << "string of element in keyset wrong";
-	mountConfig.next ();
-	EXPECT_EQ (mountConfig.current ().getName (), "system:/elektra/mountpoints/user\\/somewhere/error/rollback/#0")
-		<< "name of element in keyset wrong";
-	EXPECT_EQ (mountConfig.current ().getString (), "") << "string of element in keyset wrong";
-	mountConfig.next ();
-	EXPECT_EQ (mountConfig.current ().getName (), "system:/elektra/mountpoints/user\\/somewhere/error/rollback/#0/config")
-		<< "name of element in keyset wrong";
-	EXPECT_EQ (mountConfig.current ().getString (), "") << "string of element in keyset wrong";
-	mountConfig.next ();
-	EXPECT_EQ (mountConfig.current ().getName (),
-		   "system:/elektra/mountpoints/user\\/somewhere/error/rollback/#0/config/other_res_conf")
-		<< "name of element in keyset wrong";
-	EXPECT_EQ (mountConfig.current ().getString (), "do resolving too") << "string of element in keyset wrong";
-	mountConfig.next ();
-	EXPECT_EQ (mountConfig.current ().getName (), "system:/elektra/mountpoints/user\\/somewhere/error/rollback/#0/config/res_conf")
-		<< "name of element in keyset wrong";
-	EXPECT_EQ (mountConfig.current ().getString (), "do resolving") << "string of element in keyset wrong";
-	mountConfig.next ();
-	EXPECT_EQ (mountConfig.current ().getName (), "system:/elektra/mountpoints/user\\/somewhere/error/rollback/#0/label")
-		<< "name of element in keyset wrong";
-	EXPECT_EQ (mountConfig.current ().getString (), "resolver") << "string of element in keyset wrong";
-	mountConfig.next ();
-	EXPECT_EQ (mountConfig.current ().getName (), "system:/elektra/mountpoints/user\\/somewhere/error/rollback/#0/name")
-		<< "name of element in keyset wrong";
-	EXPECT_EQ (mountConfig.current ().getString (), KDB_DEFAULT_RESOLVER) << "string of element in keyset wrong";
-	mountConfig.next ();
-	EXPECT_EQ (mountConfig.current ().getName (), "system:/elektra/mountpoints/user\\/somewhere/get")
-		<< "name of element in keyset wrong";
-	EXPECT_EQ (mountConfig.current ().getString (), "") << "string of element in keyset wrong";
-	mountConfig.next ();
-	EXPECT_EQ (mountConfig.current ().getName (), "system:/elektra/mountpoints/user\\/somewhere/get/getresolver")
-		<< "name of element in keyset wrong";
-	EXPECT_EQ (mountConfig.current ().getString (), "") << "string of element in keyset wrong";
-	mountConfig.next ();
-	EXPECT_EQ (mountConfig.current ().getName (), "system:/elektra/mountpoints/user\\/somewhere/get/getresolver/#0")
-		<< "name of element in keyset wrong";
-	EXPECT_EQ (mountConfig.current ().getString (), "") << "string of element in keyset wrong";
-	mountConfig.next ();
-	EXPECT_EQ (mountConfig.current ().getName (), "system:/elektra/mountpoints/user\\/somewhere/get/getresolver/#0/reference")
-		<< "name of element in keyset wrong";
-	EXPECT_EQ (mountConfig.current ().getString (), "resolver") << "string of element in keyset wrong";
-	mountConfig.next ();
-	EXPECT_EQ (mountConfig.current ().getName (), "system:/elektra/mountpoints/user\\/somewhere/get/getstorage")
-		<< "name of element in keyset wrong";
-	EXPECT_EQ (mountConfig.current ().getString (), "") << "string of element in keyset wrong";
-	mountConfig.next ();
-	EXPECT_EQ (mountConfig.current ().getName (), "system:/elektra/mountpoints/user\\/somewhere/get/getstorage/#0")
-		<< "name of element in keyset wrong";
-	EXPECT_EQ (mountConfig.current ().getString (), "") << "string of element in keyset wrong";
-	mountConfig.next ();
-	EXPECT_EQ (mountConfig.current ().getName (), "system:/elektra/mountpoints/user\\/somewhere/get/getstorage/#0/config")
-		<< "name of element in keyset wrong";
-	EXPECT_EQ (mountConfig.current ().getString (), "") << "string of element in keyset wrong";
-	mountConfig.next ();
-	EXPECT_EQ (mountConfig.current ().getName (), "system:/elektra/mountpoints/user\\/somewhere/get/getstorage/#0/config/file_format")
-		<< "name of element in keyset wrong";
-	EXPECT_EQ (mountConfig.current ().getString (), "1") << "string of element in keyset wrong";
-	mountConfig.next ();
-	EXPECT_EQ (mountConfig.current ().getName (),
-		   "system:/elektra/mountpoints/user\\/somewhere/get/getstorage/#0/config/other_dump_conf")
-		<< "name of element in keyset wrong";
-	EXPECT_EQ (mountConfig.current ().getString (), "some dump config") << "string of element in keyset wrong";
-	mountConfig.next ();
-	EXPECT_EQ (mountConfig.current ().getName (), "system:/elektra/mountpoints/user\\/somewhere/get/getstorage/#0/label")
-		<< "name of element in keyset wrong";
-	EXPECT_EQ (mountConfig.current ().getString (), "dump") << "string of element in keyset wrong";
-	mountConfig.next ();
-	EXPECT_EQ (mountConfig.current ().getName (), "system:/elektra/mountpoints/user\\/somewhere/get/getstorage/#0/name")
-		<< "name of element in keyset wrong";
-	EXPECT_EQ (mountConfig.current ().getString (), "dump") << "string of element in keyset wrong";
-	mountConfig.next ();
-	EXPECT_EQ (mountConfig.current ().getName (), "system:/elektra/mountpoints/user\\/somewhere/set")
-		<< "name of element in keyset wrong";
-	EXPECT_EQ (mountConfig.current ().getString (), "") << "string of element in keyset wrong";
-	mountConfig.next ();
-	EXPECT_EQ (mountConfig.current ().getName (), "system:/elektra/mountpoints/user\\/somewhere/set/commit")
-		<< "name of element in keyset wrong";
-	EXPECT_EQ (mountConfig.current ().getString (), "") << "string of element in keyset wrong";
-	mountConfig.next ();
-	EXPECT_EQ (mountConfig.current ().getName (), "system:/elektra/mountpoints/user\\/somewhere/set/commit/#0")
-		<< "name of element in keyset wrong";
-	EXPECT_EQ (mountConfig.current ().getString (), "") << "string of element in keyset wrong";
-	mountConfig.next ();
-	EXPECT_EQ (mountConfig.current ().getName (), "system:/elektra/mountpoints/user\\/somewhere/set/commit/#0/reference")
-		<< "name of element in keyset wrong";
-	EXPECT_EQ (mountConfig.current ().getString (), "resolver") << "string of element in keyset wrong";
-	mountConfig.next ();
-	EXPECT_EQ (mountConfig.current ().getName (), "system:/elektra/mountpoints/user\\/somewhere/set/setresolver")
-		<< "name of element in keyset wrong";
-	EXPECT_EQ (mountConfig.current ().getString (), "") << "string of element in keyset wrong";
-	mountConfig.next ();
-	EXPECT_EQ (mountConfig.current ().getName (), "system:/elektra/mountpoints/user\\/somewhere/set/setresolver/#0")
-		<< "name of element in keyset wrong";
-	EXPECT_EQ (mountConfig.current ().getString (), "") << "string of element in keyset wrong";
-	mountConfig.next ();
-	EXPECT_EQ (mountConfig.current ().getName (), "system:/elektra/mountpoints/user\\/somewhere/set/setresolver/#0/reference")
-		<< "name of element in keyset wrong";
-	EXPECT_EQ (mountConfig.current ().getString (), "resolver") << "string of element in keyset wrong";
-	mountConfig.next ();
-	EXPECT_EQ (mountConfig.current ().getName (), "system:/elektra/mountpoints/user\\/somewhere/set/setstorage")
-		<< "name of element in keyset wrong";
-	EXPECT_EQ (mountConfig.current ().getString (), "") << "string of element in keyset wrong";
-	mountConfig.next ();
-	EXPECT_EQ (mountConfig.current ().getName (), "system:/elektra/mountpoints/user\\/somewhere/set/setstorage/#0")
-		<< "name of element in keyset wrong";
-	EXPECT_EQ (mountConfig.current ().getString (), "") << "string of element in keyset wrong";
-	mountConfig.next ();
-	EXPECT_EQ (mountConfig.current ().getName (), "system:/elektra/mountpoints/user\\/somewhere/set/setstorage/#0/reference")
-		<< "name of element in keyset wrong";
-	EXPECT_EQ (mountConfig.current ().getString (), "dump") << "string of element in keyset wrong";
-	mountConfig.next ();
-=======
 	EXPECT_EQ (mountConfig.at (it).getString (), "abc") << "string of element in keyset wrong";
 
 	EXPECT_EQ (mountConfig.at (++it).getName (), "system:/elektra/mountpoints/user:\\/somewhere/errorplugins")
@@ -705,7 +389,6 @@
 	EXPECT_EQ (mountConfig.at (++it).getName (), "system:/elektra/mountpoints/user:\\/somewhere/setplugins/#7#resolver")
 		<< "name of element in keyset wrong";
 	EXPECT_EQ (mountConfig.at (it).getString (), "") << "string of element in keyset wrong";
->>>>>>> 930673f5
 }
 
 
@@ -752,19 +435,8 @@
 
 	EXPECT_EQ (mountConfig.at (++it).getName (), "system:/elektra/mountpoints/user:\\/somewhere/config/globalConf")
 		<< "name of element in keyset wrong";
-<<<<<<< HEAD
-	EXPECT_EQ (mountConfig.current ().getString (), "for everywhere") << "string of element in keyset wrong";
-	mountConfig.next ();
-	EXPECT_EQ (mountConfig.current ().getName (), "system:/elektra/mountpoints/user\\/somewhere/config/mountpoint")
-		<< "name of element in keyset wrong";
-	EXPECT_EQ (mountConfig.current ().getString (), "user:/somewhere") << "string of element in keyset wrong";
-	mountConfig.next ();
-	EXPECT_EQ (mountConfig.current ().getName (), "system:/elektra/mountpoints/user\\/somewhere/config/path")
-=======
 	EXPECT_EQ (mountConfig.at (it).getString (), "for everywhere") << "string of element in keyset wrong";
-
 	EXPECT_EQ (mountConfig.at (++it).getName (), "system:/elektra/mountpoints/user:\\/somewhere/config/path")
->>>>>>> 930673f5
 		<< "name of element in keyset wrong";
 	EXPECT_EQ (mountConfig.at (it).getString (), "abc") << "string of element in keyset wrong";
 
@@ -798,200 +470,61 @@
 
 	EXPECT_EQ (mountConfig.at (++it).getName (), "system:/elektra/mountpoints/user:\\/somewhere/config/struct/FStab/type")
 		<< "name of element in keyset wrong";
-<<<<<<< HEAD
-	EXPECT_EQ (mountConfig.current ().getString (), "") << "string of element in keyset wrong";
-	mountConfig.next ();
-	EXPECT_EQ (mountConfig.current ().getName (), "system:/elektra/mountpoints/user\\/somewhere/error")
-		<< "name of element in keyset wrong";
-	EXPECT_EQ (mountConfig.current ().getString (), "") << "string of element in keyset wrong";
-	mountConfig.next ();
-	EXPECT_EQ (mountConfig.current ().getName (), "system:/elektra/mountpoints/user\\/somewhere/error/rollback")
-		<< "name of element in keyset wrong";
-	EXPECT_EQ (mountConfig.current ().getString (), "") << "string of element in keyset wrong";
-	mountConfig.next ();
-	EXPECT_EQ (mountConfig.current ().getName (), "system:/elektra/mountpoints/user\\/somewhere/error/rollback/#0")
-		<< "name of element in keyset wrong";
-	EXPECT_EQ (mountConfig.current ().getString (), "") << "string of element in keyset wrong";
-	mountConfig.next ();
-	EXPECT_EQ (mountConfig.current ().getName (), "system:/elektra/mountpoints/user\\/somewhere/error/rollback/#0/config")
-		<< "name of element in keyset wrong";
-	EXPECT_EQ (mountConfig.current ().getString (), "") << "string of element in keyset wrong";
-	mountConfig.next ();
-	EXPECT_EQ (mountConfig.current ().getName (),
-		   "system:/elektra/mountpoints/user\\/somewhere/error/rollback/#0/config/other_res_conf")
-		<< "name of element in keyset wrong";
-	EXPECT_EQ (mountConfig.current ().getString (), "do resolving too") << "string of element in keyset wrong";
-	mountConfig.next ();
-	EXPECT_EQ (mountConfig.current ().getName (), "system:/elektra/mountpoints/user\\/somewhere/error/rollback/#0/config/res_conf")
-		<< "name of element in keyset wrong";
-	EXPECT_EQ (mountConfig.current ().getString (), "do resolving") << "string of element in keyset wrong";
-	mountConfig.next ();
-	EXPECT_EQ (mountConfig.current ().getName (), "system:/elektra/mountpoints/user\\/somewhere/error/rollback/#0/label")
-		<< "name of element in keyset wrong";
-	EXPECT_EQ (mountConfig.current ().getString (), "resolver") << "string of element in keyset wrong";
-	mountConfig.next ();
-	EXPECT_EQ (mountConfig.current ().getName (), "system:/elektra/mountpoints/user\\/somewhere/error/rollback/#0/name")
-		<< "name of element in keyset wrong";
-	EXPECT_EQ (mountConfig.current ().getString (), KDB_DEFAULT_RESOLVER) << "string of element in keyset wrong";
-	mountConfig.next ();
-	EXPECT_EQ (mountConfig.current ().getName (), "system:/elektra/mountpoints/user\\/somewhere/get")
-		<< "name of element in keyset wrong";
-	EXPECT_EQ (mountConfig.current ().getString (), "") << "string of element in keyset wrong";
-	mountConfig.next ();
-	EXPECT_EQ (mountConfig.current ().getName (), "system:/elektra/mountpoints/user\\/somewhere/get/getresolver")
-		<< "name of element in keyset wrong";
-	EXPECT_EQ (mountConfig.current ().getString (), "") << "string of element in keyset wrong";
-	mountConfig.next ();
-	EXPECT_EQ (mountConfig.current ().getName (), "system:/elektra/mountpoints/user\\/somewhere/get/getresolver/#0")
-		<< "name of element in keyset wrong";
-	EXPECT_EQ (mountConfig.current ().getString (), "") << "string of element in keyset wrong";
-	mountConfig.next ();
-	EXPECT_EQ (mountConfig.current ().getName (), "system:/elektra/mountpoints/user\\/somewhere/get/getresolver/#0/reference")
-		<< "name of element in keyset wrong";
-	EXPECT_EQ (mountConfig.current ().getString (), "resolver") << "string of element in keyset wrong";
-	mountConfig.next ();
-	EXPECT_EQ (mountConfig.current ().getName (), "system:/elektra/mountpoints/user\\/somewhere/get/getstorage")
-		<< "name of element in keyset wrong";
-	EXPECT_EQ (mountConfig.current ().getString (), "") << "string of element in keyset wrong";
-	mountConfig.next ();
-	EXPECT_EQ (mountConfig.current ().getName (), "system:/elektra/mountpoints/user\\/somewhere/get/getstorage/#0")
-		<< "name of element in keyset wrong";
-	EXPECT_EQ (mountConfig.current ().getString (), "") << "string of element in keyset wrong";
-	mountConfig.next ();
-	EXPECT_EQ (mountConfig.current ().getName (), "system:/elektra/mountpoints/user\\/somewhere/get/getstorage/#0/config")
-		<< "name of element in keyset wrong";
-	EXPECT_EQ (mountConfig.current ().getString (), "") << "string of element in keyset wrong";
-	mountConfig.next ();
-	EXPECT_EQ (mountConfig.current ().getName (), "system:/elektra/mountpoints/user\\/somewhere/get/getstorage/#0/config/file_format")
-		<< "name of element in keyset wrong";
-	EXPECT_EQ (mountConfig.current ().getString (), "1") << "string of element in keyset wrong";
-	mountConfig.next ();
-	EXPECT_EQ (mountConfig.current ().getName (),
-		   "system:/elektra/mountpoints/user\\/somewhere/get/getstorage/#0/config/other_dump_conf")
-		<< "name of element in keyset wrong";
-	EXPECT_EQ (mountConfig.current ().getString (), "some dump config") << "string of element in keyset wrong";
-	mountConfig.next ();
-	EXPECT_EQ (mountConfig.current ().getName (), "system:/elektra/mountpoints/user\\/somewhere/get/getstorage/#0/label")
-		<< "name of element in keyset wrong";
-	EXPECT_EQ (mountConfig.current ().getString (), "fstab") << "string of element in keyset wrong";
-	mountConfig.next ();
-	EXPECT_EQ (mountConfig.current ().getName (), "system:/elektra/mountpoints/user\\/somewhere/get/getstorage/#0/name")
-		<< "name of element in keyset wrong";
-	EXPECT_EQ (mountConfig.current ().getString (), "fstab") << "string of element in keyset wrong";
-	mountConfig.next ();
-	EXPECT_EQ (mountConfig.current ().getName (), "system:/elektra/mountpoints/user\\/somewhere/set")
-		<< "name of element in keyset wrong";
-	EXPECT_EQ (mountConfig.current ().getString (), "") << "string of element in keyset wrong";
-	mountConfig.next ();
-	EXPECT_EQ (mountConfig.current ().getName (), "system:/elektra/mountpoints/user\\/somewhere/set/commit")
-		<< "name of element in keyset wrong";
-	EXPECT_EQ (mountConfig.current ().getString (), "") << "string of element in keyset wrong";
-	mountConfig.next ();
-	EXPECT_EQ (mountConfig.current ().getName (), "system:/elektra/mountpoints/user\\/somewhere/set/commit/#0")
-		<< "name of element in keyset wrong";
-	EXPECT_EQ (mountConfig.current ().getString (), "") << "string of element in keyset wrong";
-	mountConfig.next ();
-	EXPECT_EQ (mountConfig.current ().getName (), "system:/elektra/mountpoints/user\\/somewhere/set/commit/#0/reference")
-		<< "name of element in keyset wrong";
-	EXPECT_EQ (mountConfig.current ().getString (), "resolver") << "string of element in keyset wrong";
-	mountConfig.next ();
-	EXPECT_EQ (mountConfig.current ().getName (), "system:/elektra/mountpoints/user\\/somewhere/set/setresolver")
-		<< "name of element in keyset wrong";
-	EXPECT_EQ (mountConfig.current ().getString (), "") << "string of element in keyset wrong";
-	mountConfig.next ();
-	EXPECT_EQ (mountConfig.current ().getName (), "system:/elektra/mountpoints/user\\/somewhere/set/setresolver/#0")
-		<< "name of element in keyset wrong";
-	EXPECT_EQ (mountConfig.current ().getString (), "") << "string of element in keyset wrong";
-	mountConfig.next ();
-	EXPECT_EQ (mountConfig.current ().getName (), "system:/elektra/mountpoints/user\\/somewhere/set/setresolver/#0/reference")
-		<< "name of element in keyset wrong";
-	EXPECT_EQ (mountConfig.current ().getString (), "resolver") << "string of element in keyset wrong";
-	mountConfig.next ();
-	EXPECT_EQ (mountConfig.current ().getName (), "system:/elektra/mountpoints/user\\/somewhere/set/setstorage")
-		<< "name of element in keyset wrong";
-	EXPECT_EQ (mountConfig.current ().getString (), "") << "string of element in keyset wrong";
-	mountConfig.next ();
-	EXPECT_EQ (mountConfig.current ().getName (), "system:/elektra/mountpoints/user\\/somewhere/set/setstorage/#0")
-		<< "name of element in keyset wrong";
-	EXPECT_EQ (mountConfig.current ().getString (), "") << "string of element in keyset wrong";
-	mountConfig.next ();
-	EXPECT_EQ (mountConfig.current ().getName (), "system:/elektra/mountpoints/user\\/somewhere/set/setstorage/#0/reference")
-		<< "name of element in keyset wrong";
-	EXPECT_EQ (mountConfig.current ().getString (), "fstab") << "string of element in keyset wrong";
-	mountConfig.next ();
-=======
-	EXPECT_EQ (mountConfig.at (it).getString (), "") << "string of element in keyset wrong";
-
+	EXPECT_EQ (mountConfig.at (it).getString (), "") << "string of element in keyset wrong";
 	EXPECT_EQ (mountConfig.at (++it).getName (), "system:/elektra/mountpoints/user:\\/somewhere/errorplugins")
 		<< "name of element in keyset wrong";
 	EXPECT_EQ (mountConfig.at (it).getString (), "") << "string of element in keyset wrong";
-
 	EXPECT_EQ (mountConfig.at (++it).getName (),
 		   "system:/elektra/mountpoints/user:\\/somewhere/errorplugins/#5#" KDB_DEFAULT_RESOLVER "#resolver#")
 		<< "name of element in keyset wrong";
 	EXPECT_EQ (mountConfig.at (it).getString (), "") << "string of element in keyset wrong";
-
 	EXPECT_EQ (mountConfig.at (++it).getName (),
 		   "system:/elektra/mountpoints/user:\\/somewhere/errorplugins/#5#" KDB_DEFAULT_RESOLVER "#resolver#/config")
 		<< "name of element in keyset wrong";
 	EXPECT_EQ (mountConfig.at (it).getString (), "") << "string of element in keyset wrong";
-
 	EXPECT_EQ (mountConfig.at (++it).getName (),
 		   "system:/elektra/mountpoints/user:\\/somewhere/errorplugins/#5#" KDB_DEFAULT_RESOLVER "#resolver#/config/other_res_conf")
 		<< "name of element in keyset wrong";
 	EXPECT_EQ (mountConfig.at (it).getString (), "do resolving too") << "string of element in keyset wrong";
-
 	EXPECT_EQ (mountConfig.at (++it).getName (),
 		   "system:/elektra/mountpoints/user:\\/somewhere/errorplugins/#5#" KDB_DEFAULT_RESOLVER "#resolver#/config/res_conf")
 		<< "name of element in keyset wrong";
 	EXPECT_EQ (mountConfig.at (it).getString (), "do resolving") << "string of element in keyset wrong";
-
 	EXPECT_EQ (mountConfig.at (++it).getName (), "system:/elektra/mountpoints/user:\\/somewhere/getplugins")
 		<< "name of element in keyset wrong";
 	EXPECT_EQ (mountConfig.at (it).getString (), "") << "string of element in keyset wrong";
-
 	EXPECT_EQ (mountConfig.at (++it).getName (), "system:/elektra/mountpoints/user:\\/somewhere/getplugins/#0#resolver")
 		<< "name of element in keyset wrong";
 	EXPECT_EQ (mountConfig.at (it).getString (), "") << "string of element in keyset wrong";
-
 	EXPECT_EQ (mountConfig.at (++it).getName (), "system:/elektra/mountpoints/user:\\/somewhere/getplugins/#5#fstab#fstab#")
 		<< "name of element in keyset wrong";
 	EXPECT_EQ (mountConfig.at (it).getString (), "") << "string of element in keyset wrong";
-
 	EXPECT_EQ (mountConfig.at (++it).getName (), "system:/elektra/mountpoints/user:\\/somewhere/getplugins/#5#fstab#fstab#/config")
 		<< "name of element in keyset wrong";
 	EXPECT_EQ (mountConfig.at (it).getString (), "") << "string of element in keyset wrong";
-
 	EXPECT_EQ (mountConfig.at (++it).getName (),
 		   "system:/elektra/mountpoints/user:\\/somewhere/getplugins/#5#fstab#fstab#/config/file_format")
 		<< "name of element in keyset wrong";
 	EXPECT_EQ (mountConfig.at (it).getString (), "1") << "string of element in keyset wrong";
-
 	EXPECT_EQ (mountConfig.at (++it).getName (),
 		   "system:/elektra/mountpoints/user:\\/somewhere/getplugins/#5#fstab#fstab#/config/other_dump_conf")
 		<< "name of element in keyset wrong";
 	EXPECT_EQ (mountConfig.at (it).getString (), "some dump config") << "string of element in keyset wrong";
-
 	EXPECT_EQ (mountConfig.at (++it).getName (), "system:/elektra/mountpoints/user:\\/somewhere/mountpoint")
 		<< "name of element in keyset wrong";
 	EXPECT_EQ (mountConfig.at (it).getString (), "user:/somewhere") << "string of element in keyset wrong";
-
 	EXPECT_EQ (mountConfig.at (++it).getName (), "system:/elektra/mountpoints/user:\\/somewhere/setplugins")
 		<< "name of element in keyset wrong";
 	EXPECT_EQ (mountConfig.at (it).getString (), "") << "string of element in keyset wrong";
-
 	EXPECT_EQ (mountConfig.at (++it).getName (), "system:/elektra/mountpoints/user:\\/somewhere/setplugins/#0#resolver")
 		<< "name of element in keyset wrong";
 	EXPECT_EQ (mountConfig.at (it).getString (), "") << "string of element in keyset wrong";
-
 	EXPECT_EQ (mountConfig.at (++it).getName (), "system:/elektra/mountpoints/user:\\/somewhere/setplugins/#5#fstab")
 		<< "name of element in keyset wrong";
 	EXPECT_EQ (mountConfig.at (it).getString (), "") << "string of element in keyset wrong";
-
 	EXPECT_EQ (mountConfig.at (++it).getName (), "system:/elektra/mountpoints/user:\\/somewhere/setplugins/#7#resolver")
 		<< "name of element in keyset wrong";
 	EXPECT_EQ (mountConfig.at (it).getString (), "") << "string of element in keyset wrong";
->>>>>>> 930673f5
 }
 
 
@@ -1039,322 +572,54 @@
 
 	EXPECT_EQ (mountConfig.at (++it).getName (), "system:/elektra/mountpoints/user:\\/somewhere/config/global/conf")
 		<< "name of element in keyset wrong";
-<<<<<<< HEAD
-	EXPECT_EQ (mountConfig.current ().getString (), "for backend") << "string of element in keyset wrong";
-	mountConfig.next ();
-	EXPECT_EQ (mountConfig.current ().getName (), "system:/elektra/mountpoints/user\\/somewhere/config/mountpoint")
-		<< "name of element in keyset wrong";
-	EXPECT_EQ (mountConfig.current ().getString (), "user:/somewhere") << "string of element in keyset wrong";
-	mountConfig.next ();
-	EXPECT_EQ (mountConfig.current ().getName (), "system:/elektra/mountpoints/user\\/somewhere/config/path")
-		<< "name of element in keyset wrong";
-	EXPECT_EQ (mountConfig.current ().getString (), "abc") << "string of element in keyset wrong";
-	mountConfig.next ();
-	EXPECT_EQ (mountConfig.current ().getName (), "system:/elektra/mountpoints/user\\/somewhere/error")
-		<< "name of element in keyset wrong";
-	EXPECT_EQ (mountConfig.current ().getString (), "") << "string of element in keyset wrong";
-	mountConfig.next ();
-	EXPECT_EQ (mountConfig.current ().getName (), "system:/elektra/mountpoints/user\\/somewhere/error/rollback")
-		<< "name of element in keyset wrong";
-	EXPECT_EQ (mountConfig.current ().getString (), "") << "string of element in keyset wrong";
-	mountConfig.next ();
-	EXPECT_EQ (mountConfig.current ().getName (), "system:/elektra/mountpoints/user\\/somewhere/error/rollback/#0")
-		<< "name of element in keyset wrong";
-	EXPECT_EQ (mountConfig.current ().getString (), "") << "string of element in keyset wrong";
-	mountConfig.next ();
-	EXPECT_EQ (mountConfig.current ().getName (), "system:/elektra/mountpoints/user\\/somewhere/error/rollback/#0/config")
-		<< "name of element in keyset wrong";
-	EXPECT_EQ (mountConfig.current ().getString (), "") << "string of element in keyset wrong";
-	mountConfig.next ();
-	EXPECT_EQ (mountConfig.current ().getName (), "system:/elektra/mountpoints/user\\/somewhere/error/rollback/#0/config/something")
-		<< "name of element in keyset wrong";
-	EXPECT_EQ (mountConfig.current ().getString (), "a val") << "string of element in keyset wrong";
-	mountConfig.next ();
-	EXPECT_EQ (mountConfig.current ().getName (), "system:/elektra/mountpoints/user\\/somewhere/error/rollback/#0/label")
-		<< "name of element in keyset wrong";
-	EXPECT_EQ (mountConfig.current ().getString (), "resolver_fm_b_b") << "string of element in keyset wrong";
-	mountConfig.next ();
-	EXPECT_EQ (mountConfig.current ().getName (), "system:/elektra/mountpoints/user\\/somewhere/error/rollback/#0/name")
-		<< "name of element in keyset wrong";
-	EXPECT_EQ (mountConfig.current ().getString (), "resolver_fm_b_b") << "string of element in keyset wrong";
-	mountConfig.next ();
-	EXPECT_EQ (mountConfig.current ().getName (), "system:/elektra/mountpoints/user\\/somewhere/get")
-		<< "name of element in keyset wrong";
-	EXPECT_EQ (mountConfig.current ().getString (), "") << "string of element in keyset wrong";
-	mountConfig.next ();
-	EXPECT_EQ (mountConfig.current ().getName (), "system:/elektra/mountpoints/user\\/somewhere/get/getresolver")
-		<< "name of element in keyset wrong";
-	EXPECT_EQ (mountConfig.current ().getString (), "") << "string of element in keyset wrong";
-	mountConfig.next ();
-	EXPECT_EQ (mountConfig.current ().getName (), "system:/elektra/mountpoints/user\\/somewhere/get/getresolver/#0")
-		<< "name of element in keyset wrong";
-	EXPECT_EQ (mountConfig.current ().getString (), "") << "string of element in keyset wrong";
-	mountConfig.next ();
-	EXPECT_EQ (mountConfig.current ().getName (), "system:/elektra/mountpoints/user\\/somewhere/get/getresolver/#0/reference")
-		<< "name of element in keyset wrong";
-	EXPECT_EQ (mountConfig.current ().getString (), "resolver_fm_b_b") << "string of element in keyset wrong";
-	mountConfig.next ();
-	EXPECT_EQ (mountConfig.current ().getName (), "system:/elektra/mountpoints/user\\/somewhere/get/getstorage")
-		<< "name of element in keyset wrong";
-	EXPECT_EQ (mountConfig.current ().getString (), "") << "string of element in keyset wrong";
-	mountConfig.next ();
-	EXPECT_EQ (mountConfig.current ().getName (), "system:/elektra/mountpoints/user\\/somewhere/get/getstorage/#0")
-		<< "name of element in keyset wrong";
-	EXPECT_EQ (mountConfig.current ().getString (), "") << "string of element in keyset wrong";
-	mountConfig.next ();
-	EXPECT_EQ (mountConfig.current ().getName (), "system:/elektra/mountpoints/user\\/somewhere/get/getstorage/#0/config")
-		<< "name of element in keyset wrong";
-	EXPECT_EQ (mountConfig.current ().getString (), "") << "string of element in keyset wrong";
-	mountConfig.next ();
-	EXPECT_EQ (mountConfig.current ().getName (), "system:/elektra/mountpoints/user\\/somewhere/get/getstorage/#0/config/res/conf")
-		<< "name of element in keyset wrong";
-	EXPECT_EQ (mountConfig.current ().getString (), "do it") << "string of element in keyset wrong";
-	mountConfig.next ();
-	EXPECT_EQ (mountConfig.current ().getName (), "system:/elektra/mountpoints/user\\/somewhere/get/getstorage/#0/label")
-		<< "name of element in keyset wrong";
-	EXPECT_EQ (mountConfig.current ().getString (), "dump") << "string of element in keyset wrong";
-	mountConfig.next ();
-	EXPECT_EQ (mountConfig.current ().getName (), "system:/elektra/mountpoints/user\\/somewhere/get/getstorage/#0/name")
-		<< "name of element in keyset wrong";
-	EXPECT_EQ (mountConfig.current ().getString (), "dump") << "string of element in keyset wrong";
-	mountConfig.next ();
-	EXPECT_EQ (mountConfig.current ().getName (), "system:/elektra/mountpoints/user\\/somewhere/set")
-		<< "name of element in keyset wrong";
-	EXPECT_EQ (mountConfig.current ().getString (), "") << "string of element in keyset wrong";
-	mountConfig.next ();
-	EXPECT_EQ (mountConfig.current ().getName (), "system:/elektra/mountpoints/user\\/somewhere/set/commit")
-		<< "name of element in keyset wrong";
-	EXPECT_EQ (mountConfig.current ().getString (), "") << "string of element in keyset wrong";
-	mountConfig.next ();
-	EXPECT_EQ (mountConfig.current ().getName (), "system:/elektra/mountpoints/user\\/somewhere/set/commit/#0")
-		<< "name of element in keyset wrong";
-	EXPECT_EQ (mountConfig.current ().getString (), "") << "string of element in keyset wrong";
-	mountConfig.next ();
-	EXPECT_EQ (mountConfig.current ().getName (), "system:/elektra/mountpoints/user\\/somewhere/set/commit/#0/reference")
-		<< "name of element in keyset wrong";
-	EXPECT_EQ (mountConfig.current ().getString (), "resolver_fm_b_b") << "string of element in keyset wrong";
-	mountConfig.next ();
-	EXPECT_EQ (mountConfig.current ().getName (), "system:/elektra/mountpoints/user\\/somewhere/set/setresolver")
-		<< "name of element in keyset wrong";
-	EXPECT_EQ (mountConfig.current ().getString (), "") << "string of element in keyset wrong";
-	mountConfig.next ();
-	EXPECT_EQ (mountConfig.current ().getName (), "system:/elektra/mountpoints/user\\/somewhere/set/setresolver/#0")
-		<< "name of element in keyset wrong";
-	EXPECT_EQ (mountConfig.current ().getString (), "") << "string of element in keyset wrong";
-	mountConfig.next ();
-	EXPECT_EQ (mountConfig.current ().getName (), "system:/elektra/mountpoints/user\\/somewhere/set/setresolver/#0/reference")
-		<< "name of element in keyset wrong";
-	EXPECT_EQ (mountConfig.current ().getString (), "resolver_fm_b_b") << "string of element in keyset wrong";
-	mountConfig.next ();
-	EXPECT_EQ (mountConfig.current ().getName (), "system:/elektra/mountpoints/user\\/somewhere/set/setstorage")
-		<< "name of element in keyset wrong";
-	EXPECT_EQ (mountConfig.current ().getString (), "") << "string of element in keyset wrong";
-	mountConfig.next ();
-	EXPECT_EQ (mountConfig.current ().getName (), "system:/elektra/mountpoints/user\\/somewhere/set/setstorage/#0")
-		<< "name of element in keyset wrong";
-	EXPECT_EQ (mountConfig.current ().getString (), "") << "string of element in keyset wrong";
-	mountConfig.next ();
-	EXPECT_EQ (mountConfig.current ().getName (), "system:/elektra/mountpoints/user\\/somewhere/set/setstorage/#0/reference")
-		<< "name of element in keyset wrong";
-	EXPECT_EQ (mountConfig.current ().getString (), "dump") << "string of element in keyset wrong";
-	mountConfig.next ();
-}
-
-TEST (Backend, BackendWithMultipleOccupiedSlots)
-{
-	using namespace kdb;
-	using namespace kdb::tools;
-	Backend b;
-	b.setMountpoint (Key ("user:/somewhere", KEY_END), KeySet (0, KS_END));
-	EXPECT_EQ (b.getMountpoint (), "user:/somewhere");
-	b.addPlugin (PluginSpec ("resolver"));
-	b.addPlugin (PluginSpec ("glob"));
-	b.addPlugin (PluginSpec ("hosts"));
-	b.addPlugin (PluginSpec ("sync"));
-	b.addPlugin (PluginSpec ("error"));
-	b.addPlugin (PluginSpec ("network"));
-	b.useConfigFile ("abc");
-
-	EXPECT_TRUE (b.validated ());
-
-	KeySet mountConfig;
-	b.serialize (mountConfig);
-
-	mountConfig.rewind ();
-
-	mountConfig.next ();
-	EXPECT_EQ (mountConfig.current ().getName (), "system:/elektra/mountpoints/user\\/somewhere") << "name of element in keyset wrong";
-	EXPECT_EQ (mountConfig.current ().getString (), "This is a configuration for a backend, see subkeys for more information")
-		<< "string of element in keyset wrong";
-	mountConfig.next ();
-	EXPECT_EQ (mountConfig.current ().getName (), "system:/elektra/mountpoints/user\\/somewhere/config")
-		<< "name of element in keyset wrong";
-	EXPECT_EQ (mountConfig.current ().getString (), "") << "string of element in keyset wrong";
-	mountConfig.next ();
-	EXPECT_EQ (mountConfig.current ().getName (), "system:/elektra/mountpoints/user\\/somewhere/config/glob/set/#0")
-		<< "name of element in keyset wrong";
-	EXPECT_EQ (mountConfig.current ().getString (), "/ipv4/*") << "string of element in keyset wrong";
-	mountConfig.next ();
-	EXPECT_EQ (mountConfig.current ().getName (), "system:/elektra/mountpoints/user\\/somewhere/config/glob/set/#1")
-		<< "name of element in keyset wrong";
-	EXPECT_EQ (mountConfig.current ().getString (), "/ipv6/*") << "string of element in keyset wrong";
-	mountConfig.next ();
-	EXPECT_EQ (mountConfig.current ().getName (), "system:/elektra/mountpoints/user\\/somewhere/config/glob/set/#2")
-		<< "name of element in keyset wrong";
-	EXPECT_EQ (mountConfig.current ().getString (), "/ipv4/*/*") << "string of element in keyset wrong";
-	mountConfig.next ();
-	EXPECT_EQ (mountConfig.current ().getName (), "system:/elektra/mountpoints/user\\/somewhere/config/glob/set/#3")
-		<< "name of element in keyset wrong";
-	EXPECT_EQ (mountConfig.current ().getString (), "/ipv6/*/*") << "string of element in keyset wrong";
-	mountConfig.next ();
-	EXPECT_EQ (mountConfig.current ().getName (), "system:/elektra/mountpoints/user\\/somewhere/config/glob/set/#4")
-		<< "name of element in keyset wrong";
-	EXPECT_EQ (mountConfig.current ().getString (), "/*") << "string of element in keyset wrong";
-	mountConfig.next ();
-	EXPECT_EQ (mountConfig.current ().getName (), "system:/elektra/mountpoints/user\\/somewhere/config/glob/set/#4/flags")
-		<< "name of element in keyset wrong";
-	EXPECT_EQ (mountConfig.current ().getString (), "") << "string of element in keyset wrong";
-	mountConfig.next ();
-	EXPECT_EQ (mountConfig.current ().getName (), "system:/elektra/mountpoints/user\\/somewhere/config/mountpoint")
-		<< "name of element in keyset wrong";
-	EXPECT_EQ (mountConfig.current ().getString (), "user:/somewhere") << "string of element in keyset wrong";
-	mountConfig.next ();
-	EXPECT_EQ (mountConfig.current ().getName (), "system:/elektra/mountpoints/user\\/somewhere/config/path")
-		<< "name of element in keyset wrong";
-	EXPECT_EQ (mountConfig.current ().getString (), "abc") << "string of element in keyset wrong";
-	mountConfig.next ();
-	EXPECT_EQ (mountConfig.current ().getName (), "system:/elektra/mountpoints/user\\/somewhere/error")
-		<< "name of element in keyset wrong";
-	EXPECT_EQ (mountConfig.current ().getString (), "") << "string of element in keyset wrong";
-	mountConfig.next ();
-	EXPECT_EQ (mountConfig.current ().getName (), "system:/elektra/mountpoints/user\\/somewhere/error/rollback")
-		<< "name of element in keyset wrong";
-	EXPECT_EQ (mountConfig.current ().getString (), "") << "string of element in keyset wrong";
-	mountConfig.next ();
-	EXPECT_EQ (mountConfig.current ().getName (), "system:/elektra/mountpoints/user\\/somewhere/error/rollback/#0")
-		<< "name of element in keyset wrong";
-	EXPECT_EQ (mountConfig.current ().getString (), "") << "string of element in keyset wrong";
-	mountConfig.next ();
-	EXPECT_EQ (mountConfig.current ().getName (), "system:/elektra/mountpoints/user\\/somewhere/error/rollback/#0/label")
-		<< "name of element in keyset wrong";
-	EXPECT_EQ (mountConfig.current ().getString (), "resolver") << "string of element in keyset wrong";
-	mountConfig.next ();
-	EXPECT_EQ (mountConfig.current ().getName (), "system:/elektra/mountpoints/user\\/somewhere/error/rollback/#0/name")
-		<< "name of element in keyset wrong";
-	EXPECT_EQ (mountConfig.current ().getString (), "resolver_fm_hpu_b") << "string of element in keyset wrong";
-	mountConfig.next ();
-	EXPECT_EQ (mountConfig.current ().getName (), "system:/elektra/mountpoints/user\\/somewhere/get")
-		<< "name of element in keyset wrong";
-	EXPECT_EQ (mountConfig.current ().getString (), "") << "string of element in keyset wrong";
-	mountConfig.next ();
-	EXPECT_EQ (mountConfig.current ().getName (), "system:/elektra/mountpoints/user\\/somewhere/get/getresolver")
-		<< "name of element in keyset wrong";
-	EXPECT_EQ (mountConfig.current ().getString (), "") << "string of element in keyset wrong";
-	mountConfig.next ();
-	EXPECT_EQ (mountConfig.current ().getName (), "system:/elektra/mountpoints/user\\/somewhere/get/getresolver/#0")
-		<< "name of element in keyset wrong";
-	EXPECT_EQ (mountConfig.current ().getString (), "") << "string of element in keyset wrong";
-	mountConfig.next ();
-	EXPECT_EQ (mountConfig.current ().getName (), "system:/elektra/mountpoints/user\\/somewhere/get/getresolver/#0/reference")
-		<< "name of element in keyset wrong";
-	EXPECT_EQ (mountConfig.current ().getString (), "resolver") << "string of element in keyset wrong";
-	mountConfig.next ();
-	EXPECT_EQ (mountConfig.current ().getName (), "system:/elektra/mountpoints/user\\/somewhere/get/getstorage")
-		<< "name of element in keyset wrong";
-	EXPECT_EQ (mountConfig.current ().getString (), "") << "string of element in keyset wrong";
-	mountConfig.next ();
-	EXPECT_EQ (mountConfig.current ().getName (), "system:/elektra/mountpoints/user\\/somewhere/get/getstorage/#0")
-		<< "name of element in keyset wrong";
-	EXPECT_EQ (mountConfig.current ().getString (), "") << "string of element in keyset wrong";
-	mountConfig.next ();
-	EXPECT_EQ (mountConfig.current ().getName (), "system:/elektra/mountpoints/user\\/somewhere/get/getstorage/#0/label")
-		<< "name of element in keyset wrong";
-	EXPECT_EQ (mountConfig.current ().getString (), "hosts") << "string of element in keyset wrong";
-	mountConfig.next ();
-	EXPECT_EQ (mountConfig.current ().getName (), "system:/elektra/mountpoints/user\\/somewhere/get/getstorage/#0/name")
-		<< "name of element in keyset wrong";
-	EXPECT_EQ (mountConfig.current ().getString (), "hosts") << "string of element in keyset wrong";
-	mountConfig.next ();
-	EXPECT_EQ (mountConfig.current ().getName (), "system:/elektra/mountpoints/user\\/somewhere/get/postgetstorage")
-		<< "name of element in keyset wrong";
-	EXPECT_EQ (mountConfig.current ().getString (), "") << "string of element in keyset wrong";
-	mountConfig.next ();
-	EXPECT_EQ (mountConfig.current ().getName (), "system:/elektra/mountpoints/user\\/somewhere/get/postgetstorage/#0")
-		<< "name of element in keyset wrong";
-	EXPECT_EQ (mountConfig.current ().getString (), "") << "string of element in keyset wrong";
-	mountConfig.next ();
-	EXPECT_EQ (mountConfig.current ().getName (), "system:/elektra/mountpoints/user\\/somewhere/get/postgetstorage/#0/label")
-		<< "name of element in keyset wrong";
-	EXPECT_EQ (mountConfig.current ().getString (), "glob") << "string of element in keyset wrong";
-	mountConfig.next ();
-	EXPECT_EQ (mountConfig.current ().getName (), "system:/elektra/mountpoints/user\\/somewhere/get/postgetstorage/#0/name")
-		<< "name of element in keyset wrong";
-	EXPECT_EQ (mountConfig.current ().getString (), "glob") << "string of element in keyset wrong";
-=======
 	EXPECT_EQ (mountConfig.at (it).getString (), "for backend") << "string of element in keyset wrong";
-
 	EXPECT_EQ (mountConfig.at (++it).getName (), "system:/elektra/mountpoints/user:\\/somewhere/config/path")
 		<< "name of element in keyset wrong";
 	EXPECT_EQ (mountConfig.at (it).getString (), "abc") << "string of element in keyset wrong";
-
 	EXPECT_EQ (mountConfig.at (++it).getName (), "system:/elektra/mountpoints/user:\\/somewhere/errorplugins")
 		<< "name of element in keyset wrong";
 	EXPECT_EQ (mountConfig.at (it).getString (), "") << "string of element in keyset wrong";
-
 	EXPECT_EQ (mountConfig.at (++it).getName (),
 		   "system:/elektra/mountpoints/user:\\/somewhere/errorplugins/#5#resolver_fm_b_b#resolver_fm_b_b#")
 		<< "name of element in keyset wrong";
 	EXPECT_EQ (mountConfig.at (it).getString (), "") << "string of element in keyset wrong";
-
 	EXPECT_EQ (mountConfig.at (++it).getName (),
 		   "system:/elektra/mountpoints/user:\\/somewhere/errorplugins/#5#resolver_fm_b_b#resolver_fm_b_b#/config")
 		<< "name of element in keyset wrong";
 	EXPECT_EQ (mountConfig.at (it).getString (), "") << "string of element in keyset wrong";
-
 	EXPECT_EQ (mountConfig.at (++it).getName (),
 		   "system:/elektra/mountpoints/user:\\/somewhere/errorplugins/#5#resolver_fm_b_b#resolver_fm_b_b#/config/something")
 		<< "name of element in keyset wrong";
 	EXPECT_EQ (mountConfig.at (it).getString (), "a val") << "string of element in keyset wrong";
-
 	EXPECT_EQ (mountConfig.at (++it).getName (), "system:/elektra/mountpoints/user:\\/somewhere/getplugins")
 		<< "name of element in keyset wrong";
 	EXPECT_EQ (mountConfig.at (it).getString (), "") << "string of element in keyset wrong";
-
 	EXPECT_EQ (mountConfig.at (++it).getName (), "system:/elektra/mountpoints/user:\\/somewhere/getplugins/#0#resolver_fm_b_b")
 		<< "name of element in keyset wrong";
 	EXPECT_EQ (mountConfig.at (it).getString (), "") << "string of element in keyset wrong";
-
 	EXPECT_EQ (mountConfig.at (++it).getName (), "system:/elektra/mountpoints/user:\\/somewhere/getplugins/#5#dump#dump#")
 		<< "name of element in keyset wrong";
 	EXPECT_EQ (mountConfig.at (it).getString (), "") << "string of element in keyset wrong";
-
 	EXPECT_EQ (mountConfig.at (++it).getName (), "system:/elektra/mountpoints/user:\\/somewhere/getplugins/#5#dump#dump#/config")
 		<< "name of element in keyset wrong";
 	EXPECT_EQ (mountConfig.at (it).getString (), "") << "string of element in keyset wrong";
-
 	EXPECT_EQ (mountConfig.at (++it).getName (),
 		   "system:/elektra/mountpoints/user:\\/somewhere/getplugins/#5#dump#dump#/config/res/conf")
 		<< "name of element in keyset wrong";
 	EXPECT_EQ (mountConfig.at (it).getString (), "do it") << "string of element in keyset wrong";
-
 	EXPECT_EQ (mountConfig.at (++it).getName (), "system:/elektra/mountpoints/user:\\/somewhere/mountpoint")
 		<< "name of element in keyset wrong";
 	EXPECT_EQ (mountConfig.at (it).getString (), "user:/somewhere") << "string of element in keyset wrong";
-
 	EXPECT_EQ (mountConfig.at (++it).getName (), "system:/elektra/mountpoints/user:\\/somewhere/setplugins")
 		<< "name of element in keyset wrong";
 	EXPECT_EQ (mountConfig.at (it).getString (), "") << "string of element in keyset wrong";
-
 	EXPECT_EQ (mountConfig.at (++it).getName (), "system:/elektra/mountpoints/user:\\/somewhere/setplugins/#0#resolver_fm_b_b")
 		<< "name of element in keyset wrong";
 	EXPECT_EQ (mountConfig.at (it).getString (), "") << "string of element in keyset wrong";
-
 	EXPECT_EQ (mountConfig.at (++it).getName (), "system:/elektra/mountpoints/user:\\/somewhere/setplugins/#5#dump")
 		<< "name of element in keyset wrong";
 	EXPECT_EQ (mountConfig.at (it).getString (), "") << "string of element in keyset wrong";
-
 	EXPECT_EQ (mountConfig.at (++it).getName (), "system:/elektra/mountpoints/user:\\/somewhere/setplugins/#7#resolver_fm_b_b")
 		<< "name of element in keyset wrong";
 	EXPECT_EQ (mountConfig.at (it).getString (), "") << "string of element in keyset wrong";
->>>>>>> 930673f5
 }