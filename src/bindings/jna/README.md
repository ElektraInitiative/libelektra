A full java binding using JNA. This binding requires elektra to be installed on 
the system to work.

## Usage

To use the bindings in a java project, we have to include the jar file 
libelektra-*version*.jar in the project. The version number is the same one as 
used for elektra. This jar is created upon build, if you enable the jna bindings. 
You can also use maven to take care about the dependencies.

Please note that the jni plugin is a different thing than the jna bindings. We 
can use the jni plugin to develop plugins for elektra itself, whereas the jna 
bindings allow to use elektra to access configuration in java projects. The jni 
plugin is *not* required for the jna bindings to work.

### Command line ###

#### Linux ####
For using the binding as standalone (to write applications using Elektra),
make sure that CLASSPATH includes jna.jar and libelektra.jar (or this directory
which contains the libelektra4j subdirectory that corresponds to the 
libelektra.jar), e.g.:

    export CLASSPATH="/usr/share/java/libelektra-*version*.jar:/usr/share/java/jna.jar"
    export CLASSPATH="~e/src/bindings/jna:/usr/share/java/jna.jar"

to set it permanently for your user, you can use:

    kdb set user/env/override/CLASSPATH "/usr/share/java/libelektra-*version*.jar:/usr/share/java/jna.jar"

then you can compile and run [HelloElektra](HelloElektra.java):

    javac HelloElektra.java && java HelloElektra

You can also specify the classpath directly, both during compilation and execution.
Also note its important in that case to include this directory containing the 
compiled HelloElektra.class when executing it, otherwise it will not find it:

	javac -cp /usr/share/java/libelektra4j-*version*.jar:/usr/share/java/jna.jar HelloElektra.java
	java -cp .:/usr/share/java/libelektra4j-*version*.jar:/usr/share/java/jna.jar HelloElektra

For plugin development, see [plugins](libelektra4j/plugin)
and also [here](/src/plugins/jni) for more information.

<<<<<<< HEAD
#### macOS ####

Using the bindings via the command line works the same way as in Linux. The 
difference is that in macOS the jar file gets generally installed to 
`/usr/local/share/java`.

### Maven ###

To use the jna bindings via maven, first you have to install the jna bindings 
to your local maven repository. When you have built elektra with the jna 
bindings included, they should have been automatically installed to 
´/usr/share/java/´ along with a pom file for the library. To install it to your
local maven repository from that location, execute the following command:

	mvn org.apache.maven.plugins:maven-install-plugin:2.5.2:install-file -Dfile=/usr/local/share/java/libelektra4j-*version*.jar -DpomFile=/usr/local/share/java/libelektra4j-*version*.pom.xml

Given that libelektra is actually installed on your system you can use it by 
including the following maven dependency in your project afterwards:

	<groupId>org.libelektra</groupId>
	<artifactId>libelektra4j</artifactId>
	<version>*version*</version>

## Testing ##
=======
## Testing
>>>>>>> 5d0a33c5

### Command Line ###

You can run unit tests after importing jUnit, JNA and the libelektra4j java 
library into a project (eclipse, netbeans, intelliJ, ...).

Tested library versions are:

- JNA: 4.2.2
- jUnit: 4.12 [jUnit 3 is not supported]
- hamcrest-core: 1.13 (required by newer jUnit versions)

Tested JDK versions are:

- Oracle JDK 1.8.0_112 on macOS 10.12 Sierra
- OpenJDK 1.8.0_121 on Arch Linux

Both libraries should work on version 4.0 too, though.

It should also be possible to run the tests by command line:

1. Compile the library and tests (run in root directory; make sure junit4 and 
	jna are installed and/or path is correct). Execute the following commands inside 
	the libelektra4j folder:

		mkdir ./target (if it does not exist yet)
		javac -cp <path to junit and jna and hamcrest*> -d ./target src/main/java/org/libelektra/*.java src/main/java/org/libelektra/plugin/*.java src/test/java/org/libelektra/*.java

	If you copied the jna.jar, junit.jar and hamcrest-core.jar directly to the 
	jna directory, the correct path would be `./jna.jar:./junit.jar:./hamcrest-core.jar` 
	(separated by : on mac and linux, by ; on windows), otherwise specify the 
	appropriate locations.
	
	For linux users they are usually in `/usr/share/java/jna.jar:/usr/share/java/junit4.jar`

2. Run all jUnit tests (please note that the -cp parameter now also has to 
	include the target directory we created in the first step, where the compiled 
	classfiles are):

		java -cp <path to target, junit, jna and hamcrest> org.junit.runner.JUnitCore org.libelektra.AllTests

   Or run all tests on their own:

		java -cp <path to target, junit, jna and hamcrest> org.junit.runner.JUnitCore org.libelektra.KeyTest
		java -cp <path to target, junit, jna and hamcrest> org.junit.runner.JUnitCore org.libelektra.KeySetTest

### Maven ###

When using Maven, the unit tests of the bindings will be automatically executed 
if you run all tests on a build (the target is called testjna_maven).

## Limitations

- no binary keys
- error/warning fixed to a special number, no generator for any
  error/warning
- no java iterator for metadata
- no simple way to print warning/errors<|MERGE_RESOLUTION|>--- conflicted
+++ resolved
@@ -1,24 +1,24 @@
-A full java binding using JNA. This binding requires elektra to be installed on 
+A full java binding using JNA. This binding requires elektra to be installed on
 the system to work.
 
 ## Usage
 
-To use the bindings in a java project, we have to include the jar file 
-libelektra-*version*.jar in the project. The version number is the same one as 
-used for elektra. This jar is created upon build, if you enable the jna bindings. 
+To use the bindings in a java project, we have to include the jar file
+libelektra-*version*.jar in the project. The version number is the same one as
+used for elektra. This jar is created upon build, if you enable the jna bindings.
 You can also use maven to take care about the dependencies.
 
-Please note that the jni plugin is a different thing than the jna bindings. We 
-can use the jni plugin to develop plugins for elektra itself, whereas the jna 
-bindings allow to use elektra to access configuration in java projects. The jni 
+Please note that the jni plugin is a different thing than the jna bindings. We
+can use the jni plugin to develop plugins for elektra itself, whereas the jna
+bindings allow to use elektra to access configuration in java projects. The jni
 plugin is *not* required for the jna bindings to work.
 
-### Command line ###
+### Command line
 
-#### Linux ####
+#### Linux
 For using the binding as standalone (to write applications using Elektra),
 make sure that CLASSPATH includes jna.jar and libelektra.jar (or this directory
-which contains the libelektra4j subdirectory that corresponds to the 
+which contains the libelektra4j subdirectory that corresponds to the
 libelektra.jar), e.g.:
 
     export CLASSPATH="/usr/share/java/libelektra-*version*.jar:/usr/share/java/jna.jar"
@@ -33,7 +33,7 @@
     javac HelloElektra.java && java HelloElektra
 
 You can also specify the classpath directly, both during compilation and execution.
-Also note its important in that case to include this directory containing the 
+Also note its important in that case to include this directory containing the
 compiled HelloElektra.class when executing it, otherwise it will not find it:
 
 	javac -cp /usr/share/java/libelektra4j-*version*.jar:/usr/share/java/jna.jar HelloElektra.java
@@ -42,38 +42,34 @@
 For plugin development, see [plugins](libelektra4j/plugin)
 and also [here](/src/plugins/jni) for more information.
 
-<<<<<<< HEAD
-#### macOS ####
+#### macOS
 
-Using the bindings via the command line works the same way as in Linux. The 
-difference is that in macOS the jar file gets generally installed to 
+Using the bindings via the command line works the same way as in Linux. The
+difference is that in macOS the jar file gets generally installed to
 `/usr/local/share/java`.
 
-### Maven ###
+### Maven
 
-To use the jna bindings via maven, first you have to install the jna bindings 
-to your local maven repository. When you have built elektra with the jna 
-bindings included, they should have been automatically installed to 
+To use the jna bindings via maven, first you have to install the jna bindings
+to your local maven repository. When you have built elektra with the jna
+bindings included, they should have been automatically installed to
 ´/usr/share/java/´ along with a pom file for the library. To install it to your
 local maven repository from that location, execute the following command:
 
 	mvn org.apache.maven.plugins:maven-install-plugin:2.5.2:install-file -Dfile=/usr/local/share/java/libelektra4j-*version*.jar -DpomFile=/usr/local/share/java/libelektra4j-*version*.pom.xml
 
-Given that libelektra is actually installed on your system you can use it by 
+Given that libelektra is actually installed on your system you can use it by
 including the following maven dependency in your project afterwards:
 
 	<groupId>org.libelektra</groupId>
 	<artifactId>libelektra4j</artifactId>
 	<version>*version*</version>
 
-## Testing ##
-=======
 ## Testing
->>>>>>> 5d0a33c5
 
-### Command Line ###
+### Command Line
 
-You can run unit tests after importing jUnit, JNA and the libelektra4j java 
+You can run unit tests after importing jUnit, JNA and the libelektra4j java
 library into a project (eclipse, netbeans, intelliJ, ...).
 
 Tested library versions are:
@@ -91,22 +87,22 @@
 
 It should also be possible to run the tests by command line:
 
-1. Compile the library and tests (run in root directory; make sure junit4 and 
-	jna are installed and/or path is correct). Execute the following commands inside 
+1. Compile the library and tests (run in root directory; make sure junit4 and
+	jna are installed and/or path is correct). Execute the following commands inside
 	the libelektra4j folder:
 
 		mkdir ./target (if it does not exist yet)
 		javac -cp <path to junit and jna and hamcrest*> -d ./target src/main/java/org/libelektra/*.java src/main/java/org/libelektra/plugin/*.java src/test/java/org/libelektra/*.java
 
-	If you copied the jna.jar, junit.jar and hamcrest-core.jar directly to the 
-	jna directory, the correct path would be `./jna.jar:./junit.jar:./hamcrest-core.jar` 
-	(separated by : on mac and linux, by ; on windows), otherwise specify the 
+	If you copied the jna.jar, junit.jar and hamcrest-core.jar directly to the
+	jna directory, the correct path would be `./jna.jar:./junit.jar:./hamcrest-core.jar`
+	(separated by : on mac and linux, by ; on windows), otherwise specify the
 	appropriate locations.
-	
+
 	For linux users they are usually in `/usr/share/java/jna.jar:/usr/share/java/junit4.jar`
 
-2. Run all jUnit tests (please note that the -cp parameter now also has to 
-	include the target directory we created in the first step, where the compiled 
+2. Run all jUnit tests (please note that the -cp parameter now also has to
+	include the target directory we created in the first step, where the compiled
 	classfiles are):
 
 		java -cp <path to target, junit, jna and hamcrest> org.junit.runner.JUnitCore org.libelektra.AllTests
@@ -116,9 +112,9 @@
 		java -cp <path to target, junit, jna and hamcrest> org.junit.runner.JUnitCore org.libelektra.KeyTest
 		java -cp <path to target, junit, jna and hamcrest> org.junit.runner.JUnitCore org.libelektra.KeySetTest
 
-### Maven ###
+### Maven
 
-When using Maven, the unit tests of the bindings will be automatically executed 
+When using Maven, the unit tests of the bindings will be automatically executed
 if you run all tests on a build (the target is called testjna_maven).
 
 ## Limitations
