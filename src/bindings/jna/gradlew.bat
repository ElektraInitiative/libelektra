--- conflicted
+++ resolved
@@ -33,11 +33,7 @@
 for %%i in ("%APP_HOME%") do set APP_HOME=%%~fi
 
 @rem Add default JVM options here. You can also use JAVA_OPTS and GRADLE_OPTS to pass JVM options to this script.
-<<<<<<< HEAD
-set DEFAULT_JVM_OPTS=-Dfile.encoding=UTF-8 "-Xmx64m" "-Xms64m"
-=======
 set DEFAULT_JVM_OPTS="-Xmx64m" "-Xms64m"
->>>>>>> 8ff69ce8
 
 @rem Find java.exe
 if defined JAVA_HOME goto findJavaFromJavaHome
