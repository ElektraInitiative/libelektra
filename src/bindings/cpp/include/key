--- conflicted
+++ resolved
@@ -99,13 +99,10 @@
 	bool operator <= (const Key& other) const {return keyCmp(key, other.key) <= 0; }
 	bool operator > (const Key& other) const {return keyCmp(key, other.key) > 0; }
 	bool operator >= (const Key& other) const {return keyCmp(key, other.key) >= 0; }
-<<<<<<< HEAD
-=======
 	/*This is for loops only. It checks if there are still more keys.
 	 * The check is not related to its name.
 	 */
 	operator bool () const {return key != 0;}
->>>>>>> 91802d92
 
 	std::string getName() const;
 	const char* name() const;
