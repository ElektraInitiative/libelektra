--- conflicted
+++ resolved
@@ -11,11 +11,7 @@
  * @param input holds the data to be encoded
  * @param inputLength tells how many bytes the input buffer is holding.
  * @returns an allocated string holding the Base64 encoded input data or NULL if the string can not be allocated. Must be freed by the
-<<<<<<< HEAD
  * caller.
-=======
-            caller.
->>>>>>> eeb3fe13
  */
 char * PLUGIN_FUNCTION (base64Encode) (const kdb_octet_t * input, const size_t inputLength)
 #ifdef __llvm__
@@ -96,11 +92,7 @@
  * @brief decodes Base64 encoded data.
  * @param input holds the Base64 encoded data string
  * @param output will be set to an allocated buffer holding the decoded data or NULL if the allocation failed. Must be freed by the caller
-<<<<<<< HEAD
  * on success.
-=======
-          on success.
->>>>>>> eeb3fe13
  * @param outputLength will be set to the amount of decoded bytes.
  * @retval 1 on success
  * @retval -1 if the provided string has not been encoded with Base64
