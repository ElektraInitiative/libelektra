include (LibAddMacros)

try_compile (COMPAT_GETLINE
	"${CMAKE_BINARY_DIR}"
	"${PROJECT_SOURCE_DIR}/src/plugins/line/testgetline.c"
	)

if (COMPAT_GETLINE)
<<<<<<< HEAD
	
	add_plugin(line
		SOURCES
			line.h
			line.c
		)
#else (COMPAT_GETLINE)
#	remove_plugin (line "Unable to use getline function. Check libc version, should be higher than 4.6.27.")
=======
	generate_readme (line)
	add_includes (elektra-full ${CMAKE_CURRENT_BINARY_DIR})
	include_directories (${CMAKE_CURRENT_BINARY_DIR})
		
	set (SOURCES line.h line.c)
	add_sources (elektra-full ${SOURCES})
	add_headers (SOURCES)

	set (PLUGIN_NAME elektra-line)
	add_library (${PLUGIN_NAME} MODULE ${SOURCES})
	target_link_libraries (${PLUGIN_NAME} elektra)

	install(DIRECTORY line DESTINATION ${TARGET_TEST_DATA_FOLDER})

	install (TARGETS ${PLUGIN_NAME}
		DESTINATION lib${LIB_SUFFIX}/${TARGET_PLUGIN_FOLDER})
else (COMPAT_GETLINE)
	remove_plugin (line "Unable to use getline function. Check libc version, should be higher than 4.6.27.")
>>>>>>> dc3b12da
endif (COMPAT_GETLINE)

add_plugintest (line)<|MERGE_RESOLUTION|>--- conflicted
+++ resolved
@@ -6,35 +6,15 @@
 	)
 
 if (COMPAT_GETLINE)
-<<<<<<< HEAD
 	
 	add_plugin(line
 		SOURCES
 			line.h
 			line.c
 		)
-#else (COMPAT_GETLINE)
-#	remove_plugin (line "Unable to use getline function. Check libc version, should be higher than 4.6.27.")
-=======
-	generate_readme (line)
-	add_includes (elektra-full ${CMAKE_CURRENT_BINARY_DIR})
-	include_directories (${CMAKE_CURRENT_BINARY_DIR})
-		
-	set (SOURCES line.h line.c)
-	add_sources (elektra-full ${SOURCES})
-	add_headers (SOURCES)
-
-	set (PLUGIN_NAME elektra-line)
-	add_library (${PLUGIN_NAME} MODULE ${SOURCES})
-	target_link_libraries (${PLUGIN_NAME} elektra)
-
-	install(DIRECTORY line DESTINATION ${TARGET_TEST_DATA_FOLDER})
-
-	install (TARGETS ${PLUGIN_NAME}
-		DESTINATION lib${LIB_SUFFIX}/${TARGET_PLUGIN_FOLDER})
 else (COMPAT_GETLINE)
 	remove_plugin (line "Unable to use getline function. Check libc version, should be higher than 4.6.27.")
->>>>>>> dc3b12da
+
 endif (COMPAT_GETLINE)
 
 add_plugintest (line)