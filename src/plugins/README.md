# elektra-plugins(7) -- plugins overview

Multiple plugins can be mounted into the [key database](/doc/help/elektra-glossary.md) (KDB).
On every access to the key data base they are executed and thus can change
the functionality and behavior.

## Description

Elektra has a wide range of different plugins.
The plugin folders should contain a README.md with further information.
(Or follow links below.)
The plugins are:

![Overview Plugins](/doc/images/plugins.png)

### C-Interface

All plugins implement the same interface:

- `kdbOpen()` calls `elektraPluginOpen()` of every plugin
  to let them do their initialisation.
- `kdbGet()` requests `elektraPluginGet()` of every plugin in the queried
  backends to return a key set.
- `kdbSet()` usually calls `elektraPluginSet()` of every plugin
  in the queried backends to store the configuration.
- `kdbSet()` also calls `elektraPluginError()`
  for every plugin when an error happens.
  Because of `elektraPluginError()`, plugins are guaranteed to have
  their chance for necessary cleanups.
- `kdbClose()` makes sure that plugins can finally free their
  own resources in `elektraPluginClose()`.
- `kdbCheckConfig()` can be called manually to ensure a plugin is
  configured properly.
- `kdbGenConfig()` can be called to produce all valid configurations
  of a plugin.

### KDB-Interface

- To list all plugins use [kdb-list(1)](/doc/help/kdb-list.md).
- To check a plugin use [kdb-check(1)](/doc/help/kdb-check.md).
- For information on a plugin use [kdb-info(1)](/doc/help/kdb-info.md).
- For mount plugin(s) use [kdb-mount(1)](/doc/help/kdb-mount.md).

## See Also

For an easy introduction, see [this tutorial how to write a storage plugin](/doc/tutorials/plugins.md).
For more background information of the [plugins framework, continue here](/doc/dev/plugins-framework.md).
Otherwise, you can visit the [the API documentation](https://doc.libelektra.org/api/current/html/group__plugin.html).

## Plugins

### Resolver

Before configuration is actually written, the file name needs to be
determined (resolvers will be automatically added by kdb mount):

- [resolver](resolver/) uses advanced POSIX APIs to handle conflicts gracefully
- [wresolver](wresolver/) minimalistic resolver for non-POSIX systems
- [noresolver](noresolver/) does not resolve, but can act as one
- [gitresolver](gitresolver/) checks out and commits files to a local git repository
  and afterwards the configuration file must be synced with
  harddisc (recommended to add at every kdb mount):
- [curlget](curlget/) fetches configuration file from a remote host
- [blockresolver](blockresolver/) resolves tagged blocks inside config files
- [multifile](multifile/)

- [sync](sync/) uses POSIX APIs to sync configuration files with the hard disk

### Storage

Are responsible for reading writing the configuration to configuration
files.

Read and write everything a KeySet might contain:

- [dini](dini/) uses by default the ini plugin but has legacy support for dump
- [ini](ini/) supports a range of INI file formats.
- [dump](dump/) makes a dump of a KeySet in an Elektra-specific format
- [quickdump](quickdump/) uses binary portable format based on [dump](dump/), but more efficient

Read (and write) standard config files:

- [augeas](augeas/) reads/writes many different configuration
  files using the augeas library
- [hosts](hosts/) reads/writes hosts files
- [line](line/) reads/writes any file line by line
- [yajl](yajl/) reads/writes JSON.

Using semi-structured data for config files, mainly suitable for
spec-namespace (put a focus on having nice syntax for metadata):

- [ni](ni/) parses INI files based on (including metadata)
  [ni](https://github.com/chazomaticus/bohr/blob/master/include/bohr/ni.h).
- [tcl](tcl/)-like config files (including metadata).

Only suited for import/export:

- [xerces](xerces/) uses XML (without a specific schema).
- [xmltool](xmltool/) uses XML (in Elektra's XML schema).
- [simpleini](simpleini/) line-based key-value pairs with configurable
  format (without sections)
- [mini](mini/) dependency free, line based key-value storage plugin.
- [yamlsmith](yamlsmith/) exports key sets in the YAML format

Plugins that just show some functionality, (currently) not intended for
productive use:

- [typechecker](typechecker/) type checks a configuration specification
- [regexdispatcher](regexdispatcher/) generates regex representations of specification keywords
- [fstab](fstab/) for fstab files.
- [regexstore](regexstore/)
- [csvstorage](csvstorage/) for csv files
- [passwd](passwd/) for passwd files
- [dpkg](dpkg/) reads /var/lib/dpkg/{available,status}
- [mozprefs](mozprefs/) for Mozilla preference files
- [c](c/) writes Elektra C-structures (`ksNew(.. keyNew(...`)
- [file](file/) reads and writes a file from/to a single key
- [camel](camel/) reads and writes a very limited subset of [YAML][]
- [yamlcpp](yamlcpp/) reads and writes data in the [YAML][] format using [yaml-cpp](https://github.com/jbeder/yaml-cpp)
- [yanlr](yanlr/) reads data using a parser generated by [ANTLR](http://www.antlr.org)
- [yambi](yambi/) reads data using a parser generated by [Bison](https://www.gnu.org/software/bison)
- [yawn](yawn/) reads YAML data using [YAEP](https://github.com/vnmakarov/yaep)
- [yaypeg](yaypeg/) reads YAML data using a PEG parser combinators based on [PEGTL](https://github.com/taocpp/PEGTL)
- [mmapstorage](mmapstorage/) uses binary, not portable memory mapped file for a high performance storage
- [specload](specload/) calls an external application to request its specification, depends on [quickdump](quickdump/)

[yaml]: http://www.yaml.org

### System Information

Information compiled in Elektra:

- version is a built-in plugin directly within the
  core so that it cannot give wrong version information
- [constants](constants/) various constants, including version
  information
- [desktop](desktop/) contains information which desktop is
  currently running

Providing information found on the system not available in persistent
files:

- [uname](uname/) information from the uname syscall.

### Filter

_Filter plugins_ process keys and their values in both
directions.
In one direction they undo what they do in the other direction.
Most filter plugins available now encode and decode values.
Storage plugins that use characters to separate key names, values or
metadata will not work without them.

- [cachefilter](cachefilter/) stores filtered keys internally so that they
  do not get accidentally lost and can be written to the storage again without
  the user having to remember including them in the writeout

**Encoding**

Rewrite unwanted characters with different techniques:

- [ccode](ccode/) using the technique from arrays in the programming
  language C
- [hexcode](hexcode/) using hex codes
- [base64](base64/) using the Base64 encoding scheme (RFC4648)

Transformations:

- [directoryvalue](directoryvalue/) converts directory values to leaf values
- [keytometa](keytometa/) transforms keys to metadata
- [rename](rename/) renames keys according to different rules
- [boolean](boolean/) canonicalizes boolean keys
- [hexnumber](hexnumber/) converts between hexadecimal and decimal

Doing other stuff:

- [crypto](crypto/) encrypts / decrypts confidential values
- [gpgme](gpgme/) encrypts / decrypts confidential values (with GPGME)
- [fcrypt](fcrypt/) encrypts / decrypts entire backend files
- [iconv](iconv/) makes sure the configuration will have correct
  character encoding
- [hidden](hidden/) hides keys whose names start with a `.`.
- [null](null/) takes care of null values and other binary specialities

### Notification and Logging

Log/Send out all changes to configuration to:

- [dbus](dbus/) sends notifications for every change via dbus `notification`
- [dbusrecv](dbusrecv/) receives notifications via dbus `notification`
- [zeromqsend](zeromqsend/) sends notifications for every change via ZeroMQ sockets `notification`
- [zeromqrecv](zeromqrecv/) receives notifications via ZeroMQ sockets `notification`
- [syslog](syslog/) logs key database changes to syslog
- [journald](journald/) logs key database changes to journald
- [logchange](logchange/) prints the change of every key on the console

Notification of key changes:

- [internalnotification](internalnotification/) get updates automatically when registered keys were changed

### Debug

Trace everything that happens within KDB:

- [timeofday](timeofday/) prints timestamps
- [tracer](tracer/) traces all calls
- [counter](counter/) count and print how often a plugin is used

### Checker

Copies metadata to keys:

- [spec](spec/) copies metadata from spec namespace (the
  standard way)
- [glob](glob/) using globbing techniques (needed by some plugins)
- [struct](struct/) using a defined structure (may also reject
  configuration not conforming to that structure)

Plugins that check if values are valid based on metadata (typically
copied by the `spec` plugin just before):

**Value Validation**

- [validation](validation/) by using regex
- [network](network/) by using network APIs
- [ipaddr](ipaddr/) checks IP addresses using regular expressions
- [path](path/) by checking files on file system
- [cpptype](cpptype/) obsolete plugin for run-time type checking (CORBA types/), use `type` instead
- [enum](enum/) compares the keyvalue against a list of valid values
- [type](type/) type checking (CORBA types) and enum functionality
- [mathcheck](mathcheck/) by mathematical expressions using key values as operands
- [conditionals](conditionals/) by using if-then-else like statements
- [required](required/) rejects non-required keys
- [date](date/) validates date and time data
- [range](range/) checks if a value is within a given range
- [reference](reference/) checks if a value is a valid reference to another key
<<<<<<< HEAD
- [memoryvalue](memoryvalue/) if a memory unit string is valid
=======
- [rgbcolor](rgbcolor/) validates and normalizes hexcolors
>>>>>>> 54a4c019

**Other Validation**

- [filecheck](filecheck/) does sanity checks on a file
- [lineendings](lineendings/) tests file for consistent line endings

### Interpreter

These plugins start an interpreter and allow you to execute a script
in an interpreted language whenever Elektra’s key database gets
accessed. Note that they depend on the presence of the respective
binding during run-time.

- [jni](jni/) java plugins started by jni, works with jna plugins
- [python](python/) Python 3 plugins
- [python2](python2/) Python 2 plugins (deprecated)
- [ruby](ruby/) Ruby plugins
- [lua](lua/) Lua plugins
- [shell](shell/) executes shell commandos
- [haskell](haskell/) used for linking haskell plugins and is a small example for such plugins itself

### Others

- [doc](doc/) contains the documentation of the plugin interface
- [error](error/) yields errors as described in metadata (handy for test purposes)
- [template](template/) to be copied for new plugins
- [cpptemplate](cpptemplate/) a template for C++ based plugins
- [list](list/) loads other plugins
- [iterate](iterate/) iterate over all keys and run exported functions on tagged keys
- [process](process/) proxy plugin that executes other plugins in a separate process
- [profile](profile/) links profile keys
- [simplespeclang](simplespeclang/) simple configuration specification language
- [gopts](gopts/) global plugin to automatically call `elektraGetOpts`
- [cache](cache/) caches keysets from previous `kdbGet()` calls<|MERGE_RESOLUTION|>--- conflicted
+++ resolved
@@ -234,11 +234,8 @@
 - [date](date/) validates date and time data
 - [range](range/) checks if a value is within a given range
 - [reference](reference/) checks if a value is a valid reference to another key
-<<<<<<< HEAD
 - [memoryvalue](memoryvalue/) if a memory unit string is valid
-=======
 - [rgbcolor](rgbcolor/) validates and normalizes hexcolors
->>>>>>> 54a4c019
 
 **Other Validation**
 
