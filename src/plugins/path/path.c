/**
 * @file
 *
 * @brief
 *
 * @copyright BSD License (see LICENSE.md or https://www.libelektra.org)
 */

#include "path.h"

#ifndef HAVE_KDBCONFIG

#include "kdbconfig.h"

#endif

// Used to delete last colon in the error message
char * lastCharDel (char * name)
{
	int i = 0;
	while (name[i] != '\0')
	{
		i++;
	}
	name[i - 1] = '\0';
	return name;
}

bool isUserInGroup (unsigned int val, gid_t * groups, unsigned int size)
{
	unsigned int i;
	for (i = 0; i < size; i++)
	{
		if (groups[i] == val) return true;
	}
	return false;
}

static int validateKey (Key * key, Key * parentKey)
{
	struct stat buf;
	/* TODO: make exceptions configurable using path/allow */
	if (!strcmp (keyString (key), "proc"))
	{
		return 1;
	}
	else if (!strcmp (keyString (key), "tmpfs"))
	{
		return 1;
	}
	else if (!strcmp (keyString (key), "none"))
	{
		return 1;
	}
	else if (keyString (key)[0] != '/')
	{
		ELEKTRA_SET_ERROR (56, parentKey, keyString (key));
		return 0;
	}
	int errnosave = errno;
	const Key * meta = keyGetMeta (key, "check/path");
	if (stat (keyString (key), &buf) == -1)
	{
		char * errmsg = elektraMalloc (ERRORMSG_LENGTH + 1 + +keyGetNameSize (key) + keyGetValueSize (key) +
					       sizeof ("name:  value:  message: "));
<<<<<<< HEAD
		(void) strerror_r (errno, errmsg, ERRORMSG_LENGTH);
=======
		strerror_r (errno, errmsg, ERRORMSG_LENGTH);
>>>>>>> 598e1112
		strcat (errmsg, " from key: ");
		strcat (errmsg, keyName (key));
		strcat (errmsg, " with path: ");
		strcat (errmsg, keyValue (key));
		ELEKTRA_SET_ERROR (57, parentKey, errmsg);
		elektraFree (errmsg);
		errno = errnosave;
		return -1;
	}
	else if (!strcmp (keyString (meta), "device"))
	{
		if (!S_ISBLK (buf.st_mode))
		{
			ELEKTRA_ADD_WARNING (54, parentKey, keyString (key));
		}
	}
	else if (!strcmp (keyString (meta), "directory"))
	{
		if (!S_ISDIR (buf.st_mode))
		{
			ELEKTRA_ADD_WARNING (55, parentKey, keyString (key));
		}
	}
	return 1;
}

// I assume the path exists and only validate permission
static int validatePermission (Key * key, Key * parentKey)
{
	uid_t currentUID = geteuid ();
	gid_t currentGID = getegid ();

	const Key * userMeta = keyGetMeta (key, "check/permission/user");
	const Key * userTypes = keyGetMeta (key, "check/permission/types");

	// ***** central variables *******
	const char * validPath = keyString (key);
	const char * name = keyString (userMeta);
	const char * modes = keyString (userTypes);
	// ****************************

	struct passwd * p;

	// Changing to specified user. Can only be done when executing user is root user
	if (userMeta)
	{
		p = getpwnam (name);
		// Check if user exists
		if (p == NULL)
		{
			ELEKTRA_SET_ERRORF (201, parentKey,
					    "Could not find user \"%s\" for key \"%s\". "
					    "Does the user exist?\"",
					    name, keyName (key));
			return -1;
		}
		name = p->pw_name;

		// Check if I can change the UID as root
		int err = seteuid ((int) p->pw_uid);
		if (err < 0)
		{
			ELEKTRA_SET_ERRORF (202, parentKey,
					    "Could not set euid of user \"%s\" for key \"%s\"."
					    " Are you running kdb as root?\"",
					    name, keyName (key));
			return -1;
		}
	}
	else
	{
		uid_t uid = geteuid ();
		p = getpwuid (uid);
		name = p->pw_name;
		if (uid != 0)
		{
			ELEKTRA_SET_ERRORF (202, parentKey,
					    "To check permissions for %s I need to be the root user."
					    " Are you running kdb as root?\"",
					    keyName (key));
			return -1;
		}
	}

	// The following code changes the egid if a group from a user matches the filegroup
	// TODO: Whats a good default value for ngroups
	// If the relevant group is ngroups+1 then it wont get recognized
	int ngroups = 30;
	gid_t * groups;
	groups = (gid_t *) elektraMalloc (ngroups * sizeof (gid_t));
	getgrouplist (name, (int) p->pw_gid, groups, &ngroups);

	// Get groupID of file being checked
	struct stat sb;
	stat (validPath, &sb);
	struct group * gr = getgrgid (sb.st_gid);

	bool isUserInGroupBool = isUserInGroup ((int) gr->gr_gid, groups, (unsigned int) ngroups);

	// Check if fileGroup is in userGroup. If yes change egid to that group
	if (isUserInGroupBool)
	{
		ELEKTRA_LOG_DEBUG ("User “%s” has group of file %s", name, validPath);
		int gidErr = setegid ((int) gr->gr_gid);
		if (gidErr < 0)
		{
			ELEKTRA_SET_ERRORF (202, parentKey,
					    "Could not set egid of user \"%s\" for key \"%s\"."
					    " Are you running kdb as root?\"",
					    name, keyName (key));
		}
	}
	elektraFree (groups);

<<<<<<< HEAD
=======
	// Actual checks are done
>>>>>>> 598e1112
	int isRead = (strchr (modes, 'r') == NULL) ? 0 : 1;
	int isWrite = (strchr (modes, 'w') == NULL) ? 0 : 1;
	int isExecute = (strchr (modes, 'x') == NULL) ? 0 : 1;

	char errorMessage[30];
	errorMessage[0] = '\0'; // strcat() searches for this, otherwise it will print garbage chars at start
	int isError = 0;

<<<<<<< HEAD
	// Actual checks are done
=======
>>>>>>> 598e1112
	if (isRead && euidaccess (validPath, R_OK) != 0)
	{
		isError = 1;
		strcat (errorMessage, "read,");
	}

	if (isWrite && euidaccess (validPath, W_OK) != 0)
	{
		isError = 1;
		strcat (errorMessage, "write,");
	}

	if (isExecute && euidaccess (validPath, X_OK) != 0)
	{
		isError = 1;
		strcat (errorMessage, "execute,");
	}

	// Change back to initial effective IDs
<<<<<<< HEAD
	int euidResult = seteuid (currentUID);
	int egidResult = setegid (currentGID);

	if ( euidResult != 0 || egidResult != 0 )
	{
		ELEKTRA_SET_ERRORF (202, parentKey,
				    "Could not change back to user before. This case should not happen",
				    name, keyName (key));
		return -1;
	}

	if (isError){}
=======
	seteuid (currentUID);
	setegid (currentGID);

	if (isError)
>>>>>>> 598e1112
	{
		ELEKTRA_SET_ERRORF (203, parentKey, "User %s does not have [%s] permission on %s", name, lastCharDel (errorMessage),
				    validPath);
		return -1;
	}

	return 1;
}

int elektraPathGet (Plugin * handle ELEKTRA_UNUSED, KeySet * returned, Key * parentKey ELEKTRA_UNUSED)
{
	/* contract only */
	KeySet * n;
	ksAppend (returned, n = ksNew (30, keyNew ("system/elektra/modules/path", KEY_VALUE, "path plugin waits for your orders", KEY_END),
				       keyNew ("system/elektra/modules/path/exports", KEY_END),
				       keyNew ("system/elektra/modules/path/exports/get", KEY_FUNC, elektraPathGet, KEY_END),
				       keyNew ("system/elektra/modules/path/exports/set", KEY_FUNC, elektraPathSet, KEY_END),
				       keyNew ("system/elektra/modules/path/exports/validateKey", KEY_FUNC, validateKey, KEY_END),

#include "readme_path.c"

				       keyNew ("system/elektra/modules/path/infos/version", KEY_VALUE, PLUGINVERSION, KEY_END), KS_END));
	ksDel (n);

	return 1; /* success */
}

int elektraPathSet (Plugin * handle ELEKTRA_UNUSED, KeySet * returned, Key * parentKey)
{
	/* set all keys */
	Key * cur;
	ksRewind (returned);
	int rc = 1;
	while ((cur = ksNext (returned)) != 0)
	{
		const Key * pathMeta = keyGetMeta (cur, "check/path");
		if (!pathMeta) continue;
		rc = validateKey (cur, parentKey);
		if (!rc || rc < 0) return -1;

		const Key * accessMeta = keyGetMeta (cur, "check/permission/types");
		if (!accessMeta) continue;
		rc = validatePermission (cur, parentKey);
		if (!rc) return -1;
	}

	return 1; /* success */
}

Plugin * ELEKTRA_PLUGIN_EXPORT (path)
{
	// clang-format off
	return elektraPluginExport ("path",
				    ELEKTRA_PLUGIN_GET, &elektraPathGet,
				    ELEKTRA_PLUGIN_SET, &elektraPathSet,
				    ELEKTRA_PLUGIN_END);
}
<|MERGE_RESOLUTION|>--- conflicted
+++ resolved
@@ -63,11 +63,7 @@
 	{
 		char * errmsg = elektraMalloc (ERRORMSG_LENGTH + 1 + +keyGetNameSize (key) + keyGetValueSize (key) +
 					       sizeof ("name:  value:  message: "));
-<<<<<<< HEAD
-		(void) strerror_r (errno, errmsg, ERRORMSG_LENGTH);
-=======
 		strerror_r (errno, errmsg, ERRORMSG_LENGTH);
->>>>>>> 598e1112
 		strcat (errmsg, " from key: ");
 		strcat (errmsg, keyName (key));
 		strcat (errmsg, " with path: ");
@@ -182,10 +178,7 @@
 	}
 	elektraFree (groups);
 
-<<<<<<< HEAD
-=======
 	// Actual checks are done
->>>>>>> 598e1112
 	int isRead = (strchr (modes, 'r') == NULL) ? 0 : 1;
 	int isWrite = (strchr (modes, 'w') == NULL) ? 0 : 1;
 	int isExecute = (strchr (modes, 'x') == NULL) ? 0 : 1;
@@ -194,10 +187,7 @@
 	errorMessage[0] = '\0'; // strcat() searches for this, otherwise it will print garbage chars at start
 	int isError = 0;
 
-<<<<<<< HEAD
 	// Actual checks are done
-=======
->>>>>>> 598e1112
 	if (isRead && euidaccess (validPath, R_OK) != 0)
 	{
 		isError = 1;
@@ -217,7 +207,6 @@
 	}
 
 	// Change back to initial effective IDs
-<<<<<<< HEAD
 	int euidResult = seteuid (currentUID);
 	int egidResult = setegid (currentGID);
 
@@ -229,13 +218,7 @@
 		return -1;
 	}
 
-	if (isError){}
-=======
-	seteuid (currentUID);
-	setegid (currentGID);
-
 	if (isError)
->>>>>>> 598e1112
 	{
 		ELEKTRA_SET_ERRORF (203, parentKey, "User %s does not have [%s] permission on %s", name, lastCharDel (errorMessage),
 				    validPath);
