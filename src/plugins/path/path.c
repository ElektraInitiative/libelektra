/**
 * @file
 *
 * @brief
 *
 * @copyright BSD License (see LICENSE.md or https://www.libelektra.org)
 */

#include "path.h"

#ifndef HAVE_KDBCONFIG

#include "kdbconfig.h"

#endif

// Used to delete last colon in the error message
char * lastCharDel (char * name)
{
	int i = 0;
	while (name[i] != '\0')
	{
		i++;
	}
	name[i - 1] = '\0';
	return name;
}

bool isUserInGroup (unsigned int val, gid_t * groups, unsigned int size)
{
	unsigned int i;
	for (i = 0; i < size; i++)
	{
		if (groups[i] == val) return true;
	}
	return false;
}

static int validateKey (Key * key, Key * parentKey)
{
	struct stat buf;
	/* TODO: make exceptions configurable using path/allow */
	if (!strcmp (keyString (key), "proc"))
	{
		return 1;
	}
	else if (!strcmp (keyString (key), "tmpfs"))
	{
		return 1;
	}
	else if (!strcmp (keyString (key), "none"))
	{
		return 1;
	}
	else if (keyString (key)[0] != '/')
	{
		ELEKTRA_SET_ERROR (56, parentKey, keyString (key));
		return 0;
	}
	int errnosave = errno;
	const Key * meta = keyGetMeta (key, "check/path");
	if (stat (keyString (key), &buf) == -1)
	{
		char * errmsg = elektraMalloc (ERRORMSG_LENGTH + 1 + +keyGetNameSize (key) + keyGetValueSize (key) +
					       sizeof ("name:  value:  message: "));
		(void) strerror_r (errno, errmsg, ERRORMSG_LENGTH);
		strcat (errmsg, " from key: ");
		strcat (errmsg, keyName (key));
		strcat (errmsg, " with path: ");
		strcat (errmsg, keyValue (key));
		ELEKTRA_SET_ERROR (57, parentKey, errmsg);
		elektraFree (errmsg);
		errno = errnosave;
		return -1;
	}
	else if (!strcmp (keyString (meta), "device"))
	{
		if (!S_ISBLK (buf.st_mode))
		{
			ELEKTRA_ADD_WARNING (54, parentKey, keyString (key));
		}
	}
	else if (!strcmp (keyString (meta), "directory"))
	{
		if (!S_ISDIR (buf.st_mode))
		{
			ELEKTRA_ADD_WARNING (55, parentKey, keyString (key));
		}
	}
	return 1;
}

// I assume the path exists and only validate permission
static int validatePermission (Key * key, Key * parentKey)
{
	uid_t currentUID = geteuid ();
	gid_t currentGID = getegid ();

	const Key * userMeta = keyGetMeta (key, "check/permission/user");
	const Key * userTypes = keyGetMeta (key, "check/permission/types");

	// ***** central variables *******
	const char * validPath = keyString (key);
	const char * name = keyString (userMeta);
	const char * modes = keyString (userTypes);
	// ****************************

	struct passwd * p;

	// Changing to specified user. Can only be done when executing user is root user
	if (userMeta)
	{
		p = getpwnam (name);
		// Check if user exists
		if (p == NULL)
		{
<<<<<<< HEAD
			ELEKTRA_SET_ERRORF (201, parentKey,
=======
			ELEKTRA_SET_ERRORF (206, parentKey,
>>>>>>> 2dbed223
					    "Could not find user \"%s\" for key \"%s\". "
					    "Does the user exist?\"",
					    name, keyName (key));
			return -1;
		}
		name = p->pw_name;

		// Check if I can change the UID as root
		int err = seteuid ((int) p->pw_uid);
		if (err < 0)
		{
<<<<<<< HEAD
			ELEKTRA_SET_ERRORF (202, parentKey,
=======
			ELEKTRA_SET_ERRORF (207, parentKey,
>>>>>>> 2dbed223
					    "Could not set euid of user \"%s\" for key \"%s\"."
					    " Are you running kdb as root?\"",
					    name, keyName (key));
			return -1;
		}
	}
	else
	{
		uid_t uid = geteuid ();
		p = getpwuid (uid);
		name = p->pw_name;
		if (uid != 0)
		{
<<<<<<< HEAD
			ELEKTRA_SET_ERRORF (202, parentKey,
=======
			ELEKTRA_SET_ERRORF (207, parentKey,
>>>>>>> 2dbed223
					    "To check permissions for %s I need to be the root user."
					    " Are you running kdb as root?\"",
					    keyName (key));
			return -1;
		}
	}

	// The following code changes the egid if a group from a user matches the filegroup
	// TODO: Whats a good default value for ngroups
	// If the relevant group is ngroups+1 then it wont get recognized
	int ngroups = 30;
	gid_t * groups;
	groups = (gid_t *) elektraMalloc (ngroups * sizeof (gid_t));
	getgrouplist (name, (int) p->pw_gid, groups, &ngroups);

	// Get groupID of file being checked
	struct stat sb;
	stat (validPath, &sb);
	struct group * gr = getgrgid (sb.st_gid);

	bool isUserInGroupBool = isUserInGroup ((int) gr->gr_gid, groups, (unsigned int) ngroups);

	// Check if fileGroup is in userGroup. If yes change egid to that group
	if (isUserInGroupBool)
	{
		ELEKTRA_LOG_DEBUG ("User “%s” has group of file %s", name, validPath);
		int gidErr = setegid ((int) gr->gr_gid);
		if (gidErr < 0)
		{
<<<<<<< HEAD
			ELEKTRA_SET_ERRORF (202, parentKey,
=======
			ELEKTRA_SET_ERRORF (207, parentKey,
>>>>>>> 2dbed223
					    "Could not set egid of user \"%s\" for key \"%s\"."
					    " Are you running kdb as root?\"",
					    name, keyName (key));
		}
	}
	elektraFree (groups);

<<<<<<< HEAD

=======
	// Actual checks are done
>>>>>>> 2dbed223
	int isRead = (strchr (modes, 'r') == NULL) ? 0 : 1;
	int isWrite = (strchr (modes, 'w') == NULL) ? 0 : 1;
	int isExecute = (strchr (modes, 'x') == NULL) ? 0 : 1;

	char errorMessage[30];
	errorMessage[0] = '\0'; // strcat() searches for this, otherwise it will print garbage chars at start
	int isError = 0;

<<<<<<< HEAD
=======
	// Actual checks are done
>>>>>>> 2dbed223
	if (isRead && euidaccess (validPath, R_OK) != 0)
	{
		isError = 1;
		strcat (errorMessage, "read,");
	}

	if (isWrite && euidaccess (validPath, W_OK) != 0)
	{
		isError = 1;
		strcat (errorMessage, "write,");
	}

	if (isExecute && euidaccess (validPath, X_OK) != 0)
	{
		isError = 1;
		strcat (errorMessage, "execute,");
	}

	// Change back to initial effective IDs
	(void) seteuid (currentUID);
	(void) setegid (currentGID);

<<<<<<< HEAD
	if (isError){}
	{
		ELEKTRA_SET_ERRORF (203, parentKey, "User %s does not have [%s] permission on %s", name, lastCharDel (errorMessage),
=======
	if (isError)
	{
		ELEKTRA_SET_ERRORF (208, parentKey, "User %s does not have [%s] permission on %s", name, lastCharDel (errorMessage),
>>>>>>> 2dbed223
				    validPath);
		return -1;
	}

	return 1;
}

int elektraPathGet (Plugin * handle ELEKTRA_UNUSED, KeySet * returned, Key * parentKey ELEKTRA_UNUSED)
{
	/* contract only */
	KeySet * n;
	ksAppend (returned, n = ksNew (30, keyNew ("system/elektra/modules/path", KEY_VALUE, "path plugin waits for your orders", KEY_END),
				       keyNew ("system/elektra/modules/path/exports", KEY_END),
				       keyNew ("system/elektra/modules/path/exports/get", KEY_FUNC, elektraPathGet, KEY_END),
				       keyNew ("system/elektra/modules/path/exports/set", KEY_FUNC, elektraPathSet, KEY_END),
				       keyNew ("system/elektra/modules/path/exports/validateKey", KEY_FUNC, validateKey, KEY_END),

#include "readme_path.c"

				       keyNew ("system/elektra/modules/path/infos/version", KEY_VALUE, PLUGINVERSION, KEY_END), KS_END));
	ksDel (n);

	return 1; /* success */
}

int elektraPathSet (Plugin * handle ELEKTRA_UNUSED, KeySet * returned, Key * parentKey)
{
	/* set all keys */
	Key * cur;
	ksRewind (returned);
	int rc = 1;
	while ((cur = ksNext (returned)) != 0)
	{
		const Key * pathMeta = keyGetMeta (cur, "check/path");
		if (!pathMeta) continue;
		rc = validateKey (cur, parentKey);
		if (!rc || rc < 0) return -1;

		const Key * accessMeta = keyGetMeta (cur, "check/permission/types");
		if (!accessMeta) continue;
		rc = validatePermission (cur, parentKey);
		if (!rc) return -1;
	}

	return 1; /* success */
}

Plugin * ELEKTRA_PLUGIN_EXPORT (path)
{
	// clang-format off
	return elektraPluginExport ("path",
				    ELEKTRA_PLUGIN_GET, &elektraPathGet,
				    ELEKTRA_PLUGIN_SET, &elektraPathSet,
				    ELEKTRA_PLUGIN_END);
}
<|MERGE_RESOLUTION|>--- conflicted
+++ resolved
@@ -114,11 +114,7 @@
 		// Check if user exists
 		if (p == NULL)
 		{
-<<<<<<< HEAD
-			ELEKTRA_SET_ERRORF (201, parentKey,
-=======
 			ELEKTRA_SET_ERRORF (206, parentKey,
->>>>>>> 2dbed223
 					    "Could not find user \"%s\" for key \"%s\". "
 					    "Does the user exist?\"",
 					    name, keyName (key));
@@ -130,11 +126,7 @@
 		int err = seteuid ((int) p->pw_uid);
 		if (err < 0)
 		{
-<<<<<<< HEAD
-			ELEKTRA_SET_ERRORF (202, parentKey,
-=======
 			ELEKTRA_SET_ERRORF (207, parentKey,
->>>>>>> 2dbed223
 					    "Could not set euid of user \"%s\" for key \"%s\"."
 					    " Are you running kdb as root?\"",
 					    name, keyName (key));
@@ -148,11 +140,7 @@
 		name = p->pw_name;
 		if (uid != 0)
 		{
-<<<<<<< HEAD
-			ELEKTRA_SET_ERRORF (202, parentKey,
-=======
 			ELEKTRA_SET_ERRORF (207, parentKey,
->>>>>>> 2dbed223
 					    "To check permissions for %s I need to be the root user."
 					    " Are you running kdb as root?\"",
 					    keyName (key));
@@ -182,11 +170,7 @@
 		int gidErr = setegid ((int) gr->gr_gid);
 		if (gidErr < 0)
 		{
-<<<<<<< HEAD
-			ELEKTRA_SET_ERRORF (202, parentKey,
-=======
 			ELEKTRA_SET_ERRORF (207, parentKey,
->>>>>>> 2dbed223
 					    "Could not set egid of user \"%s\" for key \"%s\"."
 					    " Are you running kdb as root?\"",
 					    name, keyName (key));
@@ -194,11 +178,7 @@
 	}
 	elektraFree (groups);
 
-<<<<<<< HEAD
-
-=======
 	// Actual checks are done
->>>>>>> 2dbed223
 	int isRead = (strchr (modes, 'r') == NULL) ? 0 : 1;
 	int isWrite = (strchr (modes, 'w') == NULL) ? 0 : 1;
 	int isExecute = (strchr (modes, 'x') == NULL) ? 0 : 1;
@@ -207,10 +187,7 @@
 	errorMessage[0] = '\0'; // strcat() searches for this, otherwise it will print garbage chars at start
 	int isError = 0;
 
-<<<<<<< HEAD
-=======
 	// Actual checks are done
->>>>>>> 2dbed223
 	if (isRead && euidaccess (validPath, R_OK) != 0)
 	{
 		isError = 1;
@@ -233,15 +210,9 @@
 	(void) seteuid (currentUID);
 	(void) setegid (currentGID);
 
-<<<<<<< HEAD
-	if (isError){}
-	{
-		ELEKTRA_SET_ERRORF (203, parentKey, "User %s does not have [%s] permission on %s", name, lastCharDel (errorMessage),
-=======
 	if (isError)
 	{
 		ELEKTRA_SET_ERRORF (208, parentKey, "User %s does not have [%s] permission on %s", name, lastCharDel (errorMessage),
->>>>>>> 2dbed223
 				    validPath);
 		return -1;
 	}
