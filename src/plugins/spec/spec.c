--- conflicted
+++ resolved
@@ -940,12 +940,8 @@
 	Key * specKey = NULL;
 	for (elektraCursor it = 0; it < ksGetSize (specKS); ++it)
 	{
-<<<<<<< HEAD
+		specKey = ksAtCursor (specKS, it);
 		if (processSpecKey (specKey, parentKey, ks, &ch, isKdbGet) != 0)
-=======
-		specKey = ksAtCursor (specKS, it);
-		if (processSpecKey (specKey, parentKey, ks, &ch, true) != 0)
->>>>>>> 930673f5
 		{
 			ret = ELEKTRA_PLUGIN_STATUS_ERROR;
 		}
@@ -983,22 +979,10 @@
 {
 	Key * specName = keyNew ("spec:/", KEY_END);
 
-<<<<<<< HEAD
 	for (elektraCursor i = 0; i < ksGetSize (returned); i++)
 	{
 		Key * cur = ksAtCursor (returned, i);
 
-=======
-	KeySet * config = elektraPluginGetConfig (handle);
-	parseConfig (config, &ch, CONFIG_BASE_NAME_SET);
-
-	// build spec
-	KeySet * specKS = ksNew (0, KS_END);
-
-	for (elektraCursor it = 0; it < ksGetSize (returned); ++it)
-	{
-		Key * cur = ksAtCursor (returned, it);
->>>>>>> 930673f5
 		if (keyGetNamespace (cur) == KEY_NS_SPEC)
 		{
 			continue;
@@ -1009,17 +993,7 @@
 		keyAddName (specName, strchr (keyName (cur), '/'));
 		Key * specKey = ksLookup (returned, specName, KDB_O_NONE);
 
-<<<<<<< HEAD
 		if (specKey != NULL)
-=======
-	// do actual work
-	Key * specKey = NULL;
-
-	for (elektraCursor it = 0; it < ksGetSize (specKS); ++it)
-	{
-		specKey = ksAtCursor (specKS, it);
-		if (processSpecKey (specKey, parentKey, ks, &ch, false) != 0)
->>>>>>> 930673f5
 		{
 			// Found a spec:/ key!
 			// Now remove all meta from the current key that is also contained in the spec:/ key
@@ -1040,20 +1014,7 @@
 
 	keyDel (specName);
 
-<<<<<<< HEAD
 	keySetMeta (parentKey, "internal/spec/error", NULL);
-=======
-	// reconstruct KeySet
-	for (elektraCursor it = 0; it < ksGetSize (ks); ++it)
-	{
-		Key * cur = ksAtCursor (ks, it);
-		if (keyGetNamespace (cur) == KEY_NS_SPEC)
-		{
-			continue;
-		}
-
-		keySetMeta (cur, "internal/spec/array/validated", NULL);
->>>>>>> 930673f5
 
 	return ELEKTRA_PLUGIN_STATUS_SUCCESS;
 }
