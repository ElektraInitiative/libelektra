--- conflicted
+++ resolved
@@ -228,367 +228,8 @@
 
 	//**Actions************************************************************************************************//
 
-<<<<<<< HEAD
 	GUIActions {
 		id: guiActions
-=======
-	Action {
-		id:newKeyAction
-
-		text: qsTr("&Key ...")
-		iconSource: "icons/document-new.png"
-		tooltip: qsTr("New Key")
-		enabled: treeView.currentItem !== null
-		onTriggered: {
-
-			if (source.src === "keyBelow"){
-				newKeyWindow.selectedNode = keyAreaSelectedItem
-				newKeyWindow.isBelow = true
-			}
-			else
-				newKeyWindow.selectedNode = treeView.currentNode
-
-			newKeyWindow.show()
-		}
-	}
-
-	Action {
-		id:newArrayAction
-
-		text: qsTr("&Array Entry ...")
-		iconSource: "icons/new-array.png"
-		tooltip: qsTr("New Array Entry")
-		enabled: treeView.currentItem !== null
-		onTriggered: {
-
-			if (source.src === "arrBelow"){
-				newArrayWindow.selectedNode = keyAreaSelectedItem
-				newArrayWindow.isBelow = true
-			}
-			else
-				newArrayWindow.selectedNode = treeView.currentNode
-
-			newArrayWindow.show()
-		}
-	}
-
-	Action {
-		id:deleteAction
-
-		text: qsTr("Delete")
-		iconSource: "icons/document-close.png"
-		tooltip: qsTr("Delete")
-		shortcut: StandardKey.Delete
-		enabled: !(searchResultsSelectedItem === null && treeView.currentNode === null && keyAreaSelectedItem === null)
-		onTriggered: {
-			if (searchResultsSelectedItem !== null)
-				MFunctions.deleteSearchResult()
-			else if (treeView.currentNode !== null && keyAreaSelectedItem === null)
-				MFunctions.deleteBranch(treeView)
-			else if (treeView.currentNode !== null && keyAreaSelectedItem !== null)
-				MFunctions.deleteKey()
-		}
-	}
-
-	Action {
-		id: importAction
-
-		text: qsTr("&Import Configuration ... ")
-		iconSource: "icons/import.png"
-		tooltip: qsTr("Import Configuration")
-		enabled: treeView.currentItem !== null
-		onTriggered: importDialog.show()
-	}
-
-	Action {
-		id: exportAction
-
-		text: qsTr("E&xport Configuration ... ")
-		iconSource: "icons/export.png"
-		tooltip: qsTr("Export Configuration")
-		enabled: treeView.currentItem !== null
-		onTriggered: {
-			exportDialog.nameFilters = guiBackend.nameFilters()
-			exportDialog.open()
-		}
-	}
-
-	Action {
-		id: undoAction
-
-		text: qsTr("Undo")
-		iconSource: "icons/edit-undo.png"
-		tooltip: qsTr("Undo")
-		shortcut: StandardKey.Undo
-		enabled: undoManager.canUndo
-		onTriggered: {
-			if (undoManager.undoText === "deleteBranch"){
-				undoManager.undo()
-				treeView.treeModel.refresh()
-			}
-			else if (undoManager.undoText === "deleteKey"){
-				undoManager.undo()
-				treeView.treeModel.refresh()
-			}
-			else if (undoManager.undoText === "deleteSearchResultsKey" || undoManager.undoText === "deleteSearchResultsBranch"){
-				undoManager.undo()
-				undoManager.undo()
-			}
-			else if (undoManager.undoText === "copyBranch"){
-				undoManager.undo()
-				treeView.treeModel.refresh()
-			}
-			else if (undoManager.undoText === "cutBranch"){
-				undoManager.undo()
-				treeView.treeModel.refresh()
-			}
-			else if (undoManager.undoText === "import"){
-				undoManager.undo()
-				treeView.treeModel.refresh()
-			}
-			else if (undoManager.undoText === "newBranch"){
-				undoManager.undo()
-				treeView.treeModel.refresh()
-				keyAreaView.selection.clear()
-			}
-			else if (undoManager.undoText === "newKey"){
-				undoManager.undo()
-				keyAreaView.selection.clear()
-				keyAreaView.currentRow = -1
-			}
-			else{
-				undoManager.undo()
-				if (searchResultsListView.model !== null && searchResultsListView.model !== undefined)
-					searchResultsListView.model.refresh()
-			}
-
-			treeView.updateIndicator()
-		}
-
-	}
-
-	Action {
-		id: undoAllAction
-
-		text: qsTr("Undo All")
-		tooltip: qsTr("Undo All")
-		enabled: undoManager.canUndo
-		onTriggered: {
-			//cannot use UndoStack::setIndex() because View-Updates would get lost
-			for (var i = undoManager.index(); i > undoManager.cleanIndex(); i--)
-				undoAction.trigger()
-
-			treeView.treeModel.refresh()
-		}
-	}
-
-	Action {
-		id: redoAction
-
-		text: qsTr("Redo")
-		iconSource: "icons/edit-redo.png"
-		tooltip: qsTr("Redo")
-		shortcut: StandardKey.Redo
-		enabled: undoManager.canRedo
-		onTriggered: {
-			if (undoManager.redoText === "deleteBranch"){
-				undoManager.redo()
-				treeView.treeModel.refresh()
-			}
-			else if (undoManager.redoText === "deleteKey"){
-				undoManager.redo()
-				treeView.treeModel.refresh()
-			}
-			else if (undoManager.redoText === "deleteSearchResultsKey" || undoManager.redoText === "deleteSearchResultsBranch"){
-				undoManager.redo()
-				undoManager.redo()
-			}
-			else if (undoManager.redoText === "copyBranch"){
-				undoManager.redo()
-				treeView.treeModel.refresh()
-			}
-			else if (undoManager.redoText === "cutBranch"){
-				undoManager.redo()
-				treeView.treeModel.refresh()
-			}
-			else if (undoManager.redoText === "import"){
-				undoManager.redo()
-				treeView.treeModel.refresh()
-			}
-			else if (undoManager.redoText === "newBranch"){
-				undoManager.redo()
-				treeView.treeModel.refresh()
-			}
-			else{
-				undoManager.redo()
-				if (searchResultsListView.model !== null && searchResultsListView.model !== undefined)
-					searchResultsListView.model.refresh()
-			}
-			treeView.updateIndicator()
-		}
-
-	}
-
-	Action {
-		id: redoAllAction
-
-		text: qsTr("Redo All")
-		tooltip: qsTr("Redo All")
-		enabled: undoManager.canRedo
-		onTriggered: {
-			//cannot use UndoStack::setIndex() because View-Updates would get lost
-			for (var i = undoManager.index(); i < undoManager.count(); i++)
-				redoAction.trigger()
-
-			treeView.treeModel.refresh()
-		}
-	}
-
-	Action {
-		id: synchronizeAction
-
-		text: qsTr("Synchronize")
-		iconSource: "icons/view-refresh.png"
-		tooltip: qsTr("Synchronize")
-		shortcut: StandardKey.Refresh
-		onTriggered: {
-			treeView.treeModel.synchronize()
-			undoManager.setClean()
-			treeView.treeModel.refresh()
-		}
-	}
-
-	Action {
-		id: mountBackendAction
-
-		text: qsTr("&Mount Backend ...")
-		iconSource: "icons/mount.png"
-		tooltip: qsTr("Mount Backend")
-		onTriggered: {
-			wizardLoader.usedNames = guiBackend.mountPoints()
-			wizardLoader.show()
-		}
-	}
-
-	Action {
-		id: unmountBackendAction
-
-		text: qsTr("&Unmount Backend ...")
-		iconSource: "icons/unmount.png"
-		tooltip: qsTr("Unmount Backend")
-		onTriggered: {
-			unmountBackendWindow.mountedBackendsView.model = treeView.treeModel.mountedBackends()
-			unmountBackendWindow.mountedBackendsView.currentIndex = -1
-			unmountBackendWindow.show()
-		}
-	}
-
-	Action {
-		id: editAction
-
-		iconSource: "icons/edit-rename.png"
-		text: qsTr("Edit ...")
-		tooltip: qsTr("Edit")
-		enabled: !(treeView.currentNode === null && keyAreaSelectedItem === null && searchResultsSelectedItem === null)
-
-		onTriggered: {
-			if (editKeyWindow.accessFromSearchResults){
-				editKeyWindow.selectedNode = searchResultsListView.model.get(searchResultsListView.currentIndex)
-			}
-			editKeyWindow.populateMetaArea()
-			editKeyWindow.show()
-		}
-	}
-
-	Action {
-		id: cutAction
-
-		iconSource: "icons/edit-cut.png"
-		text: qsTr("Cut")
-		tooltip: qsTr("Cut")
-		shortcut: StandardKey.Cut
-		enabled: !(treeView.currentNode === null && keyAreaSelectedItem === null)
-
-		onTriggered: {
-			if (treeView.currentNode !== null && keyAreaSelectedItem === null)
-				MFunctions.cutBranch()
-			else if (treeView.currentNode !== null && keyAreaSelectedItem !== null)
-				MFunctions.cutKey()
-		}
-	}
-
-	Action {
-		id: copyAction
-
-		iconSource: "icons/edit-copy.png"
-		text: qsTr("Copy")
-		tooltip: qsTr("Copy")
-		shortcut: StandardKey.Copy
-		enabled: !(treeView.currentNode === null && keyAreaSelectedItem === null)
-
-		onTriggered: {
-			if (treeView.currentNode !== null && keyAreaSelectedItem === null)
-				MFunctions.copyBranch()
-			else if (treeView.currentNode !== null && keyAreaSelectedItem !== null)
-				MFunctions.copyKey()
-		}
-	}
-
-	Action {
-		id: pasteAction
-
-		iconSource: "icons/edit-paste.png"
-		text: qsTr("Paste")
-		tooltip: qsTr("Paste")
-		shortcut: StandardKey.Paste
-		enabled: undoManager.canPaste
-
-		onTriggered: MFunctions.paste()
-	}
-
-	Action {
-		id: aboutAction
-
-		text: qsTr("About E&lektra Editor")
-		iconSource: "icons/elektra-logo.png"
-		onTriggered: aboutWindow.show()
-	}
-
-	Action {
-		id: whatsThisAction
-
-		text: qsTr("What's This?")
-		iconSource: "icons/whats_this.png"
-		onTriggered: helpMode ? helpMode = false : helpMode = true
-		shortcut: "Shift+F1"
-	}
-
-	Action {
-		id: pluginInfoAction
-		text: qsTr("Show &Plugin Info ...")
-		iconSource: "icons/help-about.png"
-		onTriggered: pluginInfo.show()
-	}
-
-	Action {
-		id: quitAction
-		text: qsTr("Quit")
-		iconSource: "icons/application-exit.png"
-		onTriggered: {
-			if (!undoManager.isClean())
-				exitDialog.open()
-			else
-				Qt.quit()
-		}
-		shortcut: StandardKey.Quit
-	}
-
-	Action {
-		id: chooseColorAction
-		text: qsTr("Choose Colors ...")
-		iconSource: "icons/color.png"
-		onTriggered: chooseColorWindow.show()
->>>>>>> f140a682
 	}
 
 	//**Menus & Toolbars***************************************************************************************//
