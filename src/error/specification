number:0
description:a test for a exception specification
:new lines to the same entry can be started with a colon
:the number is sequential and has no special meaning
:
:there are no comments possible in this file
ingroup:test
:a unique identifier for a doxygen module
module:test
:the libloader's or plugin's module name
class:Ok
:a class name which can be used by bindings
:they might add Pre- or Postfixes though
ignore:true
:a generator should always ignore this first entry
:or others which have ignore:true.
:It is for errors which are not relevant anymore
:an empty line will start the next error specification

number:1
ingroup:modules
description:could not load module, dlopen failed
module:dl
severity:warning
class:FailedLoadModuleError
extends:ModuleError

number:2
ingroup:modules
description:could not get pointer to factory, dlsym failed
module:dl
severity:warning
class:FailedResolveSymbolError
extends:ModuleError

number:3
ingroup:modules
description:could not find root key
severity:warning
module:dl

number:4
ingroup:modules
description:could not close a module, dlclose failed
severity:warning
module:dl

number:5
description:failed to open default backend
ingroup:kdb
severity:fatal
class:NoDefaultBackendError
extends:KDBOpenError

number:6
description:Could not call function exported by ELEKTRA_PLUGIN_EXPORT
ingroup:kdb
severity:warning

number:7
description:failed to open trie, continue with default backend
severity:warning
ingroup:kdb

number:8
description:no default backend found, but should be (reason contains keyname)
severity:fatal
ingroup:kdb

number:9
description:Insufficient permissions to open configuration file for writing. You might want to retry as root.
severity:error
ingroup:kdb
see:75 109 110

number:10
description:general parse error
severity:error
ingroup:kdb
macro:PARSE

number:11
description:open of plugin returned unsuccessfully (reason contains plugin, see other warnings for details)
severity:warning
ingroup:kdb
macro:OPEN

number:12
description:kdbClose() failed
severity:warning
ingroup:kdb

number:13
description:processing Get Plugins failed
severity:warning
ingroup:kdb

number:14
description:given mount point not valid
severity:warning
ingroup:kdb

number:15
description:processing Set Plugins failed
severity:warning
ingroup:kdb

number:16
description:unrecognised Config Tree
severity:warning
ingroup:kdb

number:17
description:could not get configuration for Trie
severity:warning
ingroup:kdb

number:18
description:names of Plugins must start with a #
severity:warning
ingroup:kdb

number:19
description:names of Plugins must start with the position number as second char
severity:warning
ingroup:kdb

number:20
description:tried to set more plugins than defined in NR_OF_PLUGINS
severity:warning
ingroup:kdb

number:21
description:unknown additional entries in plugin
severity:warning
ingroup:kdb

number:22
unused:yes
description:system/elektra/mountpoints is appended if missing
severity:warning
ingroup:trie

number:23
description:could not find any modules
severity:warning
ingroup:trie

number:24
description:invalid backend was ignored
severity:warning
ingroup:trie

number:25
description:backend has no mount point
severity:warning
ingroup:trie

number:26
description:could not open configuration file. You might want to try as root (use sudo !!).
severity:error
ingroup:plugin
module:resolver
macro:COULD_NOT_OPEN

number:27
description:locking yield an error
severity:warning
ingroup:plugin
module:resolver

number:28
description:could not remove file
severity:error
ingroup:plugin
module:resolver

number:29
description:could not stat file
severity:warning
ingroup:plugin
module:resolver

number:30
macro:CONFLICT
description:a conflict occurred: another KDB instance modified the key database
severity:error
ingroup:plugin
module:resolver

number:31
description:could not rename file
severity:error
ingroup:plugin
module:resolver

number:32
description:could not unlock file
severity:warning
ingroup:plugin
module:resolver

number:33
description:could not close file
severity:warning
ingroup:plugin
module:resolver

number:34
description:no file given in configuration, not possible to resolve filename
severity:error
ingroup:plugin
module:resolver

number:35
description:could not resolve filename, not possible to resolve filename
severity:error
ingroup:plugin
module:resolver

number:36
description:could not unlink file
severity:warning
ingroup:plugin
module:resolver

number:37
description:null pointer passed
severity:error
ingroup:kdb

number:38
description:could not build up split
severity:error
ingroup:kdb

number:39
description:not a valid name supplied for a plugin
severity:warning
ingroup:modules
module:dl

number:40
description:failed to open default backend (see warnings for more information)
severity:fatal
ingroup:kdb

number:41
description:could not compile regex
severity:fatal
ingroup:plugin
module:validator

number:42
description:key value failed to validate
severity:fatal
ingroup:plugin
module:validator

number:43
description:failed to open default backend (creation of trie stopped)
severity:warning
ingroup:kdb

number:44
description:unknown error code to trigger
severity:error
ingroup:plugin
module:error

number:45
description:unknown warning code to trigger
severity:warning
ingroup:plugin
module:error

number:46
description:conversation error
severity:error
ingroup:plugin
module:iconv

number:47
description:could not close modules
severity:warning
ingroup:kdb

number:48
unused:yes
description:assertion failure
severity:warning
ingroup:kdb

number:49
description:unknown command detected in dumpfile
severity:error
ingroup:plugin
module:dump

number:50
description:wrong version detected in dumpfile
severity:error
ingroup:plugin
module:dump

number:51
description:value of key is not a valid IP Address
severity:error
ingroup:plugin
module:network

number:52
description:could not type check value of key
severity:error
ingroup:plugin
module:type

number:53
description:could not check the structure of the keyset
severity:error
ingroup:plugin
module:struct

number:54
description:device not found
severity:warning
ingroup:plugin
module:path

number:55
description:directory not found
severity:warning
ingroup:plugin
module:path

number:56
description:given path is not absolute
severity:error
ingroup:plugin
module:path

number:57
description:could not stat file
severity:error
ingroup:plugin
module:path

number:58
unused:yes
description:could not build up structure checker
severity:warning
ingroup:plugin
module:struct

number:59
description:key name is not valid, discarding key
severity:warning
ingroup:plugin
module:simpleini
macro:INVALID_KEY

number:60
description:invalid line encountered
severity:error
ingroup:plugin
macro:NOEOF
module:storage

number:61
description:parse error
severity:error
ingroup:plugin
module:tcl

number:62
description:tried to get a key from a missing backend
severity:error
ingroup:plugin
module:missing

number:63
description:tried to set a key in a missing backend
severity:error
ingroup:plugin
module:missing

number:64
description:could not load plugin in process plugin
severity:warning
ingroup:modules
module:kdb

number:65
description:could not reference back to plugin
severity:warning
ingroup:modules
module:kdb

number:66
unused:yes
description:could not open kwallet
severity:warning
ingroup:plugin
module:kwallet

number:67
unused:yes
description:could not read from kwallet
severity:error
ingroup:plugin
module:kwallet

number:68
unused:yes
description:not implemented
severity:error
ingroup:plugin

number:69
description:could not create C++ plugin
severity:warning
ingroup:plugin
module:type

number:70
ingroup:modules
description:could not load module, static load failed
module:static
severity:warning
class:FailedLoadModuleError
extends:ModuleError

number:71
ingroup:modules
description:could not get pointer to factory, static sym failed
module:dl
severity:warning
class:FailedResolveSymbolError
extends:ModuleError

number:72
description:could not stat configuration directory
severity:warning
ingroup:plugin
module:resolver

number:73
description:configuration directory is not a directory
severity:error
ingroup:plugin
module:resolver

number:74
description:could not create configuration directory
severity:error
ingroup:plugin
module:resolver

number:75
description:could not open file for writing
severity:error
ingroup:plugin
module:storage
see:9 109 110

number:76
description:error while reading file
severity:error
ingroup:plugin
module:storage
macro:READ_FAILED

number:77
description:Yajl parser error
severity:error
ingroup:plugin
module:yajl

number:78
description:Unknown or unsupported type found during streaming, assume key as string, type lost
severity:warning
ingroup:plugin
module:yajl

number:79
description:postcondition of backend was violated
severity:warning
ingroup:kdb

number:80
description:error during commit (this means backend is broken, reason states where it is mounted)
severity:warning
ingroup:kdb

number:81
description:error during rollback (this means backend is broken, reason states where it is mounted)
severity:warning
ingroup:kdb

number:82
description:error key not found in keyset even though it was found before
severity:warning
ingroup:kdb

number:83
description:resolver was not able to resolve a filename
severity:warning
ingroup:plugin
module:resolver

number:84
description:read only plugin, kdbSet not supported
severity:error
ingroup:kdb

number:85
description:an Augeas error occurred
severity:error
ingroup:plugin
module:storage

number:86
description:no Augeas lens was configured
severity:error
ingroup:plugin
module:storage

number:87
description:memory allocation error
severity:error
ingroup:plugin
macro:MALLOC

number:88
description:could not sync directory
severity:warning
ingroup:plugin
module:resolver

number:89
description:could not sync config file
severity:error
ingroup:plugin
module:sync

number:90
description:could not retrieve from passwd using getpwuid_r
severity:warning
ingroup:plugin
module:resolver

number:91
description:failed to reopen default backend (see warnings for more information)
severity:warning
ingroup:kdb

number:92
description:mounting modules did not work
severity:warning
ingroup:kdb

number:93
description:initial loading of trie did not work
severity:warning
ingroup:kdb

number:94
description:could not initialize the modules
severity:fatal
ingroup:kdb

number:95
description:could not find plugin configuration
severity:fatal
module:regexstore

number:96
description:regex failure
severity:warning
module:regexstore

number:97
description:writing multiline values is not enabled
severity:error
ingroup:plugin
module:storage

number:98
description:invalid ini syntax
severity:error
ingroup:plugin
module:storage

number:99
description:could not update metadata of file
severity:warning
ingroup:plugin
module:resolver

number:100
description:environment variable is not absolute and cannot be used
severity:warning
ingroup:plugin
module:resolver

number:101
description:java exception caught
severity:warning
ingroup:plugin
module:jni

number:102
description:jni/java error
severity:error
ingroup:plugin
module:jni

number:103
description:jni/java warning
severity:warning
ingroup:plugin
module:jni

number:104
description:metakey passed as parentKey
severity:error
ingroup:kdb

number:105
description:invalid (empty) key passed as parentKey. This is only accepted for compatibility reasons. You should use the cascading key / instead.
severity:warning
ingroup:kdb

number:106
description:wrong size detected in dumpfile
severity:error
ingroup:plugin
module:dump

number:107
macro:STATE
description:sync state is wrong, maybe kdbSet() is executed without prior kdbGet(). Reason states mount point.
severity:error
ingroup:kdb

number:108
description:wrong keys in postprocessing
severity:warning
ingroup:kdb

number:109
description:insufficient permissions to open configuration file for reading. You might want to retry as root or change access using chmod.
severity:error
ingroup:plugin
module:storage
see:9 75 110

number:110
description:could not open configuration file for reading.
severity:error
ingroup:plugin
module:storage
see:9 75 109

number:111
description:python error
severity:error
ingroup:plugin
module:python

number:112
description:python warning
severity:warning
ingroup:plugin
module:python

number:113
description:could not open file
severity:error
ingroup:plugin
module:lineendings

number:114
description:invalid line ending
severity:error
ingroup:plugin
module:lineendings

number:115
description:inconsistent line endings
severity:error
ingroup:plugin
module:lineendings

number:116
description:couldn't open file
severity:error
ingroup:plugin
module:csvstorage

number:117
description:invalid number of columns
severity:error
ingroup:plugin
module:csvstorage

number:118
description:problem during parsing of csvfile (see reason)
severity:warning
ingroup:plugin
module:csvstorage

number:119
description:out of memory
severity:error
ingroup:plugin
module:csvstorage

number:120
description:could not compile regex
severity: error
ingroup:plugin
module:enum

number:121
description:validation failed
severity:error
ingroup:plugin
module:enum

number:122
description:not a valid Polish prefix notation syntax
severity:error
ingroup:plugin
module:mathcheck

number:123
description:invalid value
severity:error
ingroup:plugin
module:mathcheck

number:124
description:key does not exist
severity:error
ingroup:plugin
module:mathcheck

number:125
description:failed to initialize the crypto library.
macro:CRYPTO_INIT
severity:error
ingroup:plugin
module:crypto

number:126
description:the crypto library reported an internal error.
macro:CRYPTO_INTERNAL_ERROR
severity:error
ingroup:plugin
module:crypto

number:127
description:encryption failed due to an error reported by the crypto library.
macro:CRYPTO_ENCRYPT_FAIL
severity:error
ingroup:plugin
module:crypto

number:128
description:decryption failed due to an error reported by the crypto library.
macro:CRYPTO_DECRYPT_FAIL
severity:error
ingroup:plugin
module:crypto

number:129
description:decryption failed due to an error reported by the crypto library.
macro:CRYPTO_DECRYPT_WARNING
severity:warning
ingroup:plugin
module:crypto

number:130
description:the configuration is invalid or incomplete.
macro:CRYPTO_CONFIG_FAULT
severity:error
ingroup:plugin
module:crypto

number:131
description:lua error
severity:error
ingroup:plugin
module:lua

number:132
description:lua warning
severity:warning
ingroup:plugin
module:lua

number:133
description:key does not exist
severity:error
ingroup:plugin
module:conditionals

number:134
description:syntax error
severity:error
ingroup:plugin
module:conditionals

number:135
description:validation failed
severity:error
ingroup:plugin
module:conditionals

number:136
description:missing lineending
severity:warning
ingroup:plugin
module:csvstorage

number:137
description:filecheck validation failed
severity:error
ingroup:plugin
module:filecheck

number:138
description:failed to initialize filecheck data
severity:error
ingroup:plugin
module:filecheck

number:139
description:failed to mount global plugins
severity:warning
ingroup:kdb

number:140
description:duplicated section entry in INI file
severity:error
ingroup:plugin
module:ini

number:141
description:duplicated key entry in INI file
severity:error
ingroup:plugin
module:ini

number:142
description:globbing error
severity:error
ingroup:plugin
module:spec

number:143
description:globbing warning
severity:warning
ingroup:plugin
module:spec

number:144
description:shell plugin error
severity:error
ingroup:plugin
module:shell

number:145
description:semlock plugin error
severity:error
ingroup:plugin
module:semlock

number:146
description:could not get current directory
severity:warning
ingroup:plugin
module:resolver
macro:NOCWD

number:147
description:issue while interfacing with git
severity:error
ingroup:plugin
module:gitresolver
macro:GITRESOLVER_RESOLVING_ISSUE

number:148
description:a conflict occurred. There are new commits in the repository.
severity:error
ingroup:plugin
module:gitresolver
macro:GITRESOLVER_CONFLICT

number:149
description:validation of passwd entry failed
severity:error
ingroup:plugin
module:passwd
macro:PASSWD_VALIDATION

number:150
description:failed to generate a random master password.
macro:CRYPTO_RANDOM_GEN
ingroup:plugin
module:crypto
severity:error

number:151
description:error in the GPG module.
macro:CRYPTO_GPG
ingroup:plugin
module:crypto
severity:error

number:152
description:the configuration is invalid or incomplete but a default value can be used instead.
macro:CRYPTO_CONFIG
severity:warning
ingroup:plugin
module:crypto

number:153
description:not a valid boolean value
severity:error
ingroup:plugin
module:boolean
macro:INVALID_BOOL

number:154
description:not a valid boolean value
severity:warning
ingroup:plugin
module:boolean
macro:INVALID_BOOL

number:155
description:failed to extract block
severity:error
ingroup:plugin
module:blockresolver
macro:BLOCKRESOLVER_EXTRACT

number:156
description:end of block not found
severity:error
ingroup:plugin
module:blockresolver
macro:BLOCKRESOLVER_NO_EOB

number:157
description:base64 decoding error. Provided string was not Base64 encoded. The value of the Key has not been modified.
severity:warning
ingroup:plugin
module:base64
macro:BASE64_DECODING

number:158
description:could not increment to next entry
severity:error
ingroup:plugin
module:line
macro:NO_INC

number:159
description:non-required key found
severity:error
ingroup:plugin
module:required
macro:REQUIRED

number:160
description:failed to overwrite the temporary data. Unencrypted data may leak.
severity:error
ingroup:plugin
module:fcrypt
macro:FCRYPT_TMP_FILE

number:161
description:can not replace the existing file with the temporary file.
macro:FCRYPT_RENAME
severity:error
ingroup:plugin
module:fcrypt

number:162
description:hosts validation error. The hosts keyset contains unknown keys. Only keys below ipv4 and ipv6 are allowed.
severity:error
ingroup:plugin
module:storage

number:163
description:Failed to restore the timestamp when the config file was modified last.
severity:warning
ingroup:plugin
module:fcrypt
macro:FCRYPT_FUTIMENS

number:164
description:failed to upload config file.
severity:error
ingroup:plugin
module:curlget
macro:CURL_UPLOAD_FAILED

number:165
description:could not fetch file from remote host, try falling back to local copy.
severity:warning
ingroup:plugin
module:curlget
macro:CURL_LOCAL_FALLBACK

number:166
description:failed to fetch configuration file.
severity:error
ingroup:plugin
module:curlget
macro:CURL_FETCH_FAILED

number:167
description:invalid plugin configuration.
severity:error
ingroup:plugin
module:curlget
macro:CURL_CONFIG_INVALID

number:168
description:validation of date/time string failed.
severity:error
ingroup:plugin
module:date
macro:D_T_FMT

number:169
description:could not stat file
severity:error
ingroup:plugin
module:file
macro:STAT_FAILED

number:170
description:invalid range syntax.
severity:error
ingroup:plugin
module:range
macro:RANGE_SYNTAX

number:171
description:value not within specified range.
severity:error
ingroup:plugin
module:range
macro:INVALID_RANGE

number:172
description:multifile globbing failed.
severity:error
ingroup:plugin
module:multifile
macro:MULTI_GLOB_FAILED

number:173
description:invalid line format pattern
severity:error
ingroup:plugin
macro:INVALID_FORMAT
module:simpleini

number:174
description:general xml error
severity:error
ingroup:plugin
module:xerces

number:175
description:Not a valid key value pair
severity:warning
ingroup:plugin
macro:NOT_VALID_KEY_VALUE_PAIR
module:mini

number:176
description:Neither a GPG recipient (specified as encrypt/key) nor a GPG signature key (specified as sign/key) has been provided. Please provide at least one key.
severity:error
ingroup:plugin
macro:NO_GPG_RECIPIENTS
module:fcrypt

number:177
description:The provided argument does not identify a valid and useable GPG key.
severity:error
ingroup:plugin
macro:GPG_KEY_INVALID
module:fcrypt

number:178
description:The plugin is in an invalid state. Please report this issue.
severity:error
ingroup:plugin
macro:FCRYPT_STATE
module:fcrypt

number:179
description:Failed to close a file descriptor.
severity:warning
ingroup:plugin
macro:FCRYPT_CLOSE
module:fcrypt

number:180
description:Failed to unlink a temporary file. WARNING: unencrypted data may leak! Please try to delete the file manually.
severity:warning
ingroup:plugin
macro:FCRYPT_UNLINK
module:fcrypt

number:181
description:The provided data could not be recognized as valid cryptographic payload. The data is possibly corrupted.
severity:error
ingroup:plugin
macro:CRYPTO_PAYLOAD
module:crypto

number:182
description:The version of the cryptographic payload is not compatible with the version of the plugin.
severity:error
ingroup:plugin
macro:CRYPTO_VERSION
module:crypto

number:183
description:Unable to write to file
severity:error
ingroup:plugin
module:yamlcpp
macro:YAMLCPP_WRITE_FAILED

number:184
description:Something went wrong while emitting YAML data
severity:error
ingroup:plugin
module:yamlcpp
macro:YAMLCPP_EMITTER_FAILED

number:185
description:Failed to retrieve YAML representation
severity:error
ingroup:plugin
module:yamlcpp
macro:YAMLCPP_REPRESENTATION

number:186
description:ruby warning
severity:warning
ingroup:plugin
module:ruby
macro:RUBY_GEN_WARN

number:187
description:ruby error
severity:error
ingroup:plugin
module:ruby
macro:RUBY_GEN_ERROR

number:188
description:Unable to append directory prefix
severity:error
ingroup:plugin
module:directoryvalue
macro:DIRECTORY_VALUE_APPEND

number:189
description:Unable to insert array value
severity:error
ingroup:plugin
module:directoryvalue
macro:DIRECTORY_VALUE_ARRAY

number:190
description:Failed to initialize the pluginprocess library for a plugin
severity:error
ingroup:plugin
module:pluginprocess
macro:PLUGIN_PROCESS_INITIALIZATION

number:191
description:Failed to communicate with the child process
severity:error
ingroup:plugin
module:pluginprocess
macro:PLUGIN_PROCESS_COMMAND

number:192
description:The mounted specification failed the typecheck
severity:warning
ingroup:plugin
module:typechecker
macro:PLUGIN_TYPECHECKER_GET

number:193
description:The modified specification failed the typecheck
severity:error
ingroup:plugin
module:typechecker
macro:PLUGIN_TYPECHECKER_SET

number:194
description:A plugin produced an uncaught C++ exception
severity:error
ingroup:plugin
macro:UNCAUGHT_EXCEPTION

number:195
description:Timeout while sending notifications.
severity:warning
ingroup:plugin
module:zeromqsend
macro:ZEROMQSEND_TIMEOUT

number:196
description:Unknown error while sending notifications.
severity:warning
ingroup:plugin
module:zeromqsend
macro:ZEROMQSEND_ERROR

number: 197
description:Plugin name to proxy in a process is invalid, it will not be loaded
severity:warning
ingroup:plugin
module:process
macro:PROCESS_INITIALIZATION

number: 198
description:GPGME reported an error.
severity:error
ingroup:plugin
module:gpgme
macro:GPGME

number:199
description:Invalid configuration.
severity:error
ingroup:plugin
module:gpgme
macro:GPGME_CONFIG

number:200
description:The given GPG recipient is not valid.
severity:warning
ingroup:plugin
module:gpgme
macro:GPGME_INVALID_RECIPIENT

number:201
<<<<<<< HEAD
description:The user does not exist.
severity:error
ingroup:plugin
module:path

number:202
description:Could not change to user.
severity:error
ingroup:plugin
module:path

number:203
description:Detected incorrect permissions for file/directory
severity:error
ingroup:plugin
module:path
=======
description:The given key contains a redundant reference.
severity:warning
ingroup:plugin
module:reference
macro:REFERENCE_REDUNDANT

number:202
description:The constructed reference graph contains cycles.
severity:error
ingroup:plugin
module:reference
macro:REFERENCE_CYCLIC_GRAPH

number:203
description:The given key contains reference that does not match the given restriction.
severity:error
ingroup:plugin
module:reference
macro:REFERENCE_RESTRICTION

number:204
description:The given key contains a non existent reference.
severity:error
ingroup:plugin
module:reference
macro:REFERENCE_NOT_FOUND
>>>>>>> 0b862e9c
<|MERGE_RESOLUTION|>--- conflicted
+++ resolved
@@ -69,13 +69,13 @@
 
 number:9
 description:Insufficient permissions to open configuration file for writing. You might want to retry as root.
-severity:error
+severity:normal
 ingroup:kdb
 see:75 109 110
 
 number:10
 description:general parse error
-severity:error
+severity:normal
 ingroup:kdb
 macro:PARSE
 
@@ -341,7 +341,7 @@
 
 number:57
 description:could not stat file
-severity:error
+severity:warning
 ingroup:plugin
 module:path
 
@@ -657,7 +657,7 @@
 
 number:110
 description:could not open configuration file for reading.
-severity:error
+severity:normal
 ingroup:plugin
 module:storage
 see:9 75 109
@@ -1260,24 +1260,6 @@
 macro:GPGME_INVALID_RECIPIENT
 
 number:201
-<<<<<<< HEAD
-description:The user does not exist.
-severity:error
-ingroup:plugin
-module:path
-
-number:202
-description:Could not change to user.
-severity:error
-ingroup:plugin
-module:path
-
-number:203
-description:Detected incorrect permissions for file/directory
-severity:error
-ingroup:plugin
-module:path
-=======
 description:The given key contains a redundant reference.
 severity:warning
 ingroup:plugin
@@ -1304,4 +1286,21 @@
 ingroup:plugin
 module:reference
 macro:REFERENCE_NOT_FOUND
->>>>>>> 0b862e9c
+
+number:206
+description:The user does not exist.
+severity:error
+ingroup:plugin
+module:path
+
+number:207
+description:Could not change to user.
+severity:error
+ingroup:plugin
+module:path
+
+number:208
+description:Detected incorrect permissions for file/directory
+severity:error
+ingroup:plugin
+module:path