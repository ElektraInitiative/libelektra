--- conflicted
+++ resolved
@@ -69,13 +69,13 @@
 
 number:9
 description:Insufficient permissions to open configuration file for writing. You might want to retry as root.
-severity:normal
+severity:error
 ingroup:kdb
 see:75 109 110
 
 number:10
 description:general parse error
-severity:normal
+severity:error
 ingroup:kdb
 macro:PARSE
 
@@ -341,7 +341,7 @@
 
 number:57
 description:could not stat file
-severity:error
+severity:warning
 ingroup:plugin
 module:path
 
@@ -657,7 +657,7 @@
 
 number:110
 description:could not open configuration file for reading.
-severity:normal
+severity:error
 ingroup:plugin
 module:storage
 see:9 75 109
@@ -1287,31 +1287,19 @@
 module:reference
 macro:REFERENCE_NOT_FOUND
 
-<<<<<<< HEAD
-number:201
-=======
 number:206
->>>>>>> 2dbed223
 description:The user does not exist.
 severity:error
 ingroup:plugin
 module:path
 
-<<<<<<< HEAD
-number:202
-=======
 number:207
->>>>>>> 2dbed223
 description:Could not change to user.
 severity:error
 ingroup:plugin
 module:path
 
-<<<<<<< HEAD
-number:203
-=======
 number:208
->>>>>>> 2dbed223
 description:Detected incorrect permissions for file/directory
 severity:error
 ingroup:plugin
