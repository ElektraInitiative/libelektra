--- conflicted
+++ resolved
@@ -115,53 +115,6 @@
   install_script:
     - > # Install Homebrew casks
       brew cask install java oclint
-<<<<<<< HEAD
-    - > # Install Homebrew formulas
-      brew install
-      antlr
-      antlr4-cpp-runtime
-      augeas
-      bison
-      boost
-      botan
-      cmake
-      dbus
-      discount
-      doxygen
-      glib
-      gpgme
-      go
-      graphviz
-      libev
-      libgcrypt
-      libgit2
-      libuv
-      llvm
-      lua
-      maven
-      moreutils
-      ninja
-      npm
-      openssl
-      pkg-config
-      prettier
-      qt
-      shfmt
-      swig
-      tree
-      xerces-c
-      yajl
-      zeromq
-    - | # We install yaml-cpp manually, since Homebrew currently does not install the shared version of the library.
-      git clone --branch yaml-cpp-0.6.3 --depth 1 https://github.com/jbeder/yaml-cpp.git
-      cd yaml-cpp
-      mkdir build
-      cmake -GNinja -DYAML_BUILD_SHARED_LIBS=ON -DYAML_CPP_BUILD_TESTS=OFF -Bbuild
-      cmake --build build
-      sudo cmake --build build --target install
-      cd ..
-      rm -r yaml-cpp
-=======
     - | # Install Homebrew formulas
       brew install antlr
       brew install antlr4-cpp-runtime
@@ -173,6 +126,7 @@
       brew install discount
       brew install doxygen
       brew install glib
+      brew install go
       brew install gpgme
       brew install graphviz
       brew install libev
@@ -184,6 +138,7 @@
       brew install maven
       brew install moreutils
       brew install ninja
+      brew install npm
       brew install openssl
       brew install pkg-config
       brew install prettier
@@ -195,7 +150,6 @@
       brew install yajl
       brew install yaml-cpp
       brew install zeromq
->>>>>>> 5f742352
     - > # Try to install `checkbashisms` (The file server that hosts the package is unfortunately quite unreliable.)
       brew install checkbashisms || >&2 printf 'Warning: Unable to install `checkbashims`\n'
     - | # Start D-Bus session bus
