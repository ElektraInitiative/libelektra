/**
 * @file
 *
 * @brief Tests for KDB
 *
 * @copyright BSD License (see LICENSE.md or https://www.libelektra.org)
 *
 */

#include <keysetio.hpp>

#include <gtest/gtest-elektra.h>


class Simple : public ::testing::Test
{
protected:
	static const std::string testRoot;
	static const std::string configFile;

	testing::Namespaces namespaces;
	testing::MountpointPtr mp;

	Simple () : namespaces ()
	{
	}

	virtual void SetUp () override
	{
		mp.reset (new testing::Mountpoint (testRoot, configFile));
	}

	virtual void TearDown () override
	{
		mp.reset ();
	}
};

const std::string Simple::configFile = "kdbFile.dump";
const std::string Simple::testRoot = "/tests/kdb/";

TEST_F (Simple, GetNothing)
{
	using namespace kdb;
	KDB kdb;
	KeySet ks;
	kdb.get (ks, testRoot);
	ASSERT_EQ (ks.size (), 0) << "got keys from freshly mounted backends" << ks;
	struct stat buf;
	ASSERT_EQ (stat (mp->systemConfigFile.c_str (), &buf), -1) << "found wrong file";
}

TEST_F (Simple, SetNothing)
{
	using namespace kdb;
	KDB kdb;
	KeySet ks;
	kdb.get (ks, testRoot);
	ASSERT_EQ (ks.size (), 0) << "got keys from freshly mounted backends" << ks;
	kdb.set (ks, testRoot);
	ASSERT_EQ (ks.size (), 0) << "got keys from freshly mounted backends" << ks;
	struct stat buf;
	ASSERT_EQ (stat (mp->systemConfigFile.c_str (), &buf), -1) << "found wrong file";
}

TEST_F (Simple, TryChangeAfterSet)
{
	using namespace kdb;
	KDB kdb;
	KeySet ks;
	std::string name = "system:" + testRoot + "try_change";
	Key k (name, KEY_END);
	EXPECT_EQ (k.getName (), name);
	ks.append (k);
	EXPECT_THROW (k.setName ("user:/x"), kdb::KeyInvalidName);
	EXPECT_EQ (k.getName (), name);
	kdb.get (ks, testRoot);
	ASSERT_EQ (ks.size (), 1) << "lost keys in get\n" << ks;
	kdb.set (ks, testRoot);
	EXPECT_THROW (k.setName ("user:/x"), kdb::KeyInvalidName);
	EXPECT_EQ (k.getName (), name);
	ASSERT_EQ (ks.size (), 1) << "got no keys\n" << ks;
	struct stat buf;
	ASSERT_EQ (stat (mp->systemConfigFile.c_str (), &buf), 0) << "did not find config file";
}

TEST_F (Simple, DISABLED_MetaInSet)
{
	// FIXME (kodebach): uses non-storable namespaces
	using namespace kdb;
	KDB kdb;
	KeySet ks;
	Key parent (testRoot, KEY_END);
	kdb.get (ks, parent);
	ASSERT_EQ (ks.size (), 0) << "got keys from freshly mounted backend\n" << ks;

	ks.append (Key ("meta:" + testRoot + "wrong_meta_key", KEY_END));

	ASSERT_EQ (ks.size (), 1) << "key not inserted:\n" << ks;
	kdb.set (ks, parent);
	printError (std::cout, parent, true, true);
	printWarnings (std::cout, parent, true, true);
	ASSERT_EQ (ks.size (), 1) << "got wrong keys:\n" << ks;
	struct stat buf;
	ASSERT_EQ (stat (mp->systemConfigFile.c_str (), &buf), -1) << "did find config file";
}

TEST_F (Simple, DISABLED_InvalidKeysInSet)
{
	// FIXME (kodebach): uses non-storable namespaces
	using namespace kdb;
	KDB kdb;
	KeySet ks;
	Key parent (testRoot, KEY_END);
	kdb.get (ks, parent);
	ASSERT_EQ (ks.size (), 0) << "got keys from freshly mounted backend" << ks;

	ks.append (Key (testRoot + "wrong_cascading_key", KEY_END));
	ks.append (Key ("meta:" + testRoot + "wrong_meta_key", KEY_END));

	ASSERT_EQ (ks.size (), 2) << "keys not inserted:\n" << ks;
	kdb.set (ks, parent);
	printError (std::cout, parent, true, true);
	printWarnings (std::cout, parent, true, true);
	ASSERT_EQ (ks.size (), 2) << "got wrong keys:\n" << ks;
	struct stat buf;
	ASSERT_EQ (stat (mp->systemConfigFile.c_str (), &buf), -1) << "did find config file";
}

kdb::KeySet getAll ()
{
	using namespace ckdb;
	return
#include <data_allns.c>
}

// TODO: replace with proper ContainerEq
void compareKeySet (kdb::KeySet ks1, kdb::KeySet ks2)
{
	using namespace kdb;
	KeySet::iterator i1 = ks1.begin ();
	for (KeySet::iterator i2 = ks2.begin (); i2 != ks2.end (); ++i1, ++i2)
	{
		EXPECT_EQ (*i1, *i2);
	}
	EXPECT_EQ (i1, ks1.end ()) << "second iterator not at end";
}

TEST_F (Simple, DISABLED_EverythingInGetSet)
{
	// FIXME (kodebach): uses non-storable namespaces
	using namespace kdb;
	KDB kdb;
	KeySet ks = getAll ();
	Key parent (testRoot, KEY_END);
	kdb.get (ks, parent);
	ASSERT_EQ (ks.size (), 816) << "did not keep" << ks;

	kdb.set (ks, parent);
	printError (std::cout, parent, true, true);
	printWarnings (std::cout, parent, true, true);
	ASSERT_EQ (ks.size (), 816) << "got wrong keys:\n" << ks;
	// KeySet cmp = getAll();
	// ASSERT_EQ(ks, cmp);
	// ASSERT_THAT(ks, ContainerEq(cmp));
	compareKeySet (ks, getAll ());
	struct stat buf;
	ASSERT_EQ (stat (mp->systemConfigFile.c_str (), &buf), -1) << "did find config file";
}

TEST_F (Simple, DISABLED_EverythingInSet)
{
	// FIXME (kodebach): uses non-storable namespaces
	using namespace kdb;
	KDB kdb;
	KeySet ks;
	Key parent (testRoot, KEY_END);
	kdb.get (ks, parent);
	ASSERT_EQ (ks.size (), 0) << "got from freshly mounted" << ks;
	ks.append (getAll ());
	ASSERT_EQ (ks.size (), 816) << "did not keep" << ks;

	kdb.set (ks, parent);
	printError (std::cout, parent, true, true);
	printWarnings (std::cout, parent, true, true);
	ASSERT_EQ (ks.size (), 816) << "got wrong keys:\n" << ks;
	// KeySet cmp = getAll();
	// ASSERT_EQ(ks, cmp);
	// ASSERT_THAT(ks, ContainerEq(cmp));
	compareKeySet (ks, getAll ());
	struct stat buf;
	ASSERT_EQ (stat (mp->systemConfigFile.c_str (), &buf), -1) << "did find config file";
}


TEST_F (Simple, RemoveFile)
{
	using namespace kdb;
	KDB kdb;
	KeySet ks;
	kdb.get (ks, testRoot);
	ks.append (Key ("system:" + testRoot + "remove", KEY_END));
	ASSERT_EQ (ks.size (), 1) << "could not append key\n" << ks;
	kdb.set (ks, testRoot);
	ASSERT_EQ (ks.size (), 1) << "key gone after kdb.set?\n" << ks;

	struct stat buf;
	ASSERT_EQ (stat (mp->systemConfigFile.c_str (), &buf), 0) << "found no file";

	Key parentKey;
	kdb.close (parentKey);
	kdb.open (parentKey);

	kdb.get (ks, testRoot);
	ks.clear ();
	ASSERT_EQ (ks.size (), 0) << "keyset should be empty after clearing it\n" << ks;
	kdb.set (ks, testRoot);

	ASSERT_EQ (stat (mp->systemConfigFile.c_str (), &buf), -1) << "found wrong file";
}


TEST_F (Simple, DISABLED_GetNothingEmpty)
{
	using namespace kdb;
	KDB kdb;
	KeySet ks;
	Key k;
	try
	{
		ASSERT_EQ (kdb.get (ks, k), 1);
	}
	catch (std::exception const & e)
	{
		std::cout << "Could not get everything from keydatabase: " << e.what () << std::endl;
	}
	ASSERT_EQ (k.getMeta<int> ("warnings/#0/number"), 105) << "did not get warning for empty key";
	// got everything, so make no assumption of size
}

TEST_F (Simple, GetSystem)
{
	using namespace kdb;
	KDB kdb;
	KeySet ks;
	Key parentKey ("system:" + testRoot, KEY_END);
	ks.append (Key (parentKey.getName () + "/key", KEY_END));
	EXPECT_NE (kdb.get (ks, parentKey), -1);
	ASSERT_EQ (ks.size (), 1) << "no key stayed" << ks;

	EXPECT_EQ (ks.at (0).getName (), "system:/tests/kdb/key") << "name of element in keyset wrong";
	EXPECT_EQ (ks.at (0).getString (), "") << "string of element in keyset wrong";

	ASSERT_NE (kdb.set (ks, parentKey), -1);

	EXPECT_EQ (ks.at (0).getName (), "system:/tests/kdb/key") << "name of element in keyset wrong";
	EXPECT_EQ (ks.at (0).getString (), "") << "string of element in keyset wrong";
	kdb.close (parentKey);

	KeySet ks2;
	kdb.open (parentKey);
	kdb.get (ks2, parentKey);

	EXPECT_EQ (ks.at (0).getName (), "system:/tests/kdb/key") << "name of element in keyset wrong";
	EXPECT_EQ (ks.at (0).getString (), "") << "string of element in keyset wrong";
}

TEST_F (Simple, WrongStateSystem)
{
	using namespace kdb;
	KDB kdb;
	KeySet ks;
	Key parentKey ("system:" + testRoot, KEY_END);
	EXPECT_THROW (kdb.set (ks, parentKey), kdb::KDBException) << "kdb set without prior kdb get should have 107 Wrong State";
	kdb.close (parentKey);
	ASSERT_EQ (ks.size (), 0) << "got keys from freshly mounted backends" << ks;
}


TEST_F (Simple, WrongStateUser)
{
	using namespace kdb;
	KDB kdb;
	KeySet ks;
	Key parentKey ("user:" + testRoot, KEY_END);
	EXPECT_THROW (kdb.set (ks, parentKey), kdb::KDBException) << "kdb set without prior kdb get should have 107 Wrong State";
	ASSERT_EQ (ks.size (), 0) << "got keys from freshly mounted backends" << ks;
}


TEST_F (Simple, WrongStateCascading)
{
	using namespace kdb;
	KDB kdb;
	KeySet ks;
	Key parentKey (testRoot, KEY_END);
	EXPECT_THROW (kdb.set (ks, parentKey), kdb::KDBException) << "kdb set without prior kdb get should have 107 Wrong State";
	ASSERT_EQ (ks.size (), 0) << "got keys from freshly mounted backends" << ks;
}

TEST_F (Simple, GetCascading)
{
	using namespace kdb;
	KDB kdb;
	KeySet ks;
	Key parentKey (testRoot, KEY_END);
	kdb.get (ks, parentKey);
	ASSERT_EQ (ks.size (), 0) << "got keys from freshly mounted backends" << ks;

	Key setParentKey ("system:" + testRoot, KEY_END);
	kdb.set (ks, setParentKey);
	kdb.close (parentKey);
}


TEST_F (Simple, DISABLED_GetAppendCascading)
{
	// FIXME (kodebach): uses non-storable namespaces
	using namespace kdb;
	KDB kdb;
	KeySet ks;
	ks.append (Key (testRoot + "key", KEY_END));
	Key parentKey (testRoot, KEY_END);
	std::string myRoot = testRoot.substr (0, testRoot.length () - 1);
	EXPECT_EQ (parentKey.getName (), myRoot);
	EXPECT_EQ (parentKey.getString (), "");
	kdb.get (ks, parentKey);
	EXPECT_EQ (parentKey.getName (), myRoot);
	std::string fn = parentKey.getString ();
	EXPECT_EQ (fn.substr (fn.find_last_of ('/') + 1), "kdbFile.dump");
	parentKey.setString ("");

	ASSERT_EQ (ks.size (), 1) << "no key stayed" << ks;

	EXPECT_EQ (ks.at (0).getName (), "/tests/kdb/key") << "name of element in keyset wrong";
	EXPECT_EQ (ks.at (0).getString (), "") << "string of element in keyset wrong";
	kdb.set (ks, parentKey);
	EXPECT_EQ (parentKey.getName (), myRoot);
	EXPECT_EQ (parentKey.getString (), "");

	EXPECT_EQ (ks.at (0).getName (), "/tests/kdb/key") << "name of element in keyset wrong";
	EXPECT_EQ (ks.at (0).getString (), "") << "string of element in keyset wrong";
	kdb.close (parentKey);
	EXPECT_EQ (parentKey.getName (), myRoot);
	EXPECT_EQ (parentKey.getString (), "");

	KeySet ks2;
	kdb.open (parentKey);
	EXPECT_EQ (parentKey.getName (), myRoot);
	EXPECT_EQ (parentKey.getString (), "");
	kdb.get (ks2, parentKey);
	EXPECT_EQ (parentKey.getName (), myRoot);
	fn = parentKey.getString ();
	EXPECT_EQ (fn.substr (fn.find_last_of ('/') + 1), "kdbFile.dump");
	ASSERT_EQ (ks2.size (), 0) << "got keys from freshly mounted backends";
}

TEST_F (Simple, DISABLED_GetAppendMeta)
{
	// FIXME (kodebach): uses non-storable namespaces
	using namespace kdb;
	KDB kdb;
	KeySet ks;
	ks.append (Key ("meta:/meta/key", KEY_END));
	Key parentKey (testRoot, KEY_END);
	kdb.get (ks, parentKey);
	ASSERT_EQ (ks.size (), 1) << "no key stayed";

	EXPECT_EQ (ks.at (0).getName (), "meta:/meta/key") << "name of element in keyset wrong";
	EXPECT_EQ (ks.at (0).getString (), "") << "string of element in keyset wrong";
	kdb.set (ks, parentKey);

	EXPECT_EQ (ks.at (0).getName (), "meta:/meta/key") << "name of element in keyset wrong";
	EXPECT_EQ (ks.at (0).getString (), "") << "string of element in keyset wrong";
	kdb.close (parentKey);

	KeySet ks2;
	kdb.open (parentKey);
	kdb.get (ks2, parentKey);
	ASSERT_EQ (ks2.size (), 0) << "got keys from freshly mounted backends";
}

TEST_F (Simple, GetAppendNamespaces)
{
	using namespace kdb;
	for (size_t i = 0; i < namespaces.size (); ++i)
	{
		KDB kdb;
		KeySet ks;
		ks.append (Key (namespaces[i].name + ":" + testRoot + "key", KEY_END));
		kdb.get (ks, testRoot);
		ASSERT_EQ (ks.size (), 1) << "did not got key appended first with namespace " << namespaces[i].name;

		EXPECT_EQ (ks.at (0).getName (), namespaces[i].name + ":/tests/kdb/key") << "name of element in keyset wrong";
		EXPECT_EQ (ks.at (0).getString (), "") << "string of element in keyset wrong";
	}
}

TEST_F (Simple, SetSystemKey)
{
	using namespace kdb;
	KDB kdb;
	KeySet ks;
	Key parentKey (testRoot, KEY_END);
	ks.append (Key ("system:" + testRoot + "key", KEY_END));
	kdb.get (ks, parentKey);
	ASSERT_EQ (ks.size (), 1) << "got keys from freshly mounted backends";

	EXPECT_EQ (ks.at (0).getName (), "system:" + testRoot + "key") << "name of element in keyset wrong";
	EXPECT_EQ (ks.at (0).getString (), "") << "string of element in keyset wrong";
	kdb.set (ks, parentKey);
	kdb.close (parentKey);

	KeySet ks2;
	kdb.open (parentKey);
	kdb.get (ks2, parentKey);
	ASSERT_EQ (ks2.size (), 1) << "wrong size";

	EXPECT_EQ (ks2.at (0).getName (), "system:" + testRoot + "key") << "name of element in keyset wrong";
	EXPECT_EQ (ks2.at (0).getString (), "") << "string of element in keyset wrong";
}

TEST_F (Simple, SetSystemGetAppend)
{
	using namespace kdb;
	KDB kdb;
	KeySet ks;
	Key parentKey (testRoot, KEY_END);
	ks.append (Key ("system:" + testRoot + "key", KEY_VALUE, "value1", KEY_END));
	ASSERT_NE (kdb.get (ks, parentKey), -1);
	ASSERT_EQ (ks.size (), 1) << "got keys from freshly mounted backends";

	EXPECT_EQ (ks.at (0).getName (), "system:/tests/kdb/key") << "name of element in keyset wrong";
	EXPECT_EQ (ks.at (0).getString (), "value1") << "string of element in keyset wrong";
	ASSERT_EQ (kdb.set (ks, parentKey), 1);
	kdb.close (parentKey);

	KeySet ks2;
	ks2.append (Key ("system:" + testRoot + "key", KEY_VALUE, "value2", KEY_END));
	kdb.open (parentKey);
	ASSERT_EQ (kdb.get (ks2, parentKey), 1);
	ASSERT_EQ (ks2.size (), 1) << "wrong size";

	EXPECT_EQ (ks2.at (0).getName (), "system:/tests/kdb/key") << "name of element in keyset wrong";
	EXPECT_EQ (ks2.at (0).getString (), "value1") << "string of element in keyset wrong";
}

TEST_F (Simple, SetSystemGetAppend2)
{
	using namespace kdb;
	KDB kdb;
	KeySet ks;
	Key parentKey (testRoot, KEY_END);
	ks.append (Key ("system:" + testRoot + "key", KEY_VALUE, "value1", KEY_END));
	kdb.get (ks, parentKey);
	ASSERT_EQ (ks.size (), 1) << "got keys from freshly mounted backends";

	EXPECT_EQ (ks.at (0).getName (), "system:/tests/kdb/key") << "name of element in keyset wrong";
	EXPECT_EQ (ks.at (0).getString (), "value1") << "string of element in keyset wrong";
	kdb.set (ks, parentKey);
	kdb.close (parentKey);

	KeySet ks2;
	ks2.append (Key ("system:" + testRoot + "key2", KEY_VALUE, "value2", KEY_END));
	kdb.open (parentKey);
	kdb.get (ks2, parentKey);

	ASSERT_EQ (ks2.size (), 1) << "wrong size";
	EXPECT_EQ (ks2.at (0).getName (), "system:/tests/kdb/key") << "name of element in keyset wrong";
	EXPECT_EQ (ks2.at (0).getString (), "value1") << "string of element in keyset wrong";
}

TEST_F (Simple, WrongParent)
{
	using namespace kdb;
	KDB kdb;
	Key parent ("meta:/meta", KEY_END);
	KeySet ks;
	EXPECT_THROW (kdb.set (ks, parent), kdb::KDBException);
	ASSERT_EQ (ks.size (), 0) << "got keys from freshly mounted backends" << ks;
}

TEST_F (Simple, TriggerError)
{
	using namespace kdb;
	KDB kdb;
	KeySet ks;
	EXPECT_EQ (kdb.get (ks, testRoot), 0) << "nothing to do in get";
	ks.append (Key ("system:" + testRoot + "a", KEY_END));
	ks.append (Key ("system:" + testRoot + "k", KEY_META, "trigger/error", "10", KEY_END));
	ks.append (Key ("system:" + testRoot + "z", KEY_END));
	struct stat buf;
	ASSERT_EQ (stat (mp->systemConfigFile.c_str (), &buf), -1) << "found wrong file";
	EXPECT_THROW (kdb.set (ks, testRoot), kdb::KDBException) << "could not trigger error";
	ASSERT_EQ (ks.size (), 3) << "key suddenly missing";
<<<<<<< HEAD
	// TODO (kodebach): keep this semantic?
	// EXPECT_EQ (ks.current ().getName (), "system:" + testRoot + "k") << "ks should point to error key";
=======
>>>>>>> 930673f5
	ASSERT_EQ (stat (mp->systemConfigFile.c_str (), &buf), -1) << "created file even though error triggered";
}<|MERGE_RESOLUTION|>--- conflicted
+++ resolved
@@ -493,10 +493,7 @@
 	ASSERT_EQ (stat (mp->systemConfigFile.c_str (), &buf), -1) << "found wrong file";
 	EXPECT_THROW (kdb.set (ks, testRoot), kdb::KDBException) << "could not trigger error";
 	ASSERT_EQ (ks.size (), 3) << "key suddenly missing";
-<<<<<<< HEAD
 	// TODO (kodebach): keep this semantic?
 	// EXPECT_EQ (ks.current ().getName (), "system:" + testRoot + "k") << "ks should point to error key";
-=======
->>>>>>> 930673f5
 	ASSERT_EQ (stat (mp->systemConfigFile.c_str (), &buf), -1) << "created file even though error triggered";
 }