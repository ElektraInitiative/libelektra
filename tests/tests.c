--- conflicted
+++ resolved
@@ -104,11 +104,7 @@
 	forg = fopen (filename, "r");
 	fgen = fopen (genfilename, "r");
 
-<<<<<<< HEAD
-	strncat(bufferorg, "could not open file, orig: ", BUFFER_LENGTH);
-=======
 	strncpy(bufferorg, "could not open file, orig: ", BUFFER_LENGTH);
->>>>>>> 9eeabca2
 	strncat(bufferorg, filename, BUFFER_LENGTH);
 	strncat(bufferorg, " gen: ", BUFFER_LENGTH);
 	strncat(bufferorg, genfilename, BUFFER_LENGTH);
