@INCLUDE_COMMON@

echo
echo ELEKTRA IMPORT SCRIPTS TESTS
echo

check_version


ROOT=$USER_ROOT
FILE=`mktemp`
SIDE=$ROOT/../side_val

cleanup()
{
	rm -f $FILE
}

[ -e /dev/stdin ]
exit_if_fail "For export/import /dev (and /proc) must be mounted"

[ -e /proc/self/fd/1 ]
exit_if_fail "For export/import /proc (and /dev) must be mounted"

for PLUGIN in $PLUGINS
do
	if is_not_rw_storage
	then
		echo "-- $PLUGIN not a read-write storage"
		continue;
	fi

	if [ $PLUGIN = "ini" ]
	then
		#TODO: broken?
		continue
	fi

	echo -------- $PLUGIN -----------

	echo "Import with existing root"

    if [ "x$PLUGIN" != "xyajl" ]
    then
        $KDB set $ROOT "root" >/dev/null
    else
        $KDB set $ROOT "" > /dev/null    
    fi
    
	exit_if_fail "could not set root"

	test `$KDB ls $ROOT` = $ROOT
	succeed_if "Root key not found"

	$KDB import $ROOT $PLUGIN < $DATADIR/one_value.$PLUGIN
	succeed_if "Could not run kdb import"
		
	test "`$KDB ls $ROOT`" = "user/tests/script"
	succeed_if "key name not correct one_value"

<<<<<<< HEAD
	if [ "x$PLUGIN" != "xyajl" -a "x$PLUGIN" != "xini" ]
=======

	if [ "x$PLUGIN" != "xyajl" ]
>>>>>>> 7e85f719
	then
	    #TODO: ini currently cannot represent the parentKey
		#TODO: yajl currently cannot hold values within
		#directories, do not hardcode that
		test "`$KDB get $ROOT`" = root
		succeed_if "root value not correct"
	fi

	$KDB export $ROOT $PLUGIN > $FILE
	succeed_if "Could not run kdb export"

	diff $DATADIR/one_value.$PLUGIN $FILE
	succeed_if "Export file one_value.$PLUGIN was not equal"

	$KDB rm -r $ROOT
	succeed_if "Could not remove root"



	echo "Import with empty root"

	$KDB import $ROOT $PLUGIN < $DATADIR/one_value.$PLUGIN
	succeed_if "Could not run kdb import"

	test "`$KDB ls $ROOT`" = "user/tests/script"
	succeed_if "key name not correct one_value empty root"

	if [ "x$PLUGIN" != "xyajl" -a "x$PLUGIN" != "xini" ]
	then
        #TODO: ini currently cannot represent the parentKey	    
		#TODO: yajl currently cannot hold values within
		#directories, do not hardcode that
		test "`$KDB get $ROOT`" = root
		succeed_if "root value not correct"
	fi

	$KDB export $ROOT $PLUGIN > $FILE
	succeed_if "Could not run kdb export"

	diff $DATADIR/one_value.$PLUGIN $FILE
	succeed_if "Export file one_value.$PLUGIN was not equal"



	echo "Import with wrong root (overwrite)"

	$KDB set $SIDE val
	succeed_if "Could not set $SIDE"

	$KDB set $ROOT "wrong_root" >/dev/null
	exit_if_fail "could not set wrong_root"

	$KDB import -s "newkey,theirvalue" $ROOT $PLUGIN < $DATADIR/one_value.$PLUGIN
	succeed_if "Could not run kdb import"

	test "`$KDB ls $ROOT`" = "user/tests/script"
	succeed_if "key name not correct"

	if [ "x$PLUGIN" != "xyajl" -a "x$PLUGIN" != "xini" ]
	then
        #TODO: ini currently cannot represent the parentKey	    
		#TODO: yajl currently cannot hold values within
		#directories, do not hardcode that
		test "`$KDB get $ROOT`" = root
		succeed_if "root value not correct"
	fi

	$KDB export $ROOT $PLUGIN > $FILE
	succeed_if "Could not run kdb export"

	diff $DATADIR/one_value.$PLUGIN $FILE
	succeed_if "Export file one_value.$PLUGIN was not equal"

	$KDB rm -r $ROOT
	succeed_if "Could not remove root"

	if [ "x$PLUGIN" != "xyajl" -a "x$PLUGIN" != "xini" ]
	then
        #TODO: ini currently cannot represent the parentKey	    
		#TODO: yajl currently cannot hold values within
		#directories, do not hardcode that
		test "`$KDB get $SIDE`" = val
		succeed_if "root value not correct"
	fi

	$KDB rm $SIDE
	succeed_if "Could not remove $SIDE"





	echo "Import two values"

	$KDB import $ROOT $PLUGIN < $DATADIR/two_value.$PLUGIN
	succeed_if "Could not run kdb import"

	test "`$KDB ls $ROOT`" = "user/tests/script
user/tests/script/key"
	succeed_if "key name not correct"

	if [ "x$PLUGIN" != "xyajl" -a "x$PLUGIN" != "xini" ]
	then
        #TODO: ini currently cannot represent the parentKey	    
		#TODO: yajl currently cannot hold values within
		#directories, do not hardcode that
		test "`$KDB get $ROOT`" = root
		succeed_if "root value not correct"
	fi

	test "`$KDB get $ROOT/key`" = value
	succeed_if "key value not correct"

	$KDB export $ROOT $PLUGIN > $FILE
	succeed_if "Could not run kdb export"

	diff $DATADIR/two_value.$PLUGIN $FILE
	succeed_if "Export file two_value.$PLUGIN was not equal"



	echo "Import one value (cut two values from previous test case)"

	$KDB set $SIDE val
	succeed_if "Could not set $SIDE"

	$KDB import -s theirs $ROOT $PLUGIN < $DATADIR/one_value.$PLUGIN
	succeed_if "Could not run kdb import"

	test "`$KDB ls $ROOT`" = "user/tests/script"
	succeed_if "key name not correct"

	if [ "x$PLUGIN" != "xyajl" -a "x$PLUGIN" != "xini" ]
	then
        #TODO: ini currently cannot represent the parentKey	    
		#TODO: yajl currently cannot hold values within
		#directories, do not hardcode that
		test "`$KDB get $ROOT`" = root
		succeed_if "root value not correct"
	fi

	$KDB export $ROOT $PLUGIN > $FILE
	succeed_if "Could not run kdb export"

	diff $DATADIR/one_value.$PLUGIN $FILE
	succeed_if "Export file one_value.$PLUGIN was not equal"

	test "`$KDB get $SIDE`" = val
	succeed_if "side value not correct"

	$KDB rm $SIDE
	succeed_if "Could not remove $SIDE"





	echo "Import one value (cut previous value)"

	$KDB set $ROOT wrong_root
	succeed_if "Could not set $ROOT"

	$KDB set $ROOT/val wrong_val
	succeed_if "Could not set $ROOT/val"

	$KDB set $SIDE val
	succeed_if "Could not set $SIDE"

	$KDB import -s theirs $ROOT $PLUGIN < $DATADIR/one_value.$PLUGIN
	succeed_if "Could not run kdb import"

	test "`$KDB ls $ROOT`" = "user/tests/script"
	succeed_if "key name not correct"

	if [ "x$PLUGIN" != "xyajl" -a "x$PLUGIN" != "xini" ]
	then
        #TODO: ini currently cannot represent the parentKey	    
		#TODO: yajl currently cannot hold values within
		#directories, do not hardcode that
		test "`$KDB get $ROOT`" = root
		succeed_if "root value not correct"
	fi

	$KDB export $ROOT $PLUGIN > $FILE
	succeed_if "Could not run kdb export"

	diff $DATADIR/one_value.$PLUGIN $FILE
	succeed_if "Export file one_value.$PLUGIN was not equal"

	if [ "x$PLUGIN" != "xyajl" -a "x$PLUGIN" != "xini" ]
	then
        #TODO: ini currently cannot represent the parentKey	    
		#TODO: yajl currently cannot hold values within
		#directories, do not hardcode that
		test "`$KDB get $SIDE`" = val
		succeed_if "root value not correct"
	fi

	$KDB rm $SIDE
	succeed_if "Could not remove $SIDE"


	$KDB rm -r $ROOT
	succeed_if "Could not remove $ROOT"
		
done

end_script<|MERGE_RESOLUTION|>--- conflicted
+++ resolved
@@ -58,14 +58,9 @@
 	test "`$KDB ls $ROOT`" = "user/tests/script"
 	succeed_if "key name not correct one_value"
 
-<<<<<<< HEAD
-	if [ "x$PLUGIN" != "xyajl" -a "x$PLUGIN" != "xini" ]
-=======
-
-	if [ "x$PLUGIN" != "xyajl" ]
->>>>>>> 7e85f719
-	then
-	    #TODO: ini currently cannot represent the parentKey
+	if [ "x$PLUGIN" != "xyajl" -a "x$PLUGIN" != "xini" ]
+	then
+		#TODO: ini currently cannot represent the parentKey
 		#TODO: yajl currently cannot hold values within
 		#directories, do not hardcode that
 		test "`$KDB get $ROOT`" = root
