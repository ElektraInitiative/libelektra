--- conflicted
+++ resolved
@@ -24,21 +24,16 @@
 
 add_msr_test (tutorial_arrays "${CMAKE_SOURCE_DIR}/doc/tutorials/arrays.md")
 add_msr_test (tutorial_cascading "${CMAKE_SOURCE_DIR}/doc/tutorials/cascading.md")
-<<<<<<< HEAD
-add_msr_test (tutorial_storage_plugins "${CMAKE_SOURCE_DIR}/doc/tutorials/storage-plugins.md" REQUIRED_PLUGINS type yamlcpp)
 add_msr_test (tutorial_install_config "${CMAKE_SOURCE_DIR}/doc/tutorials/install-config-files.md"
 	      REQUIRED_PLUGINS ini
 			       resolver
 			       ENVIRONMENT
 			       KDB_EXEC_PATH=${CMAKE_SOURCE_DIR}/scripts/kdb)
-=======
-
 if (ENABLE_ASAN AND APPLE AND DEFINED ENV{CIRRUS_CI})
 	message (STATUS "Excluding storage tutorial MSR test, since it currently fails for ASan macOS builds in Cirrus CI")
 else (ENABLE_ASAN AND APPLE AND DEFINED ENV{CIRRUS_CI})
 	add_msr_test (tutorial_storage_plugins "${CMAKE_SOURCE_DIR}/doc/tutorials/storage-plugins.md" REQUIRED_PLUGINS type yamlcpp)
 endif (ENABLE_ASAN AND APPLE AND DEFINED ENV{CIRRUS_CI})
->>>>>>> 0807e3ba
 
 if (ENABLE_ASAN)
 	message (STATUS "Excluding Markdown Shell Recorder test for `validation`, as it leaks memory and fails with ASAN enabled")
