--- conflicted
+++ resolved
@@ -24,7 +24,6 @@
 
 add_msr_test (tutorial_arrays "${CMAKE_SOURCE_DIR}/doc/tutorials/arrays.md")
 add_msr_test (tutorial_cascading "${CMAKE_SOURCE_DIR}/doc/tutorials/cascading.md")
-<<<<<<< HEAD
 add_msr_test (tutorial_install_config "${CMAKE_SOURCE_DIR}/doc/tutorials/install-config-files.md"
 	      REQUIRED_PLUGINS ini
 			       resolver
@@ -35,8 +34,6 @@
 else (ENABLE_ASAN AND APPLE AND DEFINED ENV{CIRRUS_CI})
 	add_msr_test (tutorial_storage_plugins "${CMAKE_SOURCE_DIR}/doc/tutorials/storage-plugins.md" REQUIRED_PLUGINS type yamlcpp)
 endif (ENABLE_ASAN AND APPLE AND DEFINED ENV{CIRRUS_CI})
-=======
-add_msr_test (tutorial_storage_plugins "${CMAKE_SOURCE_DIR}/doc/tutorials/storage-plugins.md" REQUIRED_PLUGINS type yamlcpp)
 if (${CMAKE_SYSTEM_NAME} MATCHES "Linux")
 	add_msr_test (cmerge "${CMAKE_SOURCE_DIR}/doc/tutorials/cmerge.md" REQUIRED_PLUGINS hosts line)
 else ()
@@ -47,7 +44,6 @@
 				       LABELS
 				       memleak)
 endif ()
->>>>>>> 7b7b5421
 
 if (ENABLE_ASAN)
 	message (STATUS "Excluding Markdown Shell Recorder test for `validation`, as it leaks memory and fails with ASAN enabled")
