--- conflicted
+++ resolved
@@ -14,20 +14,11 @@
 # Use (non-emacs) extended regex for GNU find or BSD find
 find -version > /dev/null 2>&1 > /dev/null && FIND='find scripts -regextype egrep' || FIND='find -E scripts'
 
-<<<<<<< HEAD
-# - The script `check-env-dep` uses process substitution which is **not** a standard `sh` feature!
-#   See also: https://unix.stackexchange.com/questions/151925
-# - The scripts `reformat-source` and `install-config-file` use `command -v`,
+# - The scripts `reformat-c` and `install-config-file` use `command -v`,
 # which was optional in POSIX until issue 7. Since `which` is not part of POSIX
 # at all `command -v` is probably the most portable solution to detect the
 # location of a command.
-scripts=$(
-=======
-# - The script `reformat-c` uses `command -v`, which is optional in POSIX. However, since `which` is not part of POSIX at all
-#   `command -v` is probably the most portable solution to detect the location of a command.
-#   See also: https://stackoverflow.com/questions/592620
 set $(
->>>>>>> 69b1e935
 	$FIND -type f -not \( \
 		-path '*COPYING-CMAKE-SCRIPTS' -or \
 		-path '*find-tools' -or \
@@ -35,12 +26,8 @@
 		-path '*gitignore' -or \
 		-path '*kdb_zsh_completion' -or \
 		-path '*kdb-zsh-noglob' -or \
-<<<<<<< HEAD
-		-path '*reformat-source' -or \
 		-path '*install-config-file' -or \
-=======
 		-path '*reformat-c' -or \
->>>>>>> 69b1e935
 		-path '*run_env' -or \
 		-path '*sed' -or \
 		-path '*update-infos-status' -or \
