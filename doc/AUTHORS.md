--- conflicted
+++ resolved
@@ -22,13 +22,8 @@
 a bit of everything
 
 - email: k.boeswirth+git@gmail.com
-<<<<<<< HEAD
-- github user: [kodebach](https://github.com/kodebach)
+- GitHub user: [kodebach](https://github.com/kodebach)
 - devel/test on: Manjaro
-=======
-- GitHub user: [kodebach](https://github.com/kodebach)
-- devel/test on: Fedora
->>>>>>> 930673f5
 
 ## Robert Sowula
 
