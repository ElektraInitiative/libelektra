--- conflicted
+++ resolved
@@ -1,7 +1,6 @@
 # Plugins Framework
 
-<<<<<<< HEAD
-<!-- TODO: integrate and remove doc/dev/plugins-framework_old.md -->
+<!-- TODO [new_backend]: Incomplete -->
 
 The key database of Elektra basically passes a `KeySet` from plugin to plugin.
 Plugins can be chained or nested.
@@ -13,20 +12,6 @@
 
 In theory a plugin could do pretty much anything.
 In practice, however, plugins must meet certain expectations, described by the plugin's contract.
-=======
-Many component systems pass information between the various components
-by calling methods of each other. This is not the way Elektra’s plugin
-system works. Instead, the core passes a `KeySet` object in one direction
-from plugin to plugin. So they form a so-called pipes-and-filter. Each of
-the plugins can modify the configuration or add any other information
-using metakeys. While this approach is in general less flexible, this
-information flow still allows powerful chaining. Because plugins do
-not have to bother to call other plugins, the plugin development is
-also easier. The ordering of plugins in backends is controlled using
-contracts.
-
-## Contracts
->>>>>>> 930673f5
 
 Every plugin should provide a full contract to give information how it
 will work with other plugins. Most parts of the contract are obligatory.
