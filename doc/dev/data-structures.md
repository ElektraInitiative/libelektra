--- conflicted
+++ resolved
@@ -17,29 +17,6 @@
 The API is designed so that different implementations of the
 data structures can be used internally.
 
-<<<<<<< HEAD
-A **hash** data structure
-presents a good candidate as alternative data structure, especially for
-the metadata interface.
-It is believed to be much faster on
-lookup, but considerably slower on sorted enumeration.
-
-An **AVL tree** also serves as a competitor.
-AVL trees are expected to be
-faster for inserting keys at any place, but may be slower for appending
-because of the needed reorganizations.
-Their disadvantage is that they need to allocate
-a large number of small pieces of memory.
-Further investigations, namely implementation and benchmarks,
-are required to decide.
-
-A **trie** could also be used for lookup of key names.
-It performs well for lookup, but needs more memory allocations.
-
-Currently the `KeySet` is implemented as a sorted array.
-It is fast on appending and iterating, and has nearly no size-overhead.
-To improve the lookup-time, an additional **hash** is used, see [OPMPHM](#order-preserving-minimal-perfect-hash-map-aka-opmphm) below.
-=======
 A sorted **array** provides very fast iteration O(1) and has nearly no size-overhead.
 
 A **hash map** data structure
@@ -48,7 +25,6 @@
 `KeySet` combines the best of both worlds:
 `KeySet` is implemented as a sorted array and uses
 an order-preserving minimal perfect hash map (OPMPHM) for lookups.
->>>>>>> 930673f5
 
 ### ABI compatibility
 
@@ -205,61 +181,6 @@
 is not found.
 Elektra now also uses this trick internally.
 
-<<<<<<< HEAD
-### External Cursor
-
-External cursor is an alternative to the approach explained above.
-Elektra provides a limited
-_external cursor_
-through the interface
-`ksGetCursor()` and `ksSetCursor()`.
-It is not possible to advance this cursor.
-The difference to the internal cursor
-is that the position is not stored within `KeySet`.
-
-We considered providing an external cursor for performance reasons.
-But we found out that
-the speed of iteration is mainly limited because of safety checks.
-The investigated methods become slower proportional to the ease of use
-and safety.
-When using null pointers and
-range checks, the function is noticeably slower than without.
-With the same amount of checks,
-using an external cursor is not much faster than
-`ksNext()`.
-External cursor with checks is in a benchmark
-about 10% faster.
-
-But an external cursor directly accessing the array can be much
-faster. Using an unchecked external cursor can be about 50%
-faster than using the internal cursor with ksNext().
-For this endeavour,
-Elektra’s private header files need to be included.
-Including private header files, however,
-should not be done with levity
-because ABI compatibility will be gone on any changes of the data
-structures.
-This fact means the application or plugin needs to be recompiled
-when any of the internal structures of Elektra are
-changed.
-We strongly discourage including these header files.
-
-Nevertheless, the overall
-performance impact for iteration is minimal
-and should not matter too much.
-Even if only a single `keySetMeta()` is used inside
-the iteration loop, the iteration costs are insignificant.
-Only for trivial
-actions such as just changing a variable, counter or marker for every key
-the iteration costs become the lion's share.
-In such situations
-an _internal iterator_
-yields better results.
-For example,
-`ksForEach()` applies a user defined function
-for every key in a `KeySet` without having null pointer or
-out of range problems.
-=======
 ### Iteration
 
 Iterating over a `KeySet` is similar to iterating over arrays.
@@ -278,7 +199,6 @@
 	// ...
 }
 ```
->>>>>>> 930673f5
 
 ## Order Preserving Minimal Perfect Hash Map (aka OPMPHM)
 
