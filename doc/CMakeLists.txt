find_package(Doxygen)

# do_doc
#
#builds and install documentation
#
#target  is man, html or latex
#folder  is the folder where it will be built
#file    is the file name to set a depencency to
#install is where it should be installed
#
macro (do_doc target folder file install)
	# sometimes doxygen is too slow and fails with "Could not create output directory .../doc/html"
	file(MAKE_DIRECTORY ${folder})

	add_custom_command (
		OUTPUT ${folder}/${file}
		COMMAND ${DOXYGEN_EXECUTABLE}
		ARGS ${CMAKE_CURRENT_BINARY_DIR}/Doxyfile
		DEPENDS ${CMAKE_CURRENT_BINARY_DIR}/Doxyfile markdownlinkconverter
		WORKING_DIRECTORY ${CMAKE_BINARY_DIR}
	)

	#get_filename_component (name ${target} NAME_WE)

	add_custom_target (${target} ALL
		DEPENDS ${folder}/${file}
	)

	if (INSTALL_DOCUMENTATION)
		install (
			DIRECTORY ${folder}
			DESTINATION ${install}
		)
	endif (INSTALL_DOCUMENTATION)
endmacro (do_doc)

if (DOXYGEN_FOUND)
	set (OUTPUT_DIRECTORY ${CMAKE_CURRENT_BINARY_DIR})

	if (BUILD_PDF)
		find_package(LATEX)
		if (LATEX_COMPILER)
			set (WITH_LATEX YES)
		else (LATEX_COMPILER)
			set (WITH_LATEX NO)
			message (WARNING "Latex not found, PDF Manual can't be created.")
		endif (LATEX_COMPILER)
	else (BUILD_PDF)
		set (WITH_LATEX NO)
	endif (BUILD_PDF)

	if (DOXYGEN_DOT_FOUND)
		set (WITH_DOT YES)
	else (DOXYGEN_DOT_FOUND)
		set (WITH_DOT NO)
	endif (DOXYGEN_DOT_FOUND)

	find_package(Perl)

	add_executable (markdownlinkconverter markdownlinkconverter/markdownlinkconverter.c)
	# fix usage with wine
	# https://github.com/ElektraInitiative/libelektra/pull/340#discussion_r44044444
	find_util (markdownlinkconverter MARKDOWN_LINK_CONVERTER "")

	configure_file (
		"${CMAKE_CURRENT_SOURCE_DIR}/Doxyfile"
		"${CMAKE_CURRENT_BINARY_DIR}/Doxyfile"
		@ONLY
	)

	do_doc(html ${OUTPUT_DIRECTORY}/html/ index.html
		${TARGET_DOCUMENTATION_HTML_FOLDER})
	do_doc(man3 ${OUTPUT_DIRECTORY}/man/man3elektra/ kdb.3elektra
		"${TARGET_DOCUMENTATION_MAN_FOLDER};PATTERN;_*;EXCLUDE")

	if (WITH_LATEX)
		do_doc(latex ${OUTPUT_DIRECTORY}/latex/ refman.tex
			${TARGET_DOCUMENTATION_LATEX_FOLDER})

		file (COPY "${CMAKE_CURRENT_SOURCE_DIR}/markdownlinkconverter/elektraSpecialCharacters.sty"
				DESTINATION "${OUTPUT_DIRECTORY}/latex/")

		add_custom_command (
			OUTPUT ${OUTPUT_DIRECTORY}/latex/refman.pdf
			COMMAND ${PDFLATEX_COMPILER} ARGS ${OUTPUT_DIRECTORY}/latex/refman.tex
			COMMAND ${PDFLATEX_COMPILER} ARGS ${OUTPUT_DIRECTORY}/latex/refman.tex
			COMMAND ${PDFLATEX_COMPILER} ARGS ${OUTPUT_DIRECTORY}/latex/refman.tex
			DEPENDS ${OUTPUT_DIRECTORY}/latex/refman.tex markdownlinkconverter
			WORKING_DIRECTORY ${OUTPUT_DIRECTORY}/latex/
		)

		add_custom_target (pdf ALL
			DEPENDS ${OUTPUT_DIRECTORY}/latex/refman.pdf
		)

<<<<<<< HEAD
		add_dependencies (pdf latex)
=======
		# fix for issue #470
		add_custom_target (.NOTPARALLEL pdf)

>>>>>>> 6a2b23c6
	endif (WITH_LATEX)
else (DOXYGEN_FOUND)
	message (WARNING "Doxygen not found, Reference Manual can't be created even though requested with BUILD_DOCUMENTATION.")
endif (DOXYGEN_FOUND)

add_subdirectory(help)<|MERGE_RESOLUTION|>--- conflicted
+++ resolved
@@ -94,13 +94,11 @@
 			DEPENDS ${OUTPUT_DIRECTORY}/latex/refman.pdf
 		)
 
-<<<<<<< HEAD
 		add_dependencies (pdf latex)
-=======
+
 		# fix for issue #470
 		add_custom_target (.NOTPARALLEL pdf)
 
->>>>>>> 6a2b23c6
 	endif (WITH_LATEX)
 else (DOXYGEN_FOUND)
 	message (WARNING "Doxygen not found, Reference Manual can't be created even though requested with BUILD_DOCUMENTATION.")
