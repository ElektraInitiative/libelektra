Add items here which should be implemented within the next release.
Release often, so keep this list very short.
During implementation phase no new items may be added here (only
those which are necessary to fulfil the initial tasks)
Items are e.g. BUGS, OPTIMIZE, PROBLEMS, TESTING, PLUGINS, TODO,..


== 0.8.7 ==

<<<<<<< HEAD
write release notes
=======
write some release notes
>>>>>>> b1a4a61e

gen:
	Contextual
	cleanup: utilities for cheetha+python

== 0.8.6 ==

allow key names starting with /?

define sprintf+strtoXX
string not needed: will be assumed if no type .given
additional test cases with all types (min, max)

Starting points:
	add small Tutorial for gen
	add docu to examples


announcements: docu
	gen
	kdb <tool>
	tools

fix types:
	type checker should check like defined in schema
	let json use same types (double, boolean, nothing for string)

template naming conventions
refactor template code a bit (util class)

=== test ===

have a single add_test place
install and search for all test_data in the same way

check on 32bit system
check icc/clang on buildserver

=== install ===

install test scripts to tool exec path
install test data + path
man page path
additional pathes must be in kdb repo (man pages, test data, templates)
install man pages correctly under elektra3


=== packaging ===

man pages:
	symlink kdb-full and kdb-static<|MERGE_RESOLUTION|>--- conflicted
+++ resolved
@@ -7,11 +7,6 @@
 
 == 0.8.7 ==
 
-<<<<<<< HEAD
-write release notes
-=======
-write some release notes
->>>>>>> b1a4a61e
 
 gen:
 	Contextual
