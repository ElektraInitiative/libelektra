<<<<<<< HEAD
Add items here which should be implemented within the next release.
Release often, so keep this list very short.
During implementation phase no new items may be added here (only
those which are necessary to fulfil the initial tasks)
Items are e.g. BUGS, OPTIMIZE, PROBLEMS, TESTING, PLUGINS, TODO,..

== 0.8.4 ==

json
testing framework: allow to disable hdd access for test cases
test mount for json (and maybe others)

== 0.8.5 ==

Improve resolver (create tmp, open original)

doxygen 0.8.* upgrade on server->wheezy upgrade

chroot
	-c option which allows you to chroot before doing
	-u options which allows you to switch user (by setting env internally)
	kdbOpen/kdbGet/kdbSet

script testing:
	make scripts safe by chroot (only modify files below /tmp)
	should be executed by make test
	should be able to run tests for all plugins +
	different combination of plugins
	should support partly installations and/or builds (not all plugins)

	line number (maybe not important)
	should be available at target (be installed) why?
	modularity (testing where the code is) (maybe not important)
		-> plugin specifica might be tested at other level/only C
		-> how to do without need of capabilities again? backends at serialization level?? (like with mount)

import/export:
	with all plugins
	with automated kdb tests
	+ edit functionality (tmpfile)

kdb testcases:
	get features: cascading(untested)
	default value with sget (untested?)
	for mount/umount
	for import/export/convert

ABI unit tests: (manually)
	install old unit tests with new elektra for ABI tests
=======
== 0.8.4 ==

rebase:
	remove/add a common prefix after parentKey

json: fix parsing+generating without metadata "array"
	announce without release?

base structure for system with mounts:
	hosts
	fstab
	passwd

testing:
	json
	rebase
	mount with scripts
	import, export with scripts
	elektraYajlGenEmpty
	get features: cascading
	default value with sget


warning in resolver aborts execution? (uname plugin)
resolver on empty files?

kdb set system/elektra/version/constants/KDB_VERSION_MINOR
fails silently

documentation:
	comment -> meta data
	split real meta data functions + kdbhelpers

jenkins:
	upgrade
	build packages for dfc
	cleanup elektra branches
	job for docu
	use docu from build server?
	(source packages does not work)
	-> RELEASE plan
>>>>>>> 9eeabca2

debian:
	enable (fix) tests
	add examples as package
	enable all plugins (struct, type, validation!!!)

<<<<<<< HEAD

ship a ./configure script which calls cmake
	+ toplevel Makefile which goes to build directory and calls make there
	./configure && make && make install should work
=======
release:
	ohloh statistics
	Preparation
	Cleanup
	Source Package
	Documentation
	Debian Package
	Publish
>>>>>>> 9eeabca2
<|MERGE_RESOLUTION|>--- conflicted
+++ resolved
@@ -1,4 +1,3 @@
-<<<<<<< HEAD
 Add items here which should be implemented within the next release.
 Release often, so keep this list very short.
 During implementation phase no new items may be added here (only
@@ -7,51 +6,10 @@
 
 == 0.8.4 ==
 
-json
 testing framework: allow to disable hdd access for test cases
 test mount for json (and maybe others)
 
-== 0.8.5 ==
-
-Improve resolver (create tmp, open original)
-
-doxygen 0.8.* upgrade on server->wheezy upgrade
-
-chroot
-	-c option which allows you to chroot before doing
-	-u options which allows you to switch user (by setting env internally)
-	kdbOpen/kdbGet/kdbSet
-
-script testing:
-	make scripts safe by chroot (only modify files below /tmp)
-	should be executed by make test
-	should be able to run tests for all plugins +
-	different combination of plugins
-	should support partly installations and/or builds (not all plugins)
-
-	line number (maybe not important)
-	should be available at target (be installed) why?
-	modularity (testing where the code is) (maybe not important)
-		-> plugin specifica might be tested at other level/only C
-		-> how to do without need of capabilities again? backends at serialization level?? (like with mount)
-
-import/export:
-	with all plugins
-	with automated kdb tests
-	+ edit functionality (tmpfile)
-
-kdb testcases:
-	get features: cascading(untested)
-	default value with sget (untested?)
-	for mount/umount
-	for import/export/convert
-
-ABI unit tests: (manually)
-	install old unit tests with new elektra for ABI tests
-=======
-== 0.8.4 ==
-
-rebase:
+rebase plugin:
 	remove/add a common prefix after parentKey
 
 json: fix parsing+generating without metadata "array"
@@ -90,19 +48,12 @@
 	use docu from build server?
 	(source packages does not work)
 	-> RELEASE plan
->>>>>>> 9eeabca2
 
 debian:
 	enable (fix) tests
 	add examples as package
 	enable all plugins (struct, type, validation!!!)
 
-<<<<<<< HEAD
-
-ship a ./configure script which calls cmake
-	+ toplevel Makefile which goes to build directory and calls make there
-	./configure && make && make install should work
-=======
 release:
 	ohloh statistics
 	Preparation
@@ -110,5 +61,4 @@
 	Source Package
 	Documentation
 	Debian Package
-	Publish
->>>>>>> 9eeabca2
+	Publish