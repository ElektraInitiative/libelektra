--- conflicted
+++ resolved
@@ -173,14 +173,11 @@
 - Work on [COMPILE.md](/doc/COMPILE.md) and [INSTALL.md](/doc/INSTALL.md) to help with understanding _(@a-kraschitzer)_
 - Update licensing information (year) _(@a-kraschitzer)_
 - Rename [RELEASE.md](/doc/todo/RELEASE.md) _(@a-kraschitzer)_
-<<<<<<< HEAD
 - Improved documentation for module keytest in Elektra Core. _(@lawli3t)_
 - Improved documentation for module kdb in Elektra Core. _(@lawli3t)_
 - Improved documentation for module keyvalue in Elektra Core. _(@lawli3t)_
 - Improved documentation for module kdb in Elektra Core. _(@lawli3t)_
-=======
 - Improved documentation for module keyset in Elektra Core. _(@lawli3t)_
->>>>>>> f673cee0
 
 ## Tests
 
