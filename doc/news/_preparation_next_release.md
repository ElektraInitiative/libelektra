--- conflicted
+++ resolved
@@ -292,11 +292,8 @@
 
 - Finalize 1.0 decisions. _(Markus Raab)_
 - Update [API design document](/doc/DESIGN.md) _(Markus Raab and Stefan Hanreich)_
-<<<<<<< HEAD
 - Update [release instructions](../todo/RELEASE) _(Robert Sowula)_
-=======
 - Changed api documentation terms [current, latest] to [latest, master]. The api documentation of the latest release is now available at https://doc.libelektra.org/api/latest/html/ and of the current git master at https://doc.libelektra.org/api/master/html/. _(Robert Sowula)_
->>>>>>> 874dff7c
 - <<TODO>>
 
 ## Tests
