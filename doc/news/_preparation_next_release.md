--- conflicted
+++ resolved
@@ -33,9 +33,9 @@
 ## Highlights
 
 - The new High-Level-API has been added. *(Klemens Böswirth)*
+- The new High-Level-API has been added. *(Klemens Böswirth)*
 - <<HIGHLIGHT2>>
 - <<HIGHLIGHT3>>
-
 
 ### High-Level API
 The new high-level API provides an easier way to get started with Elektra.
@@ -51,6 +51,20 @@
 	return -1;
 }
 
+### High-Level API
+The new high-level API provides an easier way to get started with Elektra.
+
+To get started (including proper error handling) you now only need a few self-explanatory lines of code:
+```c
+ElektraError * error;
+Elektra * elektra = elektraOpen ("/sw/org/myapp/#0/current", NULL, &error);
+if (elektra == NULL)
+{
+	printf ("An error occured: %s", elektraErrorDescription (error));
+	elektraErrorReset (error);
+	return -1;
+}
+
 // use API
 
 elektraClose (elektra);
@@ -91,19 +105,20 @@
 
 ### <<Plugin2>>
 
-<<<<<<< HEAD
+- <<TODO>>
+- <<TODO>>
+- <<TODO>>
+
+
   now works correctly. *(René Schwaiger)*
-  
+
 ### path
 
 Enhanced the plugin to also check for concrete file or directory permissions such as `rwx`. *(Michael Zronek)*
-=======
-- <<TODO>>
-- <<TODO>>
-- <<TODO>>
->>>>>>> 0b862e9c
-
-
+
+### YAwn
+
+This new plugin parses a subset of YAML using the Earley Parser library [YAEP](https://github.com/vnmakarov/yaep). *(René Schwaiger)*
 
 ### <<Plugin3>>
 
