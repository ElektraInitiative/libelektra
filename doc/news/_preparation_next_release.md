# 0.9.<<VERSION>> Release

This release did not happen yet.

Please update this file within PRs accordingly.
For non-trivial changes, you can choose to be
part of the highlighted changes. Please make
sure to add some short tutorial (checked by
shell recorder) or asciinema for highlighted items.

Please add your name at the end of every contribution.
**Syntax:** _(your name)_

<<`scripts/generate-news-entry`>>

We are proud to release Elektra 0.9.<<VERSION>>.

## What is Elektra?

Elektra serves as a universal and secure framework to access
configuration settings in a global, hierarchical key database.
For more information, visit [https://libelektra.org](https://libelektra.org).

You can also read the news [on our website](https://www.libelektra.org/news/0.9.<<VERSION>>-release).

You can try out the latest Elektra release using our docker image [elektra/elektra](https://hub.docker.com/r/elektra/elektra).
This is the quickest way to get started with Elektra without compiling and other obstacles, simply run:

```sh
docker pull elektra/elektra
docker run -it elektra/elektra
```

## Highlights

- <<HIGHLIGHT1>>
- <<HIGHLIGHT2>>
- <<HIGHLIGHT3>>

### <<HIGHLIGHT1>>

### <<HIGHLIGHT2>>

### <<HIGHLIGHT2>>

## Plugins

The following section lists news about the [plugins](https://www.libelektra.org/plugins/readme) we updated in this release.

### filecheck

- Removed unused variable that threw an error in filecheck.c. _(Vaibhav Ganesh @flackojr)_
- <<TODO>>
- <<TODO>>

### mmapstorage

- Removed unused variable that threw an error in mmapstorage.c. _(Vaibhav Ganesh @flackojr)_
- <<TODO>>
- <<TODO>>

### csvstorage

- Add `array` meta key to the parentKey of imported Keys _(@muskater)_ _(@4ydan)_ _(@lawli3t)_

### specload

- Change and move `keyCompareMeta (const Key * k1, const Key * k2)` from `src/libs/elektra/keytest.c`
  to `src/plugins/specload/specload.c` and integrate functionality of keyCompare (const Key _ key1, const Key _ key2)
  into `isChangeAllowed (Key * oldKey, Key * newKey)`, because that is the only place where it was used. _(@flo91)_

### uname

- Minor improvement of source code readability in uname.c _(@lawli3t)_

### quickdump

- Fixed an issue with type-limits on ARM32 (see issue #4217). _(Klemens Böswirth @kodebach)_

### <<Plugin6>>

- <<TODO>>
- <<TODO>>
- <<TODO>>

## Libraries

The text below summarizes updates to the [C (and C++)-based libraries](https://www.libelektra.org/libraries/readme) of Elektra.

### Compatibility

- Remove the deprecated flags `KEY_NAME` and `KEY_COMMENT` (closes issue #3152) _(Florian Lindner @flo91)_
- <<TODO>>
- <<TODO>>

### Core

- <<TODO>>
- <<TODO>>
- <<TODO>>
- `KeySet` now also has a reference counter like `Key`. The new functions `ksIncRef` and `ksDecRef` behave like their counterparts `keyIncRef` and `keyDecRef`.
  `ksDel` also behaves like `keyDel` in regard to reference counting, i.e. it does nothing unless the reference count is 0.
  The reference counting is very useful for bindings (especially with automatic garbage collection). _(Klemens Böswirth)_
- Clarified that our reference counting mechanism is more related to a shared lock than to the concept of shared ownership. _(Klemens Böswirth)_
- Both the reference count for `Key` and for `KeySet` now use `uint16_t` to reduce memory usage. `Key` previously used `size_t`. _(Klemens Böswirth)_
- Reorder `Key` and `KeySet` struct members to aviod padding and make space for a new `uint16_t` member, reserved for future use. _(Mihael Pranjić)_
- Improve `keyReplacePrefix` by using new `keyCopy` function instead of manually copying the name of the `Key` _(@lawli3t)_
- Added else error to core for elektraGetCheckUpdateNeeded _(Aydan Ghazani @4ydan)_
- Include NULL terminators in hashing to avoid collisions _(@lawli3t)_

- Fix check for valid namespace in keyname creation _(@JakobWonisch)_
- Fix `keyCopyMeta` not deleting non existant keys in destination (see #3981) _(@JakobWonisch)_

### <<Library1>>

- <<TODO>>
- <<TODO>>
- <<TODO>>

### <<Library2>>

- <<TODO>>
- <<TODO>>
- <<TODO>>

### <<Library3>>

- <<TODO>>
- <<TODO>>
- <<TODO>>

## Bindings

Bindings allow you to utilize Elektra using [various programming languages](https://www.libelektra.org/bindings/readme). This section keeps
you up to date with the multi-language support provided by Elektra.

### Java binding

- Integrated the `HelloElektra` example as gradel sub-project to allow it to directly depend on the current binding

_(Michael Tucek)_

### FUSE Binding

- Added check for existence of accessed path before opening new file descriptor _(@lawli3t)_

### Python Binding

- Added examples for append, extend and remove keysets in python. _(@4ydan)_

## Tools

- <<TODO>>
- <<TODO>>
- <<TODO>>

## Scripts

- Updated `reformat-c` script to use clang-format version 13. _(Mihael Pranjić)_
- <<TODO>>
- Fix bug where the PATH environment variable would get overwritten in some of the Docker images. Reduce image size _(Ivaylo Ivanov)_
- Allow JSON to be also written as json. _(@muskater)_

## Documentation

- Integrate missing pages to website _(Ivaylo Ivanov)_
- Improved compilation documentation _(Ivaylo Ivanov)_
- Start making Elektra [reuse](https://reuse.software) compliant. _(Markus Raab)_
- Fix Links in [README.md](/README.md) and small clarifications. _(Markus Raab)_
- Remove previous authors. _(Markus Raab)_
- add pre/postconditions and invariants to module keytest _(@lawli3t)_
- Updated the news template. _(Mihael Pranjić)_
- Update and improve tutorial and in-code comments for high-level API _(Tobias Schubert @qwepoizt)_
- Improve documentation of opts library _(Tobias Schubert @qwepoizt)_
- Update tutorial "High-level API (with code-generation)" to reflect change of `loadConfiguration()`'s signature in release 0.9.5 _(Tobias Schubert @qwepoizt)_
- add pre/postconditions and invariants to module keyvalue _(@lawli3t)_
- Update and improve inline documentation of `kdb gen`. _(Tobias Schubert @qwepoizt)_
- Fix broken links. _(Robert Sowula)_
- Emphasize that `type` is required when the HL API is used. _(Tobias Schubert @qwepoizt)_
- Add debugging tutorial. _(Tobias Schubert @qwepoizt)_
- Improve wording and formatting of DESIGN.md _(@lawli3t)_
- Correct various typing-, spelling- and grammar-errors in the .md-files in the directory doc and its subdirectories. _(Florian Lindner @flo91)_
- Added documentation for decision meeting from 15.07.2021 _(@lawli3t)_
- <<TODO>>
- explained in the docker test tutorial how to run the container with podman instead of docker. _(@muskater)_
- Add a new example on how to use keyCopy. _(@muskater)_
- Fix small error in the "Get Started" guide: the build and test command used a wrong directory and would not work if they were copy and pasted. _(@muskater)_
- <<TODO>>
- Added verification to the "Arrays" tutorial _(Ivaylo Ivanov)_
- Remove deprecated `type=int` from `.ini` files _(Ivaylo Ivanov)_
- Added verification to the "Validation" tutorial _(Ivaylo Ivanov)_
- Fix some typos in the "Getting Started" page _(Ivaylo Ivanov)_
- Added debian buster tutorial to python bindings tutorial _(@4ydan)_
- made the debian tutorial a bit more precise and removed sudo command _(@4ydan)_
- Fixed some typos in the "namespaces.md" documentation _(@muskater)_
- Fix an error and some overmatching problems in scripts/sed and fix errors in documentation
  (by running the scripts/dev/fix-spelling script) _(Florian Lindner @flo91)_
<<<<<<< HEAD
- Added some improvements to the core api documentation _(@muskater)_
- Update and improve the CLion tutorial (doc/tutorials/contributing-clion.md), add screenshots _(@flo91)_
- Improve documentation for storage plugins _(@lawli3t)_
- Add list of sources mentioning or linking to Elektra _(@JakobWonisch)_
- Linked to the installation instruction of the webui in its README file. _(@muskater)_ _(@lawli3t)_ _(Aydan Ghazani @4ydan)_
- Linked to the installation instruction of the webui in its README file and added references to Docker in the get-startde-guide. _(@muskater)_ _(@lawli3t)_ _(Aydan Ghazani @4ydan)_
- Linked to the installation instruction of the webui in its README file and added references to Docker in the get-started-guide. _(@muskater)_ _(@lawli3t)_ _(Aydan Ghazani @4ydan)_
- Added screenshots and a quick walk through in the Qt-GUI README. _(@muskater)_ _(@lawli3t)_ _(Aydan Ghazani @4ydan)_
- Improve example for kdb-restore man page and fix typos _(@JakobWonisch)_
=======
- Improve example for kdb-restore man page and fix typos _(@JakobWonisch)_
- <<TODO>>
- Fix some typos in the "Getting Started" page _(Ivaylo Ivanov)_
- Added some improvements to the core api documentation _(@muskater)_
>>>>>>> 9193531c

## Tests

- disable Rust from buster _(Markus Raab)_
- <<TODO>>
- Cleanup tests/linkchecker.whitelist and fix off-by-1 bug of the counter in the scripts/link-checker script (increase counter before printf) _(Florian Lindner @flo91)_
- add tests for the intercept/env binding _(Ivaylo Ivanov)_
- add and improve checks in scripts/sed _(Florian Lindner @flo91)_
- change the cpp Key-class (key.hpp) to check the return values of the called c-functions
  and throw exceptions if values that indicate an error are returned + add tests that
  check for this exceptions _(Florian Lindner @flo91)_
- <<TODO>>
- <<TODO>>
- Added more test cases for the keyCopy function _(@muskater)_
- add exception tests for key C++ bindings _(Ivaylo Ivanov)_
- Added a shell script and a task that checks whether the filenames of newly added files are compliant with the convention. It is executed by the cirrus CI as well as the Jenkins CI _(@muskater)_
- Add a new shellrecoder test to doc/tutorials/merge.md _(Florian Lindner @flo91)_
- Added the possibility to enable all the shell recorder test cases for all plugins and fixed some plugin README files in process _(@muskater)_

## Packaging

- add flatpak package. See `scripts/flatpak/README.md` and `scripts/flatpak/org.libelektra.kdb.yaml`for more info _(Ivaylo Ivanov)_
- <<TODO>>
- <<TODO>>

## Build

### CMake

- Marked certain variables as advanced and separated user modifiable and unaccessable variables. _(Vaibhav Ganesh @flackojr)_
- <<TODO>>
- <<TODO>>

### Docker

- <<TODO>>
- <<TODO>>
- <<TODO>>

## Infrastructure

### Jenkins

- <<TODO>>
- <<TODO>>
- <<TODO>>

### Cirrus

- <<TODO>>
- <<TODO>>
- <<TODO>>

### GitHub Actions

- <<TODO>>
- <<TODO>>
- <<TODO>>

## Website

The website is generated from the repository, so all information about
plugins, bindings and tools are always up to date. Furthermore, we changed:

- <<TODO>>
- Remove links to Travis CI and replace them with Github Actions (with badge). _(Mihael Pranjić)_
- <<TODO>>

## Other

- Make Elektra [reuse](https://reuse.software) reuse compliant _(Ivaylo Ivanov)_

## Outlook

We are currently working on following topics:

- <<TODO>>
- <<TODO>>
- <<TODO>>

## Statistics

We closed [<<NUMISSUES>> issues](https://github.com/ElektraInitiative/libelektra/milestone/<<MILESTONE>>?closed=1) for this release.

<<`scripts/git-release-stats 0.9.VER-1 0.9.<<VERSION>>`>>

Thanks to all authors for making this release possible!

## Join the Initiative!

We welcome new contributors!
Read [here](https://www.libelektra.org/devgettingstarted/ideas) about how to get started.

As first step, you could give us feedback about these release notes.
Contact us via our [issue tracker](https://issues.libelektra.org).

## Get the Release!

You can download the release from [here](https://www.libelektra.org/ftp/elektra/releases/elektra-0.9.<<VERSION>>.tar.gz)
or [GitHub](https://github.com/ElektraInitiative/ftp/blob/master/releases/elektra-0.9.<<VERSION>>.tar.gz?raw=true)

The [hashsums are:](https://github.com/ElektraInitiative/ftp/blob/master/releases/elektra-0.9.<<VERSION>>.tar.gz.hashsum?raw=true)

<<`scripts/generate-hashsums elektra-0.9.<<VERSION>>.tar.gz`>>

The release tarball is also available signed using GnuPG from
[here](https://www.libelektra.org/ftp/elektra/releases/elektra-0.9.<<VERSION>>.tar.gz.gpg) or on
[GitHub](https://github.com/ElektraInitiative/ftp/blob/master/releases/elektra-0.9.<<VERSION>>.tar.gz.gpg?raw=true)

The following GPG Key was used to sign this release: 12CC44541E1B8AD9B66AFAD55262E7353324914A

Already built API-Docu can be found [here](https://doc.libelektra.org/api/0.9.<<VERSION>>/html/)
or on [GitHub](https://github.com/ElektraInitiative/doc/tree/master/api/0.9.<<VERSION>>).

## Stay tuned!

Subscribe to the
[RSS feed](https://www.libelektra.org/news/feed.rss)
to always get the release notifications.

If you also want to participate, or for any questions and comments
please contact us via our issue tracker [on GitHub](http://issues.libelektra.org).

[Permalink to this NEWS entry](https://www.libelektra.org/news/0.9.<<VERSION>>-release)

For more information, see [https://libelektra.org](https://libelektra.org).

Best regards,
[Elektra Initiative](https://www.libelektra.org/developers/authors)<|MERGE_RESOLUTION|>--- conflicted
+++ resolved
@@ -195,7 +195,6 @@
 - Fixed some typos in the "namespaces.md" documentation _(@muskater)_
 - Fix an error and some overmatching problems in scripts/sed and fix errors in documentation
   (by running the scripts/dev/fix-spelling script) _(Florian Lindner @flo91)_
-<<<<<<< HEAD
 - Added some improvements to the core api documentation _(@muskater)_
 - Update and improve the CLion tutorial (doc/tutorials/contributing-clion.md), add screenshots _(@flo91)_
 - Improve documentation for storage plugins _(@lawli3t)_
@@ -205,12 +204,10 @@
 - Linked to the installation instruction of the webui in its README file and added references to Docker in the get-started-guide. _(@muskater)_ _(@lawli3t)_ _(Aydan Ghazani @4ydan)_
 - Added screenshots and a quick walk through in the Qt-GUI README. _(@muskater)_ _(@lawli3t)_ _(Aydan Ghazani @4ydan)_
 - Improve example for kdb-restore man page and fix typos _(@JakobWonisch)_
-=======
 - Improve example for kdb-restore man page and fix typos _(@JakobWonisch)_
 - <<TODO>>
 - Fix some typos in the "Getting Started" page _(Ivaylo Ivanov)_
 - Added some improvements to the core api documentation _(@muskater)_
->>>>>>> 9193531c
 
 ## Tests
 
