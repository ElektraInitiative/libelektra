--- conflicted
+++ resolved
@@ -197,12 +197,9 @@
 - `kdb editor/import`: Disable the use of cascading names (and the 'validate' strategy operating on cascading keys) entirely. _(Alexander Firbas)_
 - Update numerous tests to comply with changes above. _(Alexander Firbas)_
 - Add a new subsection on cascading writes to the [tutorial](/doc/tutorials/cascading.md) on cascading keys. _(Alexander Firbas)_
-<<<<<<< HEAD
 - `kdb gen`: Generate specification token during code-generation and add it to generated contract. _(Tobias Schubert @qwepoizt)_
 - `kdb gen`: Improve naming of variables to make code easier to understand. _(Tobias Schubert @qwepoizt)_
-=======
 - `kdb spec-mount`: Improve usability by failing with helpful error messages, if the specification contains errors. _(Tobias Schubert @qwepoizt)_
->>>>>>> 83844338
 
 - <<TODO>>
 - <<TODO>>
