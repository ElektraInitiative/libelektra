# 0.9.<<VERSION>> Release

This release did not happen yet.

Please update this file within PRs accordingly.
For non-trivial changes, you can choose to be
part of the highlighted changes. Please make
sure to add some short tutorial (checked by
shell recorder) or asciinema for highlighted items.

Please add your name at the end of every contribution.
**Syntax:** _(your name)_

<<`scripts/generate-news-entry`>>

We are proud to release Elektra 0.9.<<VERSION>>.

## What is Elektra?

Elektra serves as a universal and secure framework to access
configuration settings in a global, hierarchical key database.
For more information, visit [https://libelektra.org](https://libelektra.org).

You can also read the news [on our website](https://www.libelektra.org/news/0.9.<<VERSION>>-release).

You can try out the latest Elektra release using our docker image [elektra/elektra](https://hub.docker.com/r/elektra/elektra).
This is the quickest way to get started with Elektra without compiling and other obstacles, simply run:

```sh
docker pull elektra/elektra
docker run -it elektra/elektra
```

## Highlights

- Add **experimental** preview of Filesystem in User Space [FUSE](../../src/tools/fuse/README.md) tool. This tool enables the inspection and modification of the KDB, in the form of a classical filesystem. _(Alexander Firbas)_

- <<HIGHLIGHT1>>
- <<HIGHLIGHT2>>
- <<HIGHLIGHT3>>

### <<HIGHLIGHT1>>

### <<HIGHLIGHT2>>

### <<HIGHLIGHT2>>

## Plugins

The following section lists news about the [plugins](https://www.libelektra.org/plugins/readme) we updated in this release.

### [email](/src/plugins/email/README.md)

- Introduce email address validation plugin based on regex. _(a-kraschitzer)_

### <<Plugin1>>

- <<TODO>>
- <<TODO>>
- <<TODO>>

### Length

- Implement a plugin that validates that a string length is less or equal to given number. _(Philipp Oppel)_

### Blacklist

- Implement a blacklist plugin that rejects values specified in a metadata array. _(Robert Sowula)_

- <<TODO>>
- <<TODO>>
- <<TODO>>

### TOML

- Fixed a bug ([#3896](https://issues.libelektra.org/3896)) that caused the `toml` plugin to swallow the first letter of
  all keys (after the namespace), if the parent key was a root key (e.g. `user:/`). _(Klemens Böswirth)_
- The `type` metakey is now set for numbers on reading. _(Jakob Fischer)_
- Rewrote some error messages, to make them less technical. _(Jakob Fischer)_
- Fixed parsing of floats/empty keynames/multiline strings. _(Jakob Fischer)_

### Python

- Fix format string overflow and add error checking when appending to `sys.path`. _(Mihael Pranjić)_
- <<TODO>>
- <<TODO>>

## Libraries

The text below summarizes updates to the [C (and C++)-based libraries](https://www.libelektra.org/libraries/readme) of Elektra.

### Compatibility

- <<TODO>>
- <<TODO>>
- <<TODO>>

### Core

- A few rare bugs (mostly related to empty keyname parts `/%/`) in the keyname validation and canonicalization logic
  have been fixed. _(Klemens Böswirth)_
- <<TODO>>
- <<TODO>>

### <<Library1>>

- <<TODO>>
- <<TODO>>
- <<TODO>>

### <<Library2>>

- <<TODO>>
- <<TODO>>
- <<TODO>>

### <<Library3>>

- <<TODO>>
- <<TODO>>
- <<TODO>>

## Bindings

Bindings allow you to utilize Elektra using [various programming languages](https://www.libelektra.org/bindings/readme). This section keeps
you up to date with the multi-language support provided by Elektra.

### JNA

- Currently the binding's automated clean-up of native keys and key sets is deactivated until JNI segmentation fault issues are resolved in an upcoming release. After these issues have been resolved, manual clean-up of native resources will be discouraged. Therefore the `Key::get*AndRelease` convenience methods introduced with the last release have been removed. _(Michael Tucek)_
- Upgrade Gradle to 7.1.1. _(Mihael Pranjić)_

### <<Binding2>>

### <<Binding3>>

## Tools

- <<TODO>>
- <<TODO>>
- <<TODO>>

## Scripts

- Add a script that automates the process of inserting source archive hashsums and git statistics into the release notes during a release. _(Robert Sowula)_
- <<TODO>>
- <<TODO>>

## Documentation

- JNI docu updates and small fixes. _(Markus Raab)_
- Small updates in notification tutorial. _(Markus Raab)_
- Add [/doc/tutorial/specification.md]. _(Aaron Abebe <aaron.abebe@gmail.com>)_
- Change GPG keyserver for receiving the apt key from keys.gnupg.net to keyserver.ubuntu.com _(Robert Sowula)_
- <<TODO>>
- The manpages now use the date of the last change recorded in git. _(Klemens Böswirth)_
- <<TODO>>

## Tests

- <<TODO>>
- Upgrade GoogleTest frameworks to version 1.11.0. _(Mihael Pranjić)_
- Add additional test cases for module `keyname` _(@lawli3t)_
<<<<<<< HEAD
- Add additional test cases for module `keyvalue` _(@lawli3t)_
=======
- Add tests for module keyset _(@lawli3t)_
>>>>>>> 32d99982
- <<TODO>>
- <<TODO>>

## Packaging

- Add packages for following bindings: `glib`, `io_ev`, `io_glib` and `io_uv`. _(Robert Sowula)_
- <<TODO>>
- <<TODO>>

## Build

### CMake

- <<TODO>>
- <<TODO>>
- <<TODO>>

### Docker

- <<TODO>>
- <<TODO>>
- <<TODO>>

## Infrastructure

### Cirrus

- <<TODO>>
- <<TODO>>
- <<TODO>>

### GitHub Actions

- <<TODO>>
- <<TODO>>
- <<TODO>>

### Jenkins

- Add the deployment of the [website](https://www.libelektra.org) to the release pipeline, therefore removing the need to wait until the main pipeline succeeds after a release. _(Robert Sowula)_
- Restructure the release job stages to make it more failsafe and enable a re-run without any version conflict until the last stage. _(Robert Sowula)_
- Fix invalid package artifact path in release pipeline. _(Robert Sowula)_

### Travis

- <<TODO>>
- <<TODO>>
- <<TODO>>

## Website

The website is generated from the repository, so all information about
plugins, bindings and tools are always up to date. Furthermore, we changed:

- <<TODO>>
- <<TODO>>
- <<TODO>>

## Outlook

We are currently working on following topics:

- <<TODO>>
- <<TODO>>
- <<TODO>>

## Statistics

<<`scripts/git-release-stats 0.9.VER-1 0.9.<<VERSION>>`>>

## Join the Initiative!

We welcome new contributors!
Read [here](https://www.libelektra.org/devgettingstarted/ideas) about how to get started.

As first step, you could give us feedback about these release notes.
Contact us via our [issue tracker](https://issues.libelektra.org).

## Get the Release!

You can download the release from [here](https://www.libelektra.org/ftp/elektra/releases/elektra-0.9.<<VERSION>>.tar.gz)
or [GitHub](https://github.com/ElektraInitiative/ftp/blob/master/releases/elektra-0.9.<<VERSION>>.tar.gz?raw=true)

The [hashsums are:](https://github.com/ElektraInitiative/ftp/blob/master/releases/elektra-0.9.<<VERSION>>.tar.gz.hashsum?raw=true)

<<`scripts/generate-hashsums elektra-0.9.<<VERSION>>.tar.gz`>>

The release tarball is also available signed using GnuPG from
[here](https://www.libelektra.org/ftp/elektra/releases/elektra-0.9.<<VERSION>>.tar.gz.gpg) or on
[GitHub](https://github.com/ElektraInitiative/ftp/blob/master/releases/elektra-0.9.<<VERSION>>.tar.gz.gpg?raw=true)

The following GPG Key was used to sign this release: 12CC44541E1B8AD9B66AFAD55262E7353324914A

Already built API-Docu can be found [here](https://doc.libelektra.org/api/0.9.<<VERSION>>/html/)
or on [GitHub](https://github.com/ElektraInitiative/doc/tree/master/api/0.9.<<VERSION>>).

## Stay tuned!

Subscribe to the
[RSS feed](https://www.libelektra.org/news/feed.rss)
to always get the release notifications.

If you also want to participate, or for any questions and comments
please contact us via our issue tracker [on GitHub](http://issues.libelektra.org).

[Permalink to this NEWS entry](https://www.libelektra.org/news/0.9.<<VERSION>>-release)

For more information, see [https://libelektra.org](https://libelektra.org).

Best regards,
[Elektra Initiative](https://www.libelektra.org/developers/authors)<|MERGE_RESOLUTION|>--- conflicted
+++ resolved
@@ -160,12 +160,9 @@
 
 - <<TODO>>
 - Upgrade GoogleTest frameworks to version 1.11.0. _(Mihael Pranjić)_
-- Add additional test cases for module `keyname` _(@lawli3t)_
-<<<<<<< HEAD
-- Add additional test cases for module `keyvalue` _(@lawli3t)_
-=======
-- Add tests for module keyset _(@lawli3t)_
->>>>>>> 32d99982
+- Add additional test cases for module `keyname`. _(@lawli3t)_
+- Add additional test cases for module `keyvalue`. _(@lawli3t)_
+- Add tests for module `keyset`. _(@lawli3t)_
 - <<TODO>>
 - <<TODO>>
 
