# 0.9.<<VERSION>> Release

This release did not happen yet.

Please update this file within PRs accordingly.
For non-trivial changes, you can choose to be
part of the highlighted changes. Please make
sure to add some short tutorial (checked by
shell recorder) or asciinema for highlighted items.

Please add your name at the end of every contribution.
**Syntax:** _(your name)_

<<`scripts/generate-news-entry`>>

We are proud to release Elektra 0.9.<<VERSION>>.

## What is Elektra?

Elektra serves as a universal and secure framework to access
configuration settings in a global, hierarchical key database.
For more information, visit [https://libelektra.org](https://libelektra.org).

You can also read the news [on our website](https://www.libelektra.org/news/0.9.<<VERSION>>-release)

## Highlights

- Code generation
- Elektra now has a technical preview of a new [merge library](../tutorials/cmerge.md) offering a number of [merge strategies](../help/elektra-cmerge-strategy.md). It is written in C99 and can currently be used with [`kdb cmerge`](../help/kdb-cmerge.md). _(Dominic Jäger)_
- <<HIGHLIGHT2>>
- <<HIGHLIGHT3>>

### Code Generation

While the new `kdb gen` was already included in the last release, it is now fully functional and ready for productive use. To get started take a look
at the new man-page for [`kdb-gen(1)`](https://www.libelektra.org/manpages/kdb-gen).

If you specifically want to use it with the High-Level API take a look at [this tutorial](https://www.libelektra.org/tutorials/high-level-api).

We also created a new CMake function that will be available, if you include Elektra via CMake's
`find_package`. The function is called `elektra_kdb_gen` and can be used to tell CMake about files
that are generated via `kdb gen`. _(Klemens Böswirth)_

### <<HIGHLIGHT2>>

### <<HIGHLIGHT2>>

## Plugins

The following section lists news about the [modules](https://www.libelektra.org/plugins/readme) we updated in this release.

### General

- We removed 12 obsolete or unfinished plugins:
  - `boolean`,
  - `cachefilter`,
  - `cpptype`,
  - `dini`,
  - `enum`,
  - `regexstore`,
  - `required`,
  - `haskell`,
  - `simplespeclang`,
  - `regexdispatcher`,
  - `typechecker`,
  - `struct`. _(Markus Raab, René Schwaiger)_
- We unified the name of the config check function of the plugins to `nameOfPluginCheckConf`. Before this update some plugins used the name `nameOfPluginCheckConfig` instead. _(René Schwaiger)_
- We improved the error messages in `crypto`, `fcrypt`, and `gpgme` plugins. _(Peter Nirschl)_
- Handle return codes (error codes) of `execv` in the GPG module. _(Peter Nirschl)_

### Camel

We removed the experimental plugin. For a plugin that is able to parse similar syntax, please take a look at the

- [YAJL](../../src/plugins/yajl) , and
- [YAML CPP](../../src/plugins/yamlcpp)

plugins. _(René Schwaiger)_

### GOpts

- The error message, if non of the gopts variants can be compiled, was improved. _(Klemens Böswirth)_
- A better error, if the plugin fails to load `argv` from the system, was added. _(Klemens Böswirth)_
- A function to detect help mode, without invoking `elektraGetOpts` was added. It simply checks, whether `--help` is one
  of the string in `argv`. _(Klemens Böswirth)_
- Increase test timeout from 120s to 240s. _(Mihael Pranjić)_

### Mmapstorage

- We now store the OPMPHM inside of the mmap format. _(Mihael Pranjić)_
- The storage format was changed and many sanity checks were improved or added. _(Mihael Pranjić)_
- Enforce consistency by writing the magic file footer last. _(Mihael Pranjić)_

### Noresolver

- The plugin now correctly sets the path in the `parentKey`. It therefore now supports set calls. _(Klemens Böswirth)_

### Path

- The [Markdown Shell Recorder][] test of the plugin now also works, if you execute it as root user. _(René Schwaiger)_

[markdown shell recorder]: https://master.libelektra.org/tests/shell/shell_recorder/tutorial_wrapper

### Spec

- There is now the config key `missing/log` that allows logging of all missing `require`d keys. _(Klemens Böswirth)_
- `spec` now internally handles errors differently. There should be no external impact apart from better performance. _(Klemens Böswirth)_

### Specload

- We now treat relative paths as relative to `KDB_DB_SPEC` instead of the current working directory. _(Klemens Böswirth)_
- Changes to `default` or `type` metadata are no longer supported, since they are not safe in every case. _(Klemens Böswirth)_
- The plugin no longer has the `experimental` status. _(Klemens Böswirth)_

### Tcl

- We made sure that building the plugin works, if you use the latest version of CMake (`3.15.3`) and Boost (`1.71`). _(René Schwaiger)_

### Type

- We added an option to disable the restoring of boolean values. This useful for storage formats like YAML that have
  native boolean types. _(Klemens Böswirth)_

### Yajl

- Yajl now correctly supports Elektras boolean types using the `type` plugin. For example, setting `on`, `enable` or `true` all map to JSONs native `true` value. See the [type](../../src/plugins/type/README.md) plugin for more details about boolean types. _(Philipp Gackstatter)_

### YAwn

- We removed the plugin in favor of [Yan LR](../../src/plugins/yanlr/README.md). _(René Schwaiger)_

### YAy PEG

- We removed the plugin in favor of [Yan LR](../../src/plugins/yanlr/README.md). _(René Schwaiger)_

## Libraries

The text below summarizes updates to the [C (and C++)-based libraries](https://www.libelektra.org/libraries/readme) of Elektra.

### Compatibility

- The library `libelektra`, which is a collection of different elektra libraries, is now removed.
  Users of CMake or pkg-config should not be affected. Otherwise change `-lelektra` to `-lelektra-core -lelektra-kdb`
  or whatever parts of Elektra your application uses. _(Markus Raab)_
- The conversion functions `elektraKeyTo*` and `elektra*ToString` are now part of the `elektra-ease` library instead of
  the `elektra-highlevel` library. This should not cause any breaking changes since `elektra-highlevel` already depends
  on `elektra-ease`. In addition the header `elektra/conversion.h` is kept for compatibility. _(Klemens Böswirth)_
- Fixes in documentation that might disallow some code operating in grey areas before. _(Markus Raab)_
- We removed `keyRel` and `keyRel2` since it can be easily replaced by other existing functions. _(Philipp Gackstatter)_

### Core

- A new plugin function, `kdbCommit`, was implemented. The function is carried out in the `commit` phase of `kdbSet` and separates the commit functionality from the `kdbSet()` function. _(Vid Leskovar)_
- `kdbconfig.h` is no longer included in the installed headers. This is because it could cause conflicts with other
  `config.h`-type headers from applications. _(Klemens Böswirth)_
- `ksAppendKey`: state that it only fail on memory problems. _(Markus Raab)_
- Fix memory leak in `kdbGet`. _(Markus Raab)_
- Implemented `kdberrors.h` directly without generation of the `specification` file because of drastically reduced error code count _(Michael Zronek)_
- `keyIsDirectBelow` was renamed to `keyIsDirectlyBelow`. _(Philipp Gackstatter)_
- `keyMeta` was added to provide access to a key's underlying KeySet that holds its metadata keys. _(Philipp Gackstatter)_
- Removed the obsolete `ksLookupByString` and `ksLookupByBinary`, as well as deprecated `KDB_O_*` options. _(Philipp Gackstatter)_
- Added `keyLock` and `keyIsLocked`. _(Manuel Mausz)_
- Removed `keyVInit`. _(Manuel Mausz)_

### Opts

- The option `-h` is no longer used to indicate help mode. Only `--help`, will invoke help mode. _(Klemens Böswirth)_

### Proposal

- Removed or moved several functions of `kdbproposal.h`:
  - `elektraKsToMemArray` was moved to `kdbease.h`,
  - `elektraLookupOptions` was moved to `kdbprivate.h`,
  - `keySetStringF` was moved to `kdbinternal.h`,
  - Removed `ksPrev` and `elektraKsPrev`,
  - Removed `elektraRenameKeys` and replaced it with `ksRenameKeys`. _(Philipp Gackstatter)_

### <<Library1>>

- <<TODO>>
- <<TODO>>
- <<TODO>>

### <<Library2>>

- <<TODO>>
- <<TODO>>
- <<TODO>>

### <<Library3>>

- <<TODO>>
- <<TODO>>
- <<TODO>>

## Bindings

Bindings allow you to utilize Elektra using [various programming languages](https://www.libelektra.org/bindings/readme). This section keeps
you up to date with the multi-language support provided by Elektra.

- Warnings about cmake policies are avoided. _(Markus Raab)_
- We removed the Haskell and GI bindings. _(Markus Raab)_
- Avoid unnecessary copying std::string where possible (setString and setMeta only). _(Manuel Mausz)_
- GLIB: removed `gelektra_keyset_resize`. _(Manuel Mausz)_
- GLIB: removed `gelektra_keyset_rewind`, `gelektra_keyset_next`, `gelektra_keyset_current`, `gelektra_keyset_getcursor`, `gelektra_keyset_setcursor`. _(Manuel Mausz)_
- GLIB: renamed `gelektra_keyset_atcursor` to `gelektra_keyset_at`. _(Manuel Mausz)_
- gsettings: adapt iterator. _(Manuel Mausz)_

### Java

- Upgraded maven dependencies for Java binding _(Michael Zronek)_
- Completely overhauled the Java binding to be able to use Elektra plugins directly. A new PluginLoader can load Elektra plugins or a native implemented Java plugin.
  All Plugins now implement the new [Plugin](../../src/bindings/jna/libelektra4j/src/main/java/org/libelektra/Plugin.java) interface.
  For an example see the [test case](../../src/bindings/jna/libelektra4j/src/test/java/org/libelektra/PluginLoaderIT.java). _(Michael Zronek)_
- The java binding now supports the [error codes](../decisions/error_codes.md) in a native way. All exceptions contain the necessary information. _(Michael Zronek)_
- Further improved the java binding such as wording and documentation. _(Michael Zronek)_
- <<TODO>>

### Rust

- Add the `elektra-sys` crate which contains raw bindings to libelektra for Rust. _(Philipp Gackstatter)_
- Add the `elektra` crate which contains safe wrapper methods for the raw bindings. The crate contains bindings for the low-level API, which means that the data types `Key` and `KeySet` can now safely be used from Rust. The Rust version of the API has been designed to take advantage of Rust's type system and to be in accordance with the memory safety of Rust. For instance, the Key has been divided into `StringKey` and `BinaryKey`, to prevent type mismatches at compile time. With the binding for `KDB`, one can take advantage of the elektra ecosystem from Rust. See the [Readme](../../src/bindings/rust/README.md) for more. _(Philipp Gackstatter)_
- The [elektra](https://crates.io/crates/elektra) and [elektra-sys](https://crates.io/crates/elektra-sys) crates have been published to crates.io for easier usage. _(Philipp Gackstatter)_
- Rewrote the `KDBError` to follow the specification fully and in particular allow catching out of memory errors by catching resource errors. _(Philipp Gackstatter)_
- Added a `keyset!` macro to easily create a keyset with many keys in a single invocation. _(Philipp Gackstatter)_

### <<Binding3>>

## Tools

- `KDB_EXEC_PATH`, which can be used to add further external tools to `kdb`, now supports `:` to separate paths.
  `kdb list-tools` and `run_env` were improved to take advantage of this. _(Markus Raab)_
- Checks for `kdbCommit` have been added to [kdb plugin-check](../help/kdb-plugin-check.md). _(Vid Leskovar)_
- add PID file config setting for kdb-run-rest-frontend _(Markus Raab)_
- Added `kdb meta-show` command which prints out all metadata along with its values for a given key. _(Michael Zronek)_
- Renamed kdb plugin commands following a hierarchical structure. `kdb info` is now `kdb plugin-info`, `kdb check` is now `kdb plugin-check` and `kdb list` is now `kdb plugin-list`. We also removed the obsolete `kdb fstab`. _(Philipp Gackstatter)_
- Renamed kdb meta commands:
  - `kdb getmeta` is now `kdb meta-get`
  - `kdb lsmeta` is now `kdb meta-ls`
  - `kdb showmeta` is now `kdb meta-show`
  - `kdb rmmeta` is now `kdb meta-rm`
  - `kdb setmeta` is now `kdb meta-set` _(Philipp Gackstatter)_
- Fix test tool `gen-gpg-testkey` by giving a narrower GPG key description. Fixes mismatches with existing GPG keys that contain "elektra.org" as e-mail address. _(Peter Nirschl)_
- `kdb list-commands` and `kdb plugins-list` now sort their output in an alphabetical order _(Anton Hößl)_
- `kdb plugin-list` does now mention in the helptext that with option `-v` the output is sorted by the plugin status _(Anton Hößl)_
- `kdb import`, `kdb export` and `kdb editor` now search the plugin database for suitig plugins so it's now possible to run `kdb export /hello json` instead of having to specify the plugin for the desired format directly. _(Anton Hößl)_
<<<<<<< HEAD
- Make `kdb editor` use the new merge library. _(Dominic Jäger)_
- Integrate the merge library preview into `kdb import`. _(Dominic Jäger)_
- Make `kdb mount` use merge library. _(Dominic Jäger)_
=======
- `kdb (c)merge` now has consistent return values. _(Dominic Jäger)_
>>>>>>> 802ff20d
- <<TODO>>

## Scripts

- We structured the [scripts](/scripts). _(Markus Raab)_
- Removed the scripts

  - `scripts/elektra-merge`,
  - `scripts/elektra-mount`,
  - `scripts/elektra-umount`,
  - `convert-fstab`,
  - `convert-hosts`,
  - `convert-inittab`,
  - `convert-users`,
  - `scripts/benchmark_libsplit.sh`,
  - `scripts/zsh` and
  - `example-xorg`. _(Markus Raab)_

- The script [run_icheck](../../scripts/build/run_icheck) now also work correctly, if the last entry of [`icheck.suppression`](../../tests/icheck.suppression) does not end with a newline character. _(René Schwaiger)_
- Renamed `scripts/run_dev_env` to `scripts/dev/run_env`. _(Markus Raab)_
- The script [`draw-all-plugins`](../../scripts/dev/draw-all-plugins) now also works properly, if the repository path contains space characters. _(René Schwaiger)_
- The script [`link-checker`](../../scripts/link-checker) now deduplicates the list of links before checking them. The timeout and amount of retries was also reduced.
  Lastly the script now supports a whitelist. Any link stored in [`tests/linkchecker.whitelist`](../../tests/linkchecker.whitelist) will not be checked. _(Klemens Böswirth)_
- We removed a script used to compare the runtime performance of YAML plugins. _(René Schwaiger)_
- Cleanup: separation of dev, admin and completion scripts. _(Markus Raab, Rene Schwaiger)_
- Pre-commit hook `pre-commit-check-formatting` now lives in [`scripts/dev/pre-commit-check-formatting`](../../scripts/dev/pre-commit-check-formatting). _(Klemens Böswirth)_
- The new script [reformat-javascript](../../scripts/dev/reformat-javascript) formats the JavaScript code of the repository using the tool [`prettier`](https://prettier.io). _(René Schwaiger)_
- We renamed
  - the script `reformat-source` to `reformat-c`, and
  - the script `reformat-shfmt` to `reformat-shell`. _(René Schwaiger)_

## Cleanup

- Fix TODOs. _(Markus Raab)_
- The [Markdown Shell Recorder][] now also works correctly on FreeBSD. _(René Schwaiger)_

## Documentation

- Added decision for array concept of warnings. _(Michael Zronek)_
- We updated our [Doxygen configuration file](../../doc/Doxyfile), removing the outdated `PERL_PATH` and `MSCGEN_PATH` options. _(René Schwaiger)_
- Added a tutorial on how to write language bindings. Visit our new [README](../tutorials/language-bindings.md).
  _(Michael Zronek, Raphael Gruber, Philipp Gackstatter)_
- Clarified subtyping in the language bindings tutorial. _(Michael Zronek)_
- A [second tutorial](../tutorials/highlevel-bindings.md) on writing bindings for the high-level API was created as well. _(Klemens Böswirth, Raphael Gruber)_
- Added [info](../../src/plugins/xerces/README.md) on how to include xerces plugin with homebrew installation. _(Anton Hößl)_
- We updated links for the INI parsing library Nickel and the documentation for the ini plugin. _(René Schwaiger)_
- We removed links to old and disabled Jenkins build jobs. _(René Schwaiger)_
- The [compile instructions](../COMPILE.md) do not assume that you use `make` or `gcc` to build Elektra anymore. _(René Schwaiger)_
- Add hints about reformatting with docker. _(Dominic Jäger)_
- Reference testing with Docker tutorial in main testing documentation. _(Dominic Jäger)_
- Add instructions about sourcing on FreeBSD. _(Dominic Jäger)_
- Add information on debuggers to main testing documentation. _(Dominic Jäger)_
- Added design decision for error code implementations. _(Michael Zronek)_
- Fixed some typos and links in the documentation and add new iterate example. _(Philipp Gackstatter)_
- Clarified warnings metadata in the [error-handling guideline](../dev/error-handling.md). _(Michael Zronek)_
- We fixed minor spelling mistakes in the documentation. _(René Schwaiger)_
- Corrected buildserver documentation. _(Djordje Bulatovic)_

## Tests

- We changed how the [formatting test](../../tests/shell/check_formatting.sh) detects code differences. This update should get rid of transient errors as [reported here](https://issues.libelektra.org/2927#issuecomment-528058641). _(René Schwaiger)_
- We disabled the test for the conversion engine. For more information, please take a look at [issue #3086](https://issues.libelektra.org/3086). _(René Schwaiger)_
- We disabled the test `testmod_zeromqsend` from the command `kdb run_all`, since it caused timeouts in high load scenarios. _(Mihael Pranjić)_
- The (Markdown) [Shell Recorder](../../tests/shell/shell_recorder/README.md) now prints the protocol for a failed test, even if the test modified the database permanently. _(René Schwaiger)_
- We rerun ctest twice to ignore temporary build failures. _(Markus Raab)_

## Build

### CMake

- `kdbtypes.h` is now generated directly via a CMake `configure_file` call. _(Klemens Böswirth)_
- The variable `ELEKTRA_STAT_ST_SIZE_F` now contains the correct format specifier for the `st_size` member of the `stat` struct on macOS. _(René Schwaiger)_
- We simplified and unified the CMake code for the [Shell Tests](../../tests/shell) and the [Shell Recorder](../../tests/shell/shell_recorder). _(René Schwaiger)_
- CMake now prints warnings about missing man pages. _(René Schwaiger)_
- The build system does not update a man page in the folder [doc/man](../man) any more, if ronn only changed the creation date of the man page. _(René Schwaiger)_

### Compilation

- We now have a [setup for proper symbol versioning](../dev/symbol-versioning.md). _(Klemens Böswirth)_
- We do not use implicit typing in the code of the `conditionals` plugin any more. After this update, the code compiles without any warnings, even though we now use the compiler switch `-Wconversion`. _(René Schwaiger)_
- JNA and JNI are not built concurrently anymore to avoid [dependency resolution fails](https://jira.apache.org/jira/browse/MDEP-518). _(Michael Zronek)_

### Docker

- Added [Dockerfile for Ubuntu Bionic](../../scripts/docker/ubuntu/bionic/Dockerfile) _(Djordje Bulatovic)_
- We removed all Haskell packages from the Dockerfiles in the folder [scripts/docker](../../scripts/docker). _(René Schwaiger)_
- We added a basic [Dockerfile for Arch Linux](../../scripts/docker/arch/Dockerfile). _(René Schwaiger)_
- <<TODO>>

### Vagrant

- We added a [Vagrantfile](../../scripts/vagrant/freebsd/README.md) for a virtual machine based on FreeBSD 12. _(René Schwaiger)_

### Other

- The reformatting script now checks that the correct version of `cmake-format` is used. _(Klemens Böswirth, René Schwaiger)_
- Fixed augeas crash if fopen fails. _(Michael Zronek)_
- The reformatting scripts now run in parallel. _(Markus Raab)_
- Improved various error messages and synchronized documentations. _(Michael Zronek)_
- Improved `range` plugin error message. _(Michael Zronek)_
- Improved error codes documentation to clarify the hierarchy for developers. _(Michael Zronek)_
- Out of memory error messages are now uniform. _(Michael Zronek)_
- Release notes now use git's union merge driver. _(Dominic Jäger)_
- Please remove me. I'm only here for the build server. _(Dominic Jäger)_
- I'm only here for the build server. This PR contains only fix ups. _(Dominic Jäger)_
- Please remove me. I'm only here for the build server. _(Dominic Jäger)_
- Please remove me. I'm only here for the build server. _(Dominic Jäger)_

## Infrastructure

### Cirrus

- The `🔗 Check` build job now merges PRs before checking links. _(Klemens Böswirth)_
- We enabled logging in the build job `🍎 Clang`. This update makes sure that Elektra’s logging code compiles without warnings on macOS. _(René Schwaiger)_
- All macOS build jobs now use Xcode `11.1` instead of Xcode `10.1`. _(René Schwaiger)_
- We removed all non-POSIX shell code from the [Cirrus configuration file](../../.cirrus.yml). _(René Schwaiger)_
- The macOS build jobs now use Ruby `2.6`. _(René Schwaiger)_
- We do not call `ninja` directly anymore. Instead we use `cmake --build`. This has the advantage that we do not have to care about the Generator used by CMake. _(René Schwaiger)_
- We added the build job `😈 ASAN`, which builds and executes Elektra on FreeBSD with enabled [AddressSanitizer](https://github.com/google/sanitizers/wiki/AddressSanitizer). _(René Schwaiger)_
- The new job `📚 Check` checks

  - that the [man pages](../man) are up to date, and
  - that building the PDF version of the Doxygen documentation works. _(René Schwaiger)_

### Jenkins

- We upgraded all servers to buster so that debian buster docker image work. _(Markus Raab)_
- We now also build Debian buster packages. _(Markus Raab)_
- Enable WebUI build job again. _(Markus Raab)_
- Improve docu. _(Markus Raab)_
- Jenkins does not auto cancel build jobs of the `master` branch anymore. _(René Schwaiger)_
- <<TODO>>
- <<TODO>>

### Restyled

- [Restyled](https://restyled.io) now also formats Markdown files with [`prettier`](https://prettier.io). _(René Schwaiger)_

### Travis

- The build job `🍏 GCC` now uses the [Travis Homebrew addon](https://docs.travis-ci.com/user/installing-dependencies/#installing-packages-on-macos) to install dependencies. _(René Schwaiger)_
- We now build and test Elektra on Ubuntu `18.04` (Bionic Beaver) instead of Ubuntu `16.04` (Xenial Xerus). _(René Schwaiger)_
- <<TODO>>
- <<TODO>>

## Website

The website is generated from the repository, so all information about
plugins, bindings and tools are always up to date. Furthermore, we changed:

- The website now lives in the folders [website-frontend](/src/tools/website-frontend) and [website-backend](/src/tools/website-backend) to avoid confusion with the REST backend of the Web-UI. _(Markus Raab)_
- Improve mainpage of website, restructure getting started. _(Markus Raab)_
- <<TODO>>
- <<TODO>>

## Outlook

We are currently working on following topics:

- Merge tool in C99 (the same language as the core of Elektra). This is planned to supersede the existing merge tool. The goal is to reduce the number of merge conflicts in contrast to regular merge tools using the specific semantics of configuration files. _(Dominic Jäger)_
- <<TODO>>
- <<TODO>>
- <<TODO>>

## Statistics

<<`scripts/git-release-stats 0.9.VER-1 0.9.<<VERSION>>`>>

## Finished Thesis

- [Klemens Böswirth](https://www.libelektra.org/ftp/elektra/publications/boeswirth2019highlevel.pdf):
  We explore the feasibility of using Elektra in a real-world project. We focused especially on using
  the high-level API with code-generation. In the thesis, we implemented new versions of LCDproc, one
  with the low-level API and one with the high-level API. Then we did some benchmarks to compare them.
  Our results indicate, that Elektra is very much usable in real-world projects. However, we also found
  that there is still potential for further optimizations.

## Join the Initiative!

We welcome new contributors!
Read [here](https://www.libelektra.org/devgettingstarted/ideas) about how to get started.

As first step, you could give us feedback about these release notes.
Contact us via our [issue tracker](https://issues.libelektra.org).

## Get the Release!

You can download the release from [here](https://www.libelektra.org/ftp/elektra/releases/elektra-0.9.<<VERSION>>.tar.gz)
or [GitHub](https://github.com/ElektraInitiative/ftp/blob/master/releases/elektra-0.9.<<VERSION>>.tar.gz?raw=true)

The [hashsums are:](https://github.com/ElektraInitiative/ftp/blob/master/releases/elektra-0.9.<<VERSION>>.tar.gz.hashsum?raw=true)

<<`scripts/generate-hashsums elektra-0.9.<<VERSION>>.tar.gz`>>

The release tarball is also available signed by Markus Raab using GnuPG from
[here](https://www.libelektra.org/ftp/elektra/releases/elektra-0.9.<<VERSION>>.tar.gz.gpg) or on
[GitHub](https://github.com/ElektraInitiative/ftp/blob/master/releases/elektra-0.9.<<VERSION>>.tar.gz.gpg?raw=true)

Already built API-Docu can be found [here](https://doc.libelektra.org/api/0.9.<<VERSION>>/html/)
or on [GitHub](https://github.com/ElektraInitiative/doc/tree/master/api/0.9.<<VERSION>>).

## Stay tuned!

Subscribe to the
[RSS feed](https://www.libelektra.org/news/feed.rss)
to always get the release notifications.

If you also want to participate, or for any questions and comments
please contact us via our issue tracker [on GitHub](http://issues.libelektra.org).

[Permalink to this NEWS entry](https://www.libelektra.org/news/0.9.<<VERSION>>-release)

For more information, see [https://libelektra.org](https://libelektra.org)

Best regards,
[Elektra Initiative](https://www.libelektra.org/developers/authors)<|MERGE_RESOLUTION|>--- conflicted
+++ resolved
@@ -244,13 +244,10 @@
 - `kdb list-commands` and `kdb plugins-list` now sort their output in an alphabetical order _(Anton Hößl)_
 - `kdb plugin-list` does now mention in the helptext that with option `-v` the output is sorted by the plugin status _(Anton Hößl)_
 - `kdb import`, `kdb export` and `kdb editor` now search the plugin database for suitig plugins so it's now possible to run `kdb export /hello json` instead of having to specify the plugin for the desired format directly. _(Anton Hößl)_
-<<<<<<< HEAD
 - Make `kdb editor` use the new merge library. _(Dominic Jäger)_
 - Integrate the merge library preview into `kdb import`. _(Dominic Jäger)_
 - Make `kdb mount` use merge library. _(Dominic Jäger)_
-=======
 - `kdb (c)merge` now has consistent return values. _(Dominic Jäger)_
->>>>>>> 802ff20d
 - <<TODO>>
 
 ## Scripts
