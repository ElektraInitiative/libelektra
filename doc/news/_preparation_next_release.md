--- conflicted
+++ resolved
@@ -173,7 +173,6 @@
 - Work on [COMPILE.md](/doc/COMPILE.md) and [INSTALL.md](/doc/INSTALL.md) to help with understanding _(@a-kraschitzer)_
 - Update licensing information (year) _(@a-kraschitzer)_
 - Rename [RELEASE.md](/doc/todo/RELEASE.md) _(@a-kraschitzer)_
-<<<<<<< HEAD
 - Improved documentation for module keytest in Elektra Core. _(@lawli3t)_
 - Improved documentation for module kdb in Elektra Core. _(@lawli3t)_
 - Improved documentation for module keyvalue in Elektra Core. _(@lawli3t)_
@@ -190,7 +189,6 @@
 - Fixed broken link in yanlr-plugin readme _(@lawli3t)_
 - Added Reviews for all functions contained in the Elektra Core API _(@lawli3t)_
 - Improved documentation for module keymeta in Elektra Core. _(@lawli3t)_
-=======
 - Improved documentation for module kdb in Elektra Core. _(@lawli3t)_
 - Improved documentation for module key in Elektra Core. _(@lawli3t)_
 - Update licensing information (year) #3681 _(@a-kraschitzer)_
@@ -198,7 +196,6 @@
 - Rename [RELEASE.md](/doc/todo/RELEASE.md) _(@a-kraschitzer)_
 - Improved documentation for module kdb in Elektra Core. _(@lawli3t)_
 - Improved documentation for module key in Elektra Core. _(@lawli3t)_
->>>>>>> f5233337
 
 ## Tests
 
