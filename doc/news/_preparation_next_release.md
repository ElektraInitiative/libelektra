--- conflicted
+++ resolved
@@ -234,13 +234,10 @@
 ### kdb
 
 - Add new changetracking API _(Maximilian Irlinger @atmaxinger)_
-<<<<<<< HEAD
 - Fix issue where values were not validated when set _(Hannes Laimer @hannes99)_
-=======
 - Fix unwanted removal of subkeys when using mv _(Hannes Laimer @hannes99)_
 - Fix inconsistent return values in code, tests and man pages _(Hannes Laimer @hannes99)_
 - Remove `smount` alias _(Hannes Laimer @hannes99)_
->>>>>>> ab6183b2
 - <<TODO>>
 
 ### <<Library>>
