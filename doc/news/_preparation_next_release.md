# 0.9.<<VERSION>> Release

This release did not happen yet.

Please update this file within PRs accordingly.
For non-trivial changes, you can choose to be
part of the highlighted changes. Please make
sure to add some short tutorial (checked by
shell recorder) or asciinema for highlighted items.

Please add your name at the end of every contribution.
**Syntax:** _(your name)_

<<`scripts/generate-news-entry`>>

We are proud to release Elektra 0.9.<<VERSION>>.

## What is Elektra?

Elektra serves as a universal and secure framework to access
configuration settings in a global, hierarchical key database.
For more information, visit [https://libelektra.org](https://libelektra.org).

You can also read the news [on our website](https://www.libelektra.org/news/0.9.<<VERSION>>-release)

## Highlights

- <<HIGHLIGHT1>>
- <<HIGHLIGHT2>>
- <<HIGHLIGHT3>>

### <<HIGHLIGHT1>>

### <<HIGHLIGHT2>>

### <<HIGHLIGHT2>>

## Plugins

The following section lists news about the [modules](https://www.libelektra.org/plugins/readme) we updated in this release.

### <<Plugin1>>

- <<TODO>>
- <<TODO>>
- <<TODO>>

### <<Plugin2>>

- <<TODO>>
- <<TODO>>
- <<TODO>>

### <<Plugin3>>

- <<TODO>>
- <<TODO>>
- <<TODO>>

## Libraries

The text below summarizes updates to the [C (and C++)-based libraries](https://www.libelektra.org/libraries/readme) of Elektra.

### Compatibility

- <<TODO>>
- <<TODO>>
- <<TODO>>

### Core

- <<TODO>>
- <<TODO>>
- <<TODO>>

### <<Library1>>

- <<TODO>>
- <<TODO>>
- <<TODO>>

### <<Library2>>

- <<TODO>>
- <<TODO>>
- <<TODO>>

### <<Library3>>

- <<TODO>>
- <<TODO>>
- <<TODO>>

## Bindings

Bindings allow you to utilize Elektra using [various programming languages](https://www.libelektra.org/bindings/readme). This section keeps
you up to date with the multi-language support provided by Elektra.

### <<Binding1>>

### <<Binding2>>

### <<Binding3>>

## Tools

<<<<<<< HEAD
- `KDB_EXEC_PATH`, which can be used to add further external tools to `kdb`, now supports `:` to separate paths.
  `kdb list-tools` and `run_env` were improved to take advantage of this. _(Markus Raab)_
- Checks for `kdbCommit` have been added to [kdb plugin-check](../help/kdb-plugin-check.md). _(Vid Leskovar)_
- add PID file config setting for kdb-run-rest-frontend _(Markus Raab)_
- [elektrad](../../src/tools/web/elektrad/README.md) is completely rewritten in Go - which drastically improves the performance by leveraging the new [go-elektra](https://github.com/ElektraInitiative/go-elektra/) bindings instead of calling the `kdb` commandline tool on every request. _(Raphael Gruber)_
- Added `kdb meta-show` command which prints out all metadata along with its values for a given key. _(Michael Zronek)_
- Removed `kdb vset` as it does not properly put meta-data to the spec namespace. _(Michael Zronek)_
- Renamed kdb plugin commands following a hierarchical structure. `kdb info` is now `kdb plugin-info`, `kdb check` is now `kdb plugin-check` and `kdb list` is now `kdb plugin-list`. We also removed the obsolete `kdb fstab`. _(Philipp Gackstatter)_
- Renamed kdb meta commands:
  - `kdb getmeta` is now `kdb meta-get`
  - `kdb lsmeta` is now `kdb meta-ls`
  - `kdb showmeta` is now `kdb meta-show`
  - `kdb rmmeta` is now `kdb meta-rm`
  - `kdb setmeta` is now `kdb meta-set` _(Philipp Gackstatter)_
- Fix test tool `gen-gpg-testkey` by giving a narrower GPG key description. Fixes mismatches with existing GPG keys that contain "elektra.org" as e-mail address. _(Peter Nirschl)_
- `kdb list-commands` and `kdb plugins-list` now sort their output in an alphabetical order _(Anton Hößl)_
- `kdb plugin-list` does now mention in the helptext that with option `-v` the output is sorted by the plugin status _(Anton Hößl)_
- elektrad is completely rewritten in go using the new [go-elektra](https://github.com/ElektraInitiative/go-elektra/) bindings. _(Raphael Gruber)_
- `kdb import`, `kdb export` and `kdb editor` now search the plugin database for suitig plugins so it's now possible to run `kdb export /hello json` instead of having to specify the plugin for the desired format directly. _(Anton Hößl)_
=======
- <<TODO>>
- <<TODO>>
>>>>>>> f03bb14d
- <<TODO>>

## Scripts

- <<TODO>>
- <<TODO>>
- <<TODO>>

## Documentation

- <<TODO>>
- <<TODO>>
- <<TODO>>

## Tests

- <<TODO>>
- <<TODO>>
- <<TODO>>

## Build

### CMake

- <<TODO>>
- <<TODO>>
- <<TODO>>

### Docker

- <<TODO>>
- <<TODO>>
- <<TODO>>

## Infrastructure

### Cirrus

- <<TODO>>
- <<TODO>>
- <<TODO>>

### Jenkins

- <<TODO>>
- <<TODO>>
- <<TODO>>

### Travis

- <<TODO>>
- <<TODO>>
- <<TODO>>

## Website

The website is generated from the repository, so all information about
plugins, bindings and tools are always up to date. Furthermore, we changed:

- <<TODO>>
- <<TODO>>
- <<TODO>>

## Outlook

We are currently working on following topics:

- <<TODO>>
- <<TODO>>
- <<TODO>>

## Statistics

<<`scripts/git-release-stats 0.9.VER-1 0.9.<<VERSION>>`>>

## Join the Initiative!

We welcome new contributors!
Read [here](https://www.libelektra.org/devgettingstarted/ideas) about how to get started.

As first step, you could give us feedback about these release notes.
Contact us via our [issue tracker](https://issues.libelektra.org).

## Get the Release!

You can download the release from [here](https://www.libelektra.org/ftp/elektra/releases/elektra-0.9.<<VERSION>>.tar.gz)
or [GitHub](https://github.com/ElektraInitiative/ftp/blob/master/releases/elektra-0.9.<<VERSION>>.tar.gz?raw=true)

The [hashsums are:](https://github.com/ElektraInitiative/ftp/blob/master/releases/elektra-0.9.<<VERSION>>.tar.gz.hashsum?raw=true)

<<`scripts/generate-hashsums elektra-0.9.<<VERSION>>.tar.gz`>>

The release tarball is also available signed by Markus Raab using GnuPG from
[here](https://www.libelektra.org/ftp/elektra/releases/elektra-0.9.<<VERSION>>.tar.gz.gpg) or on
[GitHub](https://github.com/ElektraInitiative/ftp/blob/master/releases/elektra-0.9.<<VERSION>>.tar.gz.gpg?raw=true)

Already built API-Docu can be found [here](https://doc.libelektra.org/api/0.9.<<VERSION>>/html/)
or on [GitHub](https://github.com/ElektraInitiative/doc/tree/master/api/0.9.<<VERSION>>).

## Stay tuned!

Subscribe to the
[RSS feed](https://www.libelektra.org/news/feed.rss)
to always get the release notifications.

If you also want to participate, or for any questions and comments
please contact us via our issue tracker [on GitHub](http://issues.libelektra.org).

[Permalink to this NEWS entry](https://www.libelektra.org/news/0.9.<<VERSION>>-release)

For more information, see [https://libelektra.org](https://libelektra.org)

Best regards,
[Elektra Initiative](https://www.libelektra.org/developers/authors)<|MERGE_RESOLUTION|>--- conflicted
+++ resolved
@@ -104,7 +104,6 @@
 
 ## Tools
 
-<<<<<<< HEAD
 - `KDB_EXEC_PATH`, which can be used to add further external tools to `kdb`, now supports `:` to separate paths.
   `kdb list-tools` and `run_env` were improved to take advantage of this. _(Markus Raab)_
 - Checks for `kdbCommit` have been added to [kdb plugin-check](../help/kdb-plugin-check.md). _(Vid Leskovar)_
@@ -124,10 +123,8 @@
 - `kdb plugin-list` does now mention in the helptext that with option `-v` the output is sorted by the plugin status _(Anton Hößl)_
 - elektrad is completely rewritten in go using the new [go-elektra](https://github.com/ElektraInitiative/go-elektra/) bindings. _(Raphael Gruber)_
 - `kdb import`, `kdb export` and `kdb editor` now search the plugin database for suitig plugins so it's now possible to run `kdb export /hello json` instead of having to specify the plugin for the desired format directly. _(Anton Hößl)_
-=======
-- <<TODO>>
-- <<TODO>>
->>>>>>> f03bb14d
+- <<TODO>>
+- <<TODO>>
 - <<TODO>>
 
 ## Scripts
