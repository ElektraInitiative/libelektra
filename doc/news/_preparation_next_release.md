# 0.9.<<VERSION>> Release

This release did not happen yet.

Please update this file within PRs accordingly.
For non-trivial changes, you can choose to be
part of the highlighted changes. Please make
sure to add some short tutorial (checked by
shell recorder) or asciinema for highlighted items.

Please add your name at the end of every contribution.
**Syntax:** _(your name)_

<<`scripts/generate-news-entry`>>

We are proud to release Elektra 0.9.<<VERSION>>.

## What is Elektra?

Elektra serves as a universal and secure framework to access
configuration settings in a global, hierarchical key database.
For more information, visit [https://libelektra.org](https://libelektra.org).

You can also read the news [on our website](https://www.libelektra.org/news/0.9.<<VERSION>>-release)

You can try out the latest Elektra release using our docker image [elektra/elektra](https://hub.docker.com/r/elektra/elektra).
This is the quickest way to get started with Elektra without compiling and other obstacles, simply run
`docker run -it elektra/elektra`.

## Highlights

- <<HIGHLIGHT1>>
- <<HIGHLIGHT2>>
- <<HIGHLIGHT3>>

### <<HIGHLIGHT1>>

### <<HIGHLIGHT2>>

### <<HIGHLIGHT2>>

## Plugins

The following section lists news about the [plugins](https://www.libelektra.org/plugins/readme) we updated in this release.

### <<Plugin1>>

- <<TODO>>
- <<TODO>>
- <<TODO>>

### <<Plugin2>>

### Dbus

- Internal changes to ensure compatibility with the new `elektraNotificationContract`. _(Klemens Böswirth)_

### Dbusrecv

- Internal changes to ensure compatibility with the new `elektraNotificationContract`. _(Klemens Böswirth)_

### Xerces

- Store length of an array in metakey array according to [array decision](../decisions/array.md). _(Robert Sowula)_

### YAML Smith

- Removed plugin _(René Schwaiger)_

### Yan LR

- Removed plugin _(René Schwaiger)_

### Zeromqsend

- Internal changes to ensure compatibility with the new `elektraNotificationContract`. _(Klemens Böswirth)_

### ni

- Silence Clang 12 warnings about suspicious string literal concatenation. _(Mihael Pranjić)_

### Zeromqrecv

- <<TODO>>
- <<TODO>>
- <<TODO>>

### Lua

- Removed outdated information from docs _(@a-kraschitzer)_

### <<Plugin3>>

- <<TODO>>
- <<TODO>>
- <<TODO>>

## Libraries

The text below summarizes updates to the [C (and C++)-based libraries](https://www.libelektra.org/libraries/readme) of Elektra.

### Compatibility

- <<TODO>>
- <<TODO>>
- <<TODO>>

### Core

- Remove keyCompareBy(Name)?Owner _(@a-kraschitzer)_
- <<TODO>>
- <<TODO>>
- <<TODO>>

### <<Library1>>

- <<TODO>>
- <<TODO>>
- <<TODO>>

### <<Library2>>

- <<TODO>>
- <<TODO>>
- <<TODO>>

### <<Library3>>

- <<TODO>>
- <<TODO>>
- <<TODO>>

## Bindings

Bindings allow you to utilize Elektra using [various programming languages](https://www.libelektra.org/bindings/readme). This section keeps
you up to date with the multi-language support provided by Elektra.

### <<Binding1>>

### <<Binding2>>

### <<Binding3>>

## Tools

- Remove `kdb set` functionality that creates a null key. _(Robert Sowula)_
- Rename elektraStrnDup to elektraMemDup _(@a-kraschitzer)_
- Update specmount error message #3666 _(@a-kraschitzer)_
- Update specmount error message _(@a-kraschitzer)_
- Update `elektraMemDup` to `void *` and update the documentation. _(Mihael Pranjić)_
- There have been a few bugfixes for elektrad. _(Klemens Böswirth)_
- <<TODO>>
- <<TODO>>

## Scripts

- <<TODO>>
- <<TODO>>
- <<TODO>>

## Documentation

- Added Reviews for all functions contained in the Elektra Core API _(@lawli3t)_
- Added packaging section to news template. _(Mihael Pranjić)_
- Minor readability improvement in [highlevel.md](/doc/tutorials/highlevel.md) _(Tobias Schubert @qwepoizt)_
- Fix examples of spec plugin. _(Robert Sowula)_
- Added Reviews for all functions contained in the Elektra Core API _(@lawli3t)_
- Document package names of plugins, bindings and tools. _(Robert Sowula)_
- <<TODO>>
- <<TODO>>
- <<TODO>>
- Adding info about syncing forks to `doc/GIT.md` _(Klemens Böswirth)_
- Work on [COMPILE.md](/doc/COMPILE.md) and [INSTALL.md](/doc/INSTALL.md) to help with understanding _(@a-kraschitzer)_
- Update licensing information (year) _(@a-kraschitzer)_
- Rename [RELEASE.md](/doc/todo/RELEASE.md) _(@a-kraschitzer)_
- Improved documentation for module kdb in Elektra Core. _(@lawli3t)_
- Improved documentation for module key in Elektra Core. _(@lawli3t)_
- Improved documentation for module keyname in Elektra Core. _(@lawli3t)_
- Improved documentation for module keyvalue in Elektra Core. _(@lawli3t)_
- Improved documentation for module keymeta in Elektra Core. _(@lawli3t)_
- Improved documentation for module keytest in Elektra Core. _(@lawli3t)_
- Improved documentation for module keyset in Elektra Core. _(@lawli3t)_
- Improved documentation for module kdb in Elektra Core. _(@lawli3t)_
<<<<<<< HEAD
- Improved documentation for module key in Elektra Core. _(@lawli3t)_
=======
- Improved documentation for module keymeta in Elektra Core. _(@lawli3t)_
>>>>>>> f8e2c069

## Tests

- <<TODO>>
- <<TODO>>
- <<TODO>>

## Packaging

- We now package the ruby bindings, ruby plugin and the gitresolver plugin. _(Robert Sowula)_

## Build

### CMake

- Disable binding tests when `BUILD_TESTING` is disabled. _(Robert Sowula)_
- <<TODO>>
- <<TODO>>

### Docker

- <<TODO>>
- <<TODO>>
- <<TODO>>

## Infrastructure

### Cirrus

- <<TODO>>
- <<TODO>>
- <<TODO>>

### GitHub Actions

- <<TODO>>
- <<TODO>>
- <<TODO>>

### Jenkins

- <<TODO>>
- <<TODO>>
- <<TODO>>

### Travis

- <<TODO>>
- <<TODO>>
- <<TODO>>

## Website

The website is generated from the repository, so all information about
plugins, bindings and tools are always up to date. Furthermore, we changed:

- Update `highlight.js` due to a [ReDOS vulnerability](https://github.com/advisories/GHSA-7wwv-vh3v-89cq) and upgrade other dependencies as well. _(Mihael Pranjić)_
- Catch errors when code highlighting fails. _(Mihael Pranjić)_
- Get rid of unused code: authentication, backend, users, snippets and conversion service. _(Mihael Pranjić)_
- Fix docsearch sourcemap error. _(Mihael Pranjić)_
- <<TODO>>
- <<TODO>>

## Outlook

We are currently working on following topics:

- <<TODO>>
- <<TODO>>
- <<TODO>>

## Statistics

<<`scripts/git-release-stats 0.9.VER-1 0.9.<<VERSION>>`>>

## Join the Initiative!

We welcome new contributors!
Read [here](https://www.libelektra.org/devgettingstarted/ideas) about how to get started.

As first step, you could give us feedback about these release notes.
Contact us via our [issue tracker](https://issues.libelektra.org).

## Get the Release!

You can download the release from [here](https://www.libelektra.org/ftp/elektra/releases/elektra-0.9.<<VERSION>>.tar.gz)
or [GitHub](https://github.com/ElektraInitiative/ftp/blob/master/releases/elektra-0.9.<<VERSION>>.tar.gz?raw=true)

The [hashsums are:](https://github.com/ElektraInitiative/ftp/blob/master/releases/elektra-0.9.<<VERSION>>.tar.gz.hashsum?raw=true)

<<`scripts/generate-hashsums elektra-0.9.<<VERSION>>.tar.gz`>>

The release tarball is also available signed using GnuPG from
[here](https://www.libelektra.org/ftp/elektra/releases/elektra-0.9.<<VERSION>>.tar.gz.gpg) or on
[GitHub](https://github.com/ElektraInitiative/ftp/blob/master/releases/elektra-0.9.<<VERSION>>.tar.gz.gpg?raw=true)

The following GPG Key was used to sign this release: 12CC44541E1B8AD9B66AFAD55262E7353324914A

Already built API-Docu can be found [here](https://doc.libelektra.org/api/0.9.<<VERSION>>/html/)
or on [GitHub](https://github.com/ElektraInitiative/doc/tree/master/api/0.9.<<VERSION>>).

## Stay tuned!

Subscribe to the
[RSS feed](https://www.libelektra.org/news/feed.rss)
to always get the release notifications.

If you also want to participate, or for any questions and comments
please contact us via our issue tracker [on GitHub](http://issues.libelektra.org).

[Permalink to this NEWS entry](https://www.libelektra.org/news/0.9.<<VERSION>>-release)

For more information, see [https://libelektra.org](https://libelektra.org)

Best regards,
[Elektra Initiative](https://www.libelektra.org/developers/authors)<|MERGE_RESOLUTION|>--- conflicted
+++ resolved
@@ -181,11 +181,8 @@
 - Improved documentation for module keytest in Elektra Core. _(@lawli3t)_
 - Improved documentation for module keyset in Elektra Core. _(@lawli3t)_
 - Improved documentation for module kdb in Elektra Core. _(@lawli3t)_
-<<<<<<< HEAD
 - Improved documentation for module key in Elektra Core. _(@lawli3t)_
-=======
 - Improved documentation for module keymeta in Elektra Core. _(@lawli3t)_
->>>>>>> f8e2c069
 
 ## Tests
 
