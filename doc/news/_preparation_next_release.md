# 0.9.<<VERSION>> Release

This release did not happen yet.

Please update this file within PRs accordingly.
For non-trivial changes, you can choose to be
part of the highlighted changes. Please make
sure to add some short tutorial (checked by
shell recorder) or asciinema for highlighted items.

Please add your name at the end of every contribution.
**Syntax:** _(your name)_

<<`scripts/generate-news-entry`>>

We are proud to release Elektra 0.9.<<VERSION>>.

## What is Elektra?

Elektra serves as a universal and secure framework to access
configuration settings in a global, hierarchical key database.
For more information, visit [https://libelektra.org](https://libelektra.org).

You can also read the news [on our website](https://www.libelektra.org/news/0.9.<<VERSION>>-release)

## Highlights

- <<HIGHLIGHT1>>
- <<HIGHLIGHT2>>
- <<HIGHLIGHT3>>

### <<HIGHLIGHT1>>

### <<HIGHLIGHT2>>

### <<HIGHLIGHT2>>

## Plugins

The following section lists news about the [modules](https://www.libelektra.org/plugins/readme) we updated in this release.

### Augeas

- Improved error message for augeas to show lensPath. _(Michael Zronek)_

### CCode

- The [Markdown Shell Recorder][] test of the plugin does not require Bash any more. _(René Schwaiger)_

[markdown shell recorder]: https://master.libelektra.org/tests/shell/shell_recorder/tutorial_wrapper

### Crypto

- The crypto plugin no longer supports Botan and OpenSSL as provider of cryptographic functions. The support has been removed to improve the maintainability of the code. _(Peter Nirschl)_
- The unit test of the crypto plugin attempts to kill the gpg-agent if a regular shutdown via `connect-gpg-agent` should fail for any reason during the clean-up phase. _(Peter Nirschl)_

### Directory Value

- The plugin now only interprets a key set as [array](../tutorials/arrays.md) if the parent contains the meta key `array`. _(René Schwaiger)_

### Fcrypt

- Improve handling of temporary files after encryption and decryption by trying to perform a manual copy if the call of `rename` fails. This problem might occur if another file system is mounted at `/tmp`. _(Peter Nirschl)_

### KConfig

- We implemented the methods that save a KeySet into a file with the KConfig Ini format. _(Dardan Haxhimustafa)_

### SWIG

- Configure line (-DBINDINGS="..") for SWIG based bindings have been changed from `swig_foo` to `foo`. _(Manuel Mausz)_
- Exclude SWIG bindings if SWIG Version is 4.0.1 and Python is >= 3.8 or Ruby is >= 2.7 due to incompatibility (#3378, #3379). _(Mihael Pranjić)_

### SWIG/python

- Added bindings for libelektratools. _(Manuel Mausz)_
- Add test for kdbEnsure. _(Mihael Pranjić)_

### SWIG/python2

- Removed. _(Manuel Mausz)_

### Tcl

- The [Markdown Shell Recorder][] test of the plugin now correctly requires the [`xmltool` plugin](../../src/plugins/xmltool). _(René Schwaiger)_

### YAMBi

- We removed the plugin in favor of [Yan LR](../../src/plugins/yanlr). _(René Schwaiger)_

### YAML CPP

- The plugin now always prints a newline at the end of the YAML output. _(René Schwaiger)_
- The plugin does not interpret a key set such as

  ```
  user/example
  user/example/#0
  user/example/#1
  user/example/#2
  ```

  as array unless the parent key `user/example` contains the meta key `array`. _(René Schwaiger)_

- YAML CPP now always sets and requires the metakey `type` with the value `boolean` for boolean data. _(René Schwaiger)_

- We limited the scope of a logging function of the module. This makes it possible to build Elektra again, if
  - you enabled the logger (`ENABLE_LOGGER=ON`),
  - build the “full” (`BUILD_FULL=ON`) version of Elektra, and
  - include both the Directory Value and YAML CPP plugin in your build configuration. _(René Schwaiger)_

### Yan LR

- The CMake code of the plugin does not print error messages produced by the tool `ldd` any more. _(René Schwaiger)_
- The plugin now also supports ANTLR 4.8. _(René Schwaiger)_
- We limited the scope of the logging code of the module. For more information, please take a look at the last news entry of the YAML CPP plugin. _(René Schwaiger)_

### GOpts

- The plugin now supports an offset into `argv` given by the `/offset` config key. When `/offset` is set, `gopts` will
  ignore a number of arguments at the start of `argv`. This can be used in e.g. python scripts to ignore the interpreter
  arguments. _(Klemens Böswirth)_
- `gopts` now also writes help message into the key `proc/elektra/gopts/help/message` in addition to setting
  `proc/elektra/gopts/help = 1`. This is also useful in non-C/C++ environments. _(Klemens Böswirth)_
- `gopts` is also affected by the changes and improvements to the `opts` library outlined below.

### Cache

- Respect `XDG_CACHE_HOME` when resolving the mmap cache directory. _(Mihael Pranjić)_

## Libraries

The text below summarizes updates to the [C (and C++)-based libraries](https://www.libelektra.org/libraries/readme) of Elektra.

### Compatibility

- We clarified compatibility requirements for Elektra and its plugins and bindings.
  Furthermore, we renamed `system/elektra/version/constants/KDB_VERSION_MICRO`
  to `system/elektra/version/constants/KDB_VERSION_PATCH` to be compatible
  with [Semantic Versioning 2.0.0](https://semver.org/). _(Markus Raab)_
- <<TODO>>
- <<TODO>>
- <<TODO>>

### Core

- <<TODO>>
- <<TODO>>
- <<TODO>>

### Opts

- The library function `elektraGetOpts` now supports sub-commands.
  Sub-commands are best explained by looking at an application that uses them, like `git`.
  For example `add` is a sub-command in `git add`, and interprets `-p` differently from `git`:
  `git -p add` is `git --paginate add`, but `git add -p` is `git add --patch`.
  `elektraGetOpts` now implements this notion of sub-commands.
  For more information take a look at the [tutorial for command-line-options](../tutorials/command-line-options.md).
  By extension this functionality is also available via the `gopts` plugin. _(Klemens Böswirth)_
- The generated help message was improved. It now also gives details about parameter arguments, sub-commands and
  environment variables in addition to the existing support for option arguments. This also means that it is no longer
  possible to have multiple keys with the `args=remaining` metadata (because their `opt/help` may not be the same).
  _(Klemens Böswirth)_

### <<Library2>>

- <<TODO>>
- <<TODO>>
- <<TODO>>

### <<Library3>>

- <<TODO>>
- <<TODO>>
- <<TODO>>

## Bindings

Bindings allow you to utilize Elektra using [various programming languages](https://www.libelektra.org/bindings/readme). This section keeps
you up to date with the multi-language support provided by Elektra.

### python2

- Removed. _(Manuel Mausz)_

### Rust

- Published `elektra` and `elektra-sys` versions `0.9.1` to crates.io. _(Philipp Gackstatter)_

## Tools

<<<<<<< HEAD
- [elektrad](../../src/tools/elektrad/README.md) is completely rewritten in Go, which drastically improves the performance by leveraging the new [go-elektra](https://github.com/ElektraInitiative/go-elektra) bindings instead of calling the `kdb` command-line tool on every request. _(Raphael Gruber)_
=======
- [elektrad](../../src/tools/elektrad/README.md) is completely rewritten in Go, which drastically improves the performance by leveraging the new [go-elektra](https://github.com/ElektraInitiative/go-elektra/) bindings instead of calling the `kdb` command-line tool on every request. The new Elektrad creates a session per user to reuse the same kdb handle for better performance. _(Raphael Gruber)_
>>>>>>> 3a7dbc8b
- Update `kdb cache` tool synopsis to reflect man page. _(Mihael Pranjić)_
- Pull elektrad, webui and webd out of shared web folder to allow fine grained selection of tools. _(Raphael Gruber)_

## Scripts

- The [fish completion script](../../scripts/completion/kdb.fish) now recognizes the new names of subcommands (e.g. `meta-set` instead of `setmeta` ) introduced with Elektra `0.9.1`. _(René Schwaiger)_
- The script [reformat-cmake](../../scripts/dev/reformat-cmake) now reformats the code with `cmake-format` 0.6.3. _(René Schwaiger)_
- The script [reformat-shell](../../scripts/dev/reformat-shell) now makes sure that you do not use `shfmt` 3, which formats parts of the code base slightly differently. _(René Schwaiger)_

## Documentation

- improved formatting of the [`validation tutorial`](../../doc/tutorials/validation.md) _(Anton Hößl)_
- We fixed some minor spelling mistakes. _(René Schwaiger)_
- We updated the man pages of the [`web`](../tutorials/install-webui.md) tool. _(René Schwaiger)_
- We now automatically close issues after one year of inactivity. _(Mihael Pranjić)_
- Updated documentation for Ubuntu-Bionic Packages. _(Djordje Bulatovic)_

## Tests

- We now use [Google Test](https://github.com/google/googletest) `1.10` to test Elektra. _(René Schwaiger)_
- The C++ test code does not produce warnings about a missing macro argument for `...` any more. _(René Schwaiger)_
- Whitelisted many broken links. _(Mihael Pranjić)_
- Enabled regex in link checker. _(Mihael Pranjić)_
- The [formatting check](../../tests/shell/check_formatting.sh) now also works correctly, if it is invoked multiple times. _(René Schwaiger)_
- `KDB_EXEC_PATH` is not being set globally to contain the build directory any longer. _(Peter Nirschl)_
- Rewrite gpg-agent shutdown logic to use `fork` and `execv` instead of `system`. _(Peter Nirschl)_

## Build

### Compilation

- We do not use implicit typing in the code of the

  - `augeas`,
  - `base64`, and
  - `blockresolver`

  plugin any more. After this update, the code compiles without any warnings, even though we now use the compiler switch `-Wconversion`. _(René Schwaiger)_

### Support

- Debian 9 “stretch” (oldstable) is now the oldest supported platform. _(René Schwaiger)_

### CMake

- We fixed warnings about CMake policy [CMP0078](https://cmake.org/cmake/help/latest/policy/CMP0078.html) and [CMP0086](https://cmake.org/cmake/help/latest/policy/CMP0086.html). _(René Schwaiger)_
- The CMake functions `add_msr_test` and `add_msr_test_plugin` do not export the list of required plugins as environment variable any more. _(René Schwaiger)_
- The CMake code of the code generation does not print warnings about unknown regex operators any more. _(René Schwaiger)_
- Generating the build system now requires CMake `3.4` (released in November 2015). _(René Schwaiger)_

### Docker

- We updated some of the software in the [Dockerfile for Debian sid](../../scripts/docker/debian/sid/Dockerfile). _(René Schwaiger)_
- Building the [documentation Dockerfile for Debian Stretch](../../scripts/docker/debian/stretch/doc.Dockerfile) works again. _(René Schwaiger)_
- Use python 3, SWIG 4.0 and ruby 2.5 in the [Dockerfile for Debian sid](../../scripts/docker/debian/sid/Dockerfile). _(Mihael Pranjić)_
- Disable python binding on `debian-unstable-full-clang` due to upstream [issue](https://github.com/ElektraInitiative/libelektra/issues/3379). _(Mihael Pranjić)_
- Use current ruby-dev on debian sid image as ruby 2.5 has been dropped. _(Mihael Pranjić)_
- <<TODO>>

## Infrastructure

### Cirrus

- We fixed a minor problem with the package install procedure on macOS build jobs. _(René Schwaiger)_
- We updated the startup command for D-Bus on macOS. _(René Schwaiger)_
- We removed python2 (EOL and removed from homebrew). _(Mihael Pranjić)_
- Use latest macOS Catalina Xcode stable. _(Mihael Pranjić)_
- Use newer FreeBSD images and use image family instead of concrete image names. _(Mihael Pranjić)_
- Disable tcl on FreeBSD images because of test failures (see #3353). _(Mihael Pranjić)_
- Disable curlget plugin for macOS jobs (see #3382). _(Mihael Pranjić)_
- Add more dependencies to Fedora image to cover many tests. _(Mihael Pranjić)_
- Installed ruby 2.6 to test the ruby bindings and plugins. _(Mihael Pranjić)_
- Upgraded Fedora image to current stable (version 32). _(Mihael Pranjić)_

### Jenkins

- Fixed [coveralls](https://coveralls.io/github/ElektraInitiative/libelektra) coverage report. _(Mihael Pranjić)_
- The build jobs `debian-unstable-clang-asan` and `debian-unstable-full-clang` now use Clang 9 to compile Elektra. _(René Schwaiger)_
- Added the Jenkins.monthly in the jenkins' scripts file. _(Djordje Bulatovic)_
- Temporarily disabled some problematic tests on debian unstable. _(Mihael Pranjić)_
- Enabled building packages for Bionic. _(Djordje Bulatovic)_
- Improve gpgme unit test stability. _(Peter Nirschl)_
- Publishing packages for Bionic to community. _(Djordje Bulatovic)_
- Added Fedora 32 image to main build stage, moved Fedora 31 to full build stage. _(Mihael Pranjić)_
- Method call correction. _(Djordje Bulatovic)_
- Fixed path for publishing in Jenkinsfile. _(Djordje Bulatovic)_
- <<TODO>>

### Travis

- Use newer Xcode 11.3 and ruby 2.6.4 on macOS builds. _(Mihael Pranjić)_
- Disable curlget plugin for macOS jobs (see #3382). _(Mihael Pranjić)_
- <<TODO>>

## Website

The website is generated from the repository, so all information about
plugins, bindings and tools are always up to date. Furthermore, we changed:

- Re-enable website auto-deployment. _(Mihael Pranjić)_
- Update docker images for website frontend and backend to debian buster. Update dependencies to newer versions. _(Mihael Pranjić)_
- <<TODO>>

## Outlook

We are currently working on following topics:

- <<TODO>>
- <<TODO>>
- <<TODO>>

## Statistics

<<`scripts/git-release-stats 0.9.VER-1 0.9.<<VERSION>>`>>

## Finished Thesis

[René Schwaiger](https://github.com/sanssecours) finished [his thesis](https://github.com/sanssecours/Configuration-File-Parsing/releases) about parsing techniques and parsing tools for configuration files.

## Join the Initiative!

We welcome new contributors!
Read [here](https://www.libelektra.org/devgettingstarted/ideas) about how to get started.

As first step, you could give us feedback about these release notes.
Contact us via our [issue tracker](https://issues.libelektra.org).

## Get the Release!

You can download the release from [here](https://www.libelektra.org/ftp/elektra/releases/elektra-0.9.<<VERSION>>.tar.gz)
or [GitHub](https://github.com/ElektraInitiative/ftp/blob/master/releases/elektra-0.9.<<VERSION>>.tar.gz?raw=true)

The [hashsums are:](https://github.com/ElektraInitiative/ftp/blob/master/releases/elektra-0.9.<<VERSION>>.tar.gz.hashsum?raw=true)

<<`scripts/generate-hashsums elektra-0.9.<<VERSION>>.tar.gz`>>

The release tarball is also available signed by Markus Raab using GnuPG from
[here](https://www.libelektra.org/ftp/elektra/releases/elektra-0.9.<<VERSION>>.tar.gz.gpg) or on
[GitHub](https://github.com/ElektraInitiative/ftp/blob/master/releases/elektra-0.9.<<VERSION>>.tar.gz.gpg?raw=true)

Already built API-Docu can be found [here](https://doc.libelektra.org/api/0.9.<<VERSION>>/html/)
or on [GitHub](https://github.com/ElektraInitiative/doc/tree/master/api/0.9.<<VERSION>>).

## Stay tuned!

Subscribe to the
[RSS feed](https://www.libelektra.org/news/feed.rss)
to always get the release notifications.

If you also want to participate, or for any questions and comments
please contact us via our issue tracker [on GitHub](http://issues.libelektra.org).

[Permalink to this NEWS entry](https://www.libelektra.org/news/0.9.<<VERSION>>-release)

For more information, see [https://libelektra.org](https://libelektra.org)

Best regards,
[Elektra Initiative](https://www.libelektra.org/developers/authors)<|MERGE_RESOLUTION|>--- conflicted
+++ resolved
@@ -189,11 +189,7 @@
 
 ## Tools
 
-<<<<<<< HEAD
-- [elektrad](../../src/tools/elektrad/README.md) is completely rewritten in Go, which drastically improves the performance by leveraging the new [go-elektra](https://github.com/ElektraInitiative/go-elektra) bindings instead of calling the `kdb` command-line tool on every request. _(Raphael Gruber)_
-=======
 - [elektrad](../../src/tools/elektrad/README.md) is completely rewritten in Go, which drastically improves the performance by leveraging the new [go-elektra](https://github.com/ElektraInitiative/go-elektra/) bindings instead of calling the `kdb` command-line tool on every request. The new Elektrad creates a session per user to reuse the same kdb handle for better performance. _(Raphael Gruber)_
->>>>>>> 3a7dbc8b
 - Update `kdb cache` tool synopsis to reflect man page. _(Mihael Pranjić)_
 - Pull elektrad, webui and webd out of shared web folder to allow fine grained selection of tools. _(Raphael Gruber)_
 
