# 0.8.<<VERSION>> Release

This release did not happen yet.

Please update this file within PRs accordingly.
For non-trivial changes, you can choose to be
part of the highlighted changes. Please make
sure to add some short tutorial (checked by
shell recorder) or asciinema for highlighted items.

Please add your name at the end of every contribution.
**Syntax:** _(your name)_

<<`scripts/generate-news-entry`>>

We are proud to release Elektra 0.8.<<VERSION>>.

## What is Elektra?

Elektra serves as a universal and secure framework to access
configuration settings in a global, hierarchical key database.
For more information, visit [https://libelektra.org](https://libelektra.org).

You can also read the news [on our website](https://www.libelektra.org/news/0.8.<<VERSION>>-release)

## Highlights

- <<HIGHLIGHT1>>
- <<HIGHLIGHT2>>
- <<HIGHLIGHT3>>

### Type (New Version)

The `type` plugin was newly rewritten in C. The old version is now called `cpptype`. _(Klemens Böswirth)_

The new `type` plugin also provides the functionality of the `enum` and the `boolean` plugin. These plugins are now considered obsolete and
you should use `type` instead.

A few notes on compatibility:

- the new `type` does not support the full feature set of `enum` and `boolean`, but it supports the features we consider useful.
- the new `type` doesn't support `FSType` and `empty`. These have been deprecated for a long time and there are good alternatives available.
- the new `type` supports `enum`, `wchar` and `wstring` as types, whereas the old `cpptype` would throw an error for these. In most cases
  this won't be a problem, but you should be aware of this breaking change.
- the new `type` does not support `check/type/min` and `check/type/max`, please use the `range` plugin.

To switch from `enum` to the new `type`, you have to add either `check/type=enum` or `type=enum`. Without a `check/type` or `type` metakey,
the `type` plugin will ignore the key. We now also support converting enum values to and from integer values (see
[README](https://www.libelektra.org/plugins/type)).

To switch from `boolean` to the new `type`, you don't have to do anything, if you used the default config. If you used a custom configuration
please take a look at the [README](https://www.libelektra.org/plugins/type).

### kdbEnsure

`kdbEnsure` is a new function in `elektra-kdb`. It can be used to ensure that a KDB instance meets certain clauses specified in a
contract. In principle this a very powerful tool that may be used for a lot of things. For now it only supports a few clauses concerning
plugins:

- You can specify that a plugin should be mounted globally. This can for example be used to enable the new [gopts](#gopts) plugin.
- Conversely you can also define that a plugin should not be mounted globally, e.g. to disable the `spec` plugin, which is enabled by default.
- Additionally you may want to enforce that a global plugin uses a certain configuration. For this case you can specify that the plugin
  should be remounted, i.e. unmounted and immediately mounted again.
- Because of the different architecture involved, for now only unmounting of non-global plugins is supported.

All changes made by `kdbEnsure` are purely temporary. They will only apply to the KDB handle passed to the function.

IMPORTANT: `kdbEnsure` only works, if the `list` plugin is mounted in all appropriate global positions.

Note: `kdbEnsure` right now ignores the `infos/recommends` and `infos/needs` metadata of plugins, so you have to explicitly take care of
dependencies. _(Klemens Böswirth)_

### <<HIGHLIGHT2>>

## Plugins

The following section lists news about the [modules](https://www.libelektra.org/plugins/readme) we updated in this release.

- Support DOS newlines for the csvstorage plugin. _(Vlad - Ioan Balan)_

### YAJL

- The plugin no allows setting a value to the mountpoint. This is represented as a top level value in json if no other key is present. _(Philipp Gackstatter)_

- The plugin no longer lists empty parent keys with `kdb ls`. _(Philipp Gackstatter)_

### YAMBi

- [YAMBi](https://www.libelektra.org/plugins/yambi) is now able detect multiple syntax errors in a file. _(René Schwaiger)_
- The error message now includes more information about the location of syntax errors. For example, for the incorrect YAML input `config.yaml`:

  ```yaml
  key 1: - element 1
   - element 2
  key 2: scalar
         - element 3
  ```

  , the plugin prints an error message that includes the following text:

  ```
  config.yaml:2:2: syntax error, unexpected start of sequence, expecting end of map or key
                    - element 2
                    ^
  config.yaml:4:8: syntax error, unexpected start of sequence, expecting end of map or key
                          - element 3
                          ^
  ```

  . _(René Schwaiger)_

### YAML CPP

- The plugin now handles keys that are part of a map, but use a basename ending with [array syntax](../tutorials/arrays.md) correctly. For example, in a key set that contains keys with the following names:

  ```
  user/array/#0
  user/array/#1
  user/map/#0
  user/map/key
  user/map/#1
  ```

  , `user/array/#0` and `user/array/#1` represent array elements, while `user/map/#0`, and `user/map/#1` do not, since the key set also contains the key `user/map/key`. The following [Markdown Shell Recorder][] snippet shows the new behavior of the plugin:

  ```sh
  kdb mount config.yaml user yamlcpp
  kdb set user/array/#0 one
  kdb set user/array/#1 two
  kdb set user/map/#0   three
  kdb set user/map/key  four
  kdb set user/map/#1   five
  kdb file user | xargs cat
  #> array:
  #>   - one
  #>   - two
  #> map:
  #>   "#0": three
  #>   "#1": five
  #>   key: four
  ```

  .

- [YAML CPP](../../src/plugins/yamlcpp/ReadMe.md) now handles the conversion from and to [Elektra’s boolean type](../../doc/decisions/bool.md) properly. _(René Schwaiger)_

[markdown shell recorder]: https://master.libelektra.org/tests/shell/shell_recorder/tutorial_wrapper

### Yan LR

- The build system now disables the plugin, if you installed a version of ANTLR 4 that does not support ANTLR’s C++ runtime (like ANTLR
  `4.5.x` or earlier). _(René Schwaiger)_
- We fixed an ambiguity in the [YAML grammar](https://master.libelektra.org/src/plugins/yanlr/YAML.g4). _(René Schwaiger)_
- The build system now regenerates the modified parsing code, every time we update the grammar file. _(René Schwaiger)_
- The plugin now reports the location of syntax errors correctly. _(René Schwaiger)_
- The lexer for the plugin now emits start tokens for maps at the correct location inside the token stream. This update fixes a problem, where the plugin sometimes reported incorrect error messages for the _first_ syntax error in a YAML file. _(René Schwaiger)_

### YAwn

- [YAwn](https://www.libelektra.org/plugins/yawn) is now able to print error messages for multiple syntax errors. _(René Schwaiger)_
- We also improved the error messages of YAwn, which now also contain the input that caused a syntax error. For example, for the input

  ```yaml
  key: value
    - element
  ```

  the plugin prints an error message that contains the following text:

  ```
  config.yaml:2:3: Syntax error on input “start of sequence”
                     - element
                     ^
  ```

  . _(René Schwaiger)_

### YAy PEG

- The plugin now includes the input that could not be parsed in error messages. _(René Schwaiger)_
- We improved the error messages for certain errors slightly. For example, the error message for the input

  ```yaml
  "double quoted
  ```

  now includes the following text

  ```
  1:14: Missing closing double quote or incorrect value inside flow scalar
        "double quoted
                      ^
  ```

  . _(René Schwaiger)_

### Quickdump

- [quickdump](https://www.libelektra.org/plugins/quickdump) is a new storage plugin. It implements a more concise form of the
  [dump](https://www.libelektra.org/plugins/dump) format, which is also quicker too read. Contrary to dump, quickdump only stores
  keynames relative to the parent key. This allows easy relocation of configurations. _(Klemens Böswirth)_

### Reference

- Fixed missing Metadata in README and METADATA.ini. _(Michael Zronek)_

### Specload

- The [specload](https://www.libelektra.org/plugins/specload) plugin is a special storage plugin. Instead of using a storage file
  it calls an external application to request its specification. For the transfer it relies on the
  [quickdump](https://www.libelektra.org/plugins/quickdump) plugin. _(Klemens Böswirth)_
- Currently changing the specification is only allowed in a very limited way. However, in future the plugin should allow overriding a
  specification in all cases where this can be done safely. NOTE: While the plugin technically allows some modifications, because of a
  problem with the resolver this cannot be used right now (see [limitations](https://www.libelektra.org/plugins/specload)).
- We also export `elektraSpecloadSendSpec` to abstract over the `quickdump` dependency. _(Klemens Böswirth)_

### Syslog

- We fixed an incorrect format specifier in a call to the `syslog` function. _(René Schwaiger)_

### gOpts

- The [gopts](https://www.libelektra.org/plugins/gopts) plugin simply retrieves the values of `argc`, `argv` and `envp` needed for
  [`elektraGetOpts`](https://www.libelektra.org/tutorials/command-line-options) and then makes the call. It is intended to be used as a
  global plugin, so that command-line options are automatically parsed when `kdbGet` is called. _(Klemens Böswirth)_
- The plugin works under WIN32 (via `GetCommandLineW` and `GetEnvironmentString`), MAC_OSX (`_NSGetArgc`, `_NSGetArgv`) and any system that
  either has a `sysctl(3)` function that accepts `KERN_PROC_ARGS` (e.g. FreeBSD) or when `procfs` is mounted and either `/proc/self` or
  `/proc/curproc` refers to the current process. If you need support for any other systems, feel free to add an implementation.

<<<<<<< HEAD
### units

- The [units](https://www.libelektra.org/plugins/units) plugin provides the capability to enter values with additional SI units. The unit will be checked if it as a valid SI base-unit,  additional SI prefixes will be validated and the value re-calculated to it's base-unit in respect to the prefix.  _(Josef Wechselauer)_
- Work in Progress _(Josef Wechselauer)_
=======
### crypto / fcrypt

- Empty GPG key IDs in the plugin configuration are being ignored by the [crypto](https://www.libelektra.org/plugins/crypto) plugin and the [fcrypt](https://www.libelektra.org/plugins/fcrypt) plugin. Adding empty GPG key IDs would lead to an error when `gpg` is being invoked._(Peter Nirschl)_

### Cache

- [cache](https://www.libelektra.org/plugins/cache) is a new global caching plugin. It uses [mmapstorage](https://www.libelektra.org/plugins/mmapstorage) as its storage backend and lazily stores keysets from previous ´kdbGet()´ calls. We added initial support for the default resolver and multifile resolver. _(Mihael Pranjić)_

>>>>>>> 476e0277
## Libraries

The text below summarizes updates to the [C (and C++)-based libraries](https://www.libelektra.org/libraries/readme) of Elektra.

### Compatibility

As always, the ABI and API of kdb.h is fully compatible, i.e. programs
compiled against an older 0.8 version of Elektra will continue to work
(ABI) and you will be able to recompile programs without errors (API).

- <<TODO>>
- <<TODO>>
- <<TODO>>

### Core

- `kdbGet` now calls global postgetstorage plugins with the parent key passed to `kdbGet`, instead of a random mountpoint. _(Klemens Böswirth)_
- Fixed a double cleanup error (segmentation fault) when mounting global plugins. _(Mihael Pranjić)_
- <<TODO>>
- <<TODO>>

### Ease

- The functions for reference resolving used in the [reference plugin](https://www.libelektra.org/plugins/reference) have been extracted
  into libease. This lets other parts of Elektra easily use references and ensures a consistent syntax for them. _(Klemens Böswirth)_

### <<Library2>>

- <<TODO>>
- <<TODO>>
- <<TODO>>

### <<Library3>>

- <<TODO>>
- <<TODO>>
- <<TODO>>

## Bindings

Bindings allow you to utilize Elektra using [various programming languages](https://www.libelektra.org/bindings/readme). This section keeps
you up to date with the multi-language support provided by Elektra.

- JNA is now not experimental anymore. _(Markus Raab)_
- gsettings is not default anymore. _(Markus Raab)_

- Add fix for creating the Key and KeySet objects in the HelloElektra.java file _(Dmytro Moiseiuk)_
- <<TODO>>
- <<TODO>>

### <<Binding2>>

### <<Binding3>>

## Tools

- `kdb get -v` now displays if the resulting value is a default-value defined by the metadata of the key. _(Thomas Bretterbauer)_
- `kdb cp` now succeeds if target-keys already have the same values as the source-keys. _(Thomas Bretterbauer)_
- `web-ui` issue #2441 is fixed in form of a workaround _(Josef Wechselauer)_
- `kdb import` does not fail anymore if executed more than once with the same target in the spec-namespace. _(Thomas Bretterbauer)_
- <<TODO>>
- <<TODO>>

## Scripts

- <<TODO>>
- <<TODO>>
- <<TODO>>

## Documentation

- We added a basic tutorial that tells you [how to write a (well behaved) storage plugin](../tutorials/storage-plugins.md). _(René Schwaiger)_
- The documentation now uses [fenced code blocks](https://help.github.com/en/articles/creating-and-highlighting-code-blocks#syntax-highlighting) to improved the syntax highlighting of code snippets. _(René Schwaiger)_
- Write Elektra with capital letter in cascading tutorial. _(Vlad - Ioan Balan)_
- The [Markdown Link Converter](https://master.libelektra.org/doc/markdownlinkconverter) now uses the style

  ```
  filename:line:0
  ```

  instead of

  ```
  filename|line col 0|
  ```

  to show the location data for broken links. This is also the same style that Clang and GCC use when they display location information for
  compiler errors. This update has the advantage, that certain tools such as [TextMate](https://macromates.com) are able to convert the
  location data, providing additional features, such as clickable links to the error source. _(René Schwaiger)_

- We added a badge for [LGTM](https://lgtm.com) to the [main ReadMe file](https://master.libelektra.org/README.md). _(René Schwaiger)_
- Added [LCDproc](../../examples/spec/lcdproc) and [Cassandra](../../examples/spec/cassandra.ini) specification examples. These examples
  provide a good guideline for writing specifications for configurations. _(Michael Zronek)_
- Improved the documentation for the type plugin. _(Michael Zronek)_
- Updated the hello-elektra tutorial. _(Thomas Bretterbauer)_
- Improved readability in README. _(Philipp Gackstatter)_
- Add typo fix to the hello-elektra tutorial. _(Dmytro Moiseiuk)_
- Add typo fix to the Java kdb tutorial. _(Dominik Hofmann)_
- We fixed the format specifiers in the [“Hello, Elektra” example](https://master.libelektra.org/examples/helloElektra.c). _(René Schwaiger)_
- Fixed capitalization of the initial letter in Readme. _(Miruna Orsa)_
- Improved the `checkconf` section in the plugin tutorial. _(Peter Nirschl)_
- Added a new error concept to be implemented soon. _(Michael Zronek)_
- We fixed some spelling mistakes in the documentation. _(René Schwaiger)_
- We now use [title case](https://en.wiktionary.org/wiki/title_case) for most headings in the documentation. _(René Schwaiger)_
- We added recommendations about the style of Markdown headers to our [coding guidelines](../CODING.md). _(René Schwaiger)_

## Tests

- We now test the [Directory Value Plugin](https://www.libelektra.org/plugins/directoryvalue) with additional test data. _(René Schwaiger)_
- <<TODO>>
- The [CFramework](https://master.libelektra.org/tests/cframework) now also compares the names of meta keys. _(René Schwaiger)_
- The [release notes check](../../scripts/run_check_release_notes) does not report an illegal number anymore, if the release notes were not updated at all. _(René Schwaiger)_
- We added a test for the keyhelper-class which checks if rebasePath calculates the new path for cascading target-keys correctly. _(Thomas Bretterbauer)_

### Source Code Checks

- The formatting instructions printed by [`check_formatting`](https://master.libelektra.org/tests/shell/check_formatting.sh) now also work correctly, if

  - the `diff` output does not start with the test number added by CTest, and
  - you use a non-POSIX shell such as [`fish`](https://www.fishshell.com)

  . _(René Schwaiger)_

- We now check the source code of the repository with [LGTM][]. _(René Schwaiger)_
- We fixed various warnings about

  - missing or duplicated include guards,
  - undefined behavior,
  - incorrect format specifiers,
  - unnecessary statements,
  - short names for global variables, and
  - empty `if`-statements

  reported by [LGTM][]. _(René Schwaiger)_

- The `reformat-source` script now also formats `tests/shell/include_common.sh.in`. Additionally it ensures that the file is 1000 lines long,
  so that line numbers of files using it are easier to read. _(Klemens Böswirth)_
- The `reformat-*` scripts now allow you to specify a list of files that should be formatted. Only files actual suitable for the reformat script,
  will reformat. So e.g. calling `reformat-cmake src/include/kdbprivate.h` doesn't change any files. _(Klemens Böswirth)_
- The script `scripts/reformat-all` is a new convenience script that calls all other `reformat-*` scripts. _(Klemens Böswirth)_
- The script `scripts/pre-commit-check-formatting` can be used as a pre-commit hook, to ensure files are formatted before committing. _(Klemens Böswirth)_

[lgtm]: https://lgtm.com

## Build

### CMake

- The build system now rebuilds the [JNA binding](https://www.libelektra.org/bindings/jna) with Maven, if you change any of the Java source files of the binding. _(René Schwaiger)_
- <<TODO>>
- <<TODO>>

### Docker

- We updated the [Docker image for Alpine Linux](../../scripts/docker/alpine). _(René Schwaiger)_
- We now use the default JDK on Debian sid, since the package `openjdk-8-jdk` is not available in the official unstable repositories anymore. _(René Schwaiger)_
- <<TODO>>

## Infrastructure

### Cirrus

- <<TODO>>
- <<TODO>>
- <<TODO>>

### Jenkins

- We disabled the tests:

  - `testmod_crypto_botan`,
  - `testmod_crypto_openssl`,
  - `testmod_dbus`,
  - `testmod_dbusrecv`,
  - `testmod_fcrypt`,
  - `testmod_gpgme`, and
  - `testmod_zeromqsend`

  , since they are [known to fail in high load scenarios](https://issues.libelektra.org/2439). _(René Schwaiger)_

- We increased the automatic timeout for jobs that show no activity from 5 to 10 minutes. _(René Schwaiger)_
- We now ignore any files outside of the source directory again, when calculating the coverage for [Coveralls](https://coveralls.io/github/ElektraInitiative/libelektra). _(René Schwaiger)_

### Travis

- <<TODO>>
- <<TODO>>
- <<TODO>>

## Website

The website is generated from the repository, so all information about
plugins, bindings and tools are always up to date. Furthermore, we changed:

- Added github build status badges to website _(hesirui)_
- <<TODO>>
- <<TODO>>

## Outlook

We are currently working on following topics:

- <<TODO>>
- <<TODO>>
- <<TODO>>

## Statistics

Following authors made this release possible:

<<`scripts/git-release-stats 0.8.<<VERSION>>`>>

## Join the Initiative!

We welcome new contributors!
Read [here](https://www.libelektra.org/devgettingstarted/ideas) about how to get started.

As first step, you could give us feedback about these release notes.
Contact us via our [issue tracker](https://issues.libelektra.org).

## Get the Release!

You can download the release from [here](https://www.libelektra.org/ftp/elektra/releases/elektra-0.8.<<VERSION>>.tar.gz)
or [GitHub](https://github.com/ElektraInitiative/ftp/blob/master/releases/elektra-0.8.<<VERSION>>.tar.gz?raw=true)

The [hashsums are:](https://github.com/ElektraInitiative/ftp/blob/master/releases/elektra-0.8.<<VERSION>>.tar.gz.hashsum?raw=true)

<<`scripts/generate-hashsums`>>

The release tarball is also available signed by Markus Raab using GnuPG from
[here](https://www.libelektra.org/ftp/elektra/releases/elektra-0.8.<<VERSION>>.tar.gz.gpg) or on
[GitHub](https://github.com/ElektraInitiative/ftp/blob/master/releases//elektra-0.8.<<VERSION>>.tar.gz.gpg?raw=true)

Already built API-Docu can be found [here](https://doc.libelektra.org/api/0.8.<<VERSION>>/html/)
or on [GitHub](https://github.com/ElektraInitiative/doc/tree/master/api/0.8.<<VERSION>>).

## Stay tuned!

Subscribe to the
[RSS feed](https://www.libelektra.org/news/feed.rss)
to always get the release notifications.

If you also want to participate, or for any questions and comments
please contact us via our issue tracker [on GitHub](http://issues.libelektra.org).

[Permalink to this NEWS entry](https://www.libelektra.org/news/0.8.<<VERSION>>-release)

For more information, see [https://libelektra.org](https://libelektra.org)

Best regards,
[Elektra Initiative](https://www.libelektra.org/developers/authors)<|MERGE_RESOLUTION|>--- conflicted
+++ resolved
@@ -205,6 +205,10 @@
 - Fixed missing Metadata in README and METADATA.ini. _(Michael Zronek)_
 
 ### Specload
+### units
+
+- The [units](https://www.libelektra.org/plugins/units) plugin provides the capability to enter values with additional SI units. The unit will be checked if it as a valid SI base-unit,  additional SI prefixes will be validated and the value re-calculated to it's base-unit in respect to the prefix.  _(Josef Wechselauer)_
+- Work in Progress _(Josef Wechselauer)_
 
 - The [specload](https://www.libelektra.org/plugins/specload) plugin is a special storage plugin. Instead of using a storage file
   it calls an external application to request its specification. For the transfer it relies on the
@@ -227,21 +231,19 @@
   either has a `sysctl(3)` function that accepts `KERN_PROC_ARGS` (e.g. FreeBSD) or when `procfs` is mounted and either `/proc/self` or
   `/proc/curproc` refers to the current process. If you need support for any other systems, feel free to add an implementation.
 
-<<<<<<< HEAD
+### crypto / fcrypt
+
+- Empty GPG key IDs in the plugin configuration are being ignored by the [crypto](https://www.libelektra.org/plugins/crypto) plugin and the [fcrypt](https://www.libelektra.org/plugins/fcrypt) plugin. Adding empty GPG key IDs would lead to an error when `gpg` is being invoked._(Peter Nirschl)_
+
+### Cache
+
+- [cache](https://www.libelektra.org/plugins/cache) is a new global caching plugin. It uses [mmapstorage](https://www.libelektra.org/plugins/mmapstorage) as its storage backend and lazily stores keysets from previous ´kdbGet()´ calls. We added initial support for the default resolver and multifile resolver. _(Mihael Pranjić)_
+
 ### units
 
 - The [units](https://www.libelektra.org/plugins/units) plugin provides the capability to enter values with additional SI units. The unit will be checked if it as a valid SI base-unit,  additional SI prefixes will be validated and the value re-calculated to it's base-unit in respect to the prefix.  _(Josef Wechselauer)_
 - Work in Progress _(Josef Wechselauer)_
-=======
-### crypto / fcrypt
-
-- Empty GPG key IDs in the plugin configuration are being ignored by the [crypto](https://www.libelektra.org/plugins/crypto) plugin and the [fcrypt](https://www.libelektra.org/plugins/fcrypt) plugin. Adding empty GPG key IDs would lead to an error when `gpg` is being invoked._(Peter Nirschl)_
-
-### Cache
-
-- [cache](https://www.libelektra.org/plugins/cache) is a new global caching plugin. It uses [mmapstorage](https://www.libelektra.org/plugins/mmapstorage) as its storage backend and lazily stores keysets from previous ´kdbGet()´ calls. We added initial support for the default resolver and multifile resolver. _(Mihael Pranjić)_
-
->>>>>>> 476e0277
+
 ## Libraries
 
 The text below summarizes updates to the [C (and C++)-based libraries](https://www.libelektra.org/libraries/readme) of Elektra.
