# 0.9.<<VERSION>> Release

This release did not happen yet.

Please update this file within PRs accordingly.
For non-trivial changes, you can choose to be
part of the highlighted changes. Please make
sure to add some short tutorial (checked by
shell recorder) or asciinema for highlighted items.

Please add your name at the end of every contribution.
**Syntax:** _(your name)_

<<`scripts/generate-news-entry`>>

We are proud to release Elektra 0.9.<<VERSION>>.

## What is Elektra?

Elektra serves as a universal and secure framework to access
configuration settings in a global, hierarchical key database.
For more information, visit [https://libelektra.org](https://libelektra.org).

You can also read the news [on our website](https://www.libelektra.org/news/0.9.<<VERSION>>-release)

## Highlights

- Code generation
- Elektra now has a technical preview of a new [merge library](../tutorials/cmerge.md) offering a number of [merge strategies](../help/elektra-cmerge-strategy.md). It is written in C99 and can currently be used with [`kdb cmerge`](../help/kdb-cmerge.md). _(Dominic Jäger)_
- <<HIGHLIGHT2>>
- <<HIGHLIGHT3>>

### Code Generation

While the new `kdb gen` was already included in the last release, it is now fully functional and ready for productive use. To get started take a look
at the new man-page for [`kdb-gen(1)`](https://www.libelektra.org/manpages/kdb-gen).

If you specifically want to use it with the High-Level API take a look at [this tutorial](https://www.libelektra.org/tutorials/high-level-api).

We also created a new CMake function that will be available, if you include Elektra via CMake's
`find_package`. The function is called `elektra_kdb_gen` and can be used to tell CMake about files
that are generated via `kdb gen`. _(Klemens Böswirth)_

### <<HIGHLIGHT2>>

### <<HIGHLIGHT2>>

## Plugins

The following section lists news about the [modules](https://www.libelektra.org/plugins/readme) we updated in this release.

### General

- We removed 12 obsolete or unfinished plugins:
  - `boolean`,
  - `cachefilter`,
  - `cpptype`,
  - `dini`,
  - `enum`,
  - `regexstore`,
  - `required`,
  - `haskell`,
  - `simplespeclang`,
  - `regexdispatcher`,
  - `typechecker`,
  - `struct`. _(Markus Raab, René Schwaiger)_
- We unified the name of the config check function of the plugins to `nameOfPluginCheckConf`. Before this update some plugins used the name `nameOfPluginCheckConfig` instead. _(René Schwaiger)_
- We improved the error messages in `crypto`, `fcrypt`, and `gpgme` plugins. _(Peter Nirschl)_
- Handle return codes (error codes) of `execv` in the GPG module. _(Peter Nirschl)_

### Camel

We removed the experimental plugin. For a plugin that is able to parse similar syntax, please take a look at the

- [YAJL](../../src/plugins/yajl) , and
- [YAML CPP](../../src/plugins/yamlcpp)

plugins. _(René Schwaiger)_

### GOpts

- The error message, if non of the gopts variants can be compiled, was improved. _(Klemens Böswirth)_
- A better error, if the plugin fails to load `argv` from the system, was added. _(Klemens Böswirth)_
- A function to detect help mode, without invoking `elektraGetOpts` was added. It simply checks, whether `--help` is one
  of the string in `argv`. _(Klemens Böswirth)_
- Increase test timeout from 120s to 240s. _(Mihael Pranjić)_

### Mmapstorage

- We now store the OPMPHM inside of the mmap format. _(Mihael Pranjić)_
- The storage format was changed and many sanity checks were improved or added. _(Mihael Pranjić)_
- Enforce consistency by writing the magic file footer last. _(Mihael Pranjić)_

### Noresolver

- The plugin now correctly sets the path in the `parentKey`. It therefore now supports set calls. _(Klemens Böswirth)_

### Path

- The [Markdown Shell Recorder][] test of the plugin now also works, if you execute it as root user. _(René Schwaiger)_

[markdown shell recorder]: https://master.libelektra.org/tests/shell/shell_recorder/tutorial_wrapper

### Spec

- There is now the config key `missing/log` that allows logging of all missing `require`d keys. _(Klemens Böswirth)_
- `spec` now internally handles errors differently. There should be no external impact apart from better performance. _(Klemens Böswirth)_

### Specload

- We now treat relative paths as relative to `KDB_DB_SPEC` instead of the current working directory. _(Klemens Böswirth)_
- Changes to `default` or `type` metadata are no longer supported, since they are not safe in every case. _(Klemens Böswirth)_
- The plugin no longer has the `experimental` status. _(Klemens Böswirth)_

### Tcl

- We made sure that building the plugin works, if you use the latest version of CMake (`3.15.3`) and Boost (`1.71`). _(René Schwaiger)_

### Type

- We added an option to disable the restoring of boolean values. This useful for storage formats like YAML that have
  native boolean types. _(Klemens Böswirth)_

### Yajl

- Yajl now correctly supports Elektras boolean types using the `type` plugin. For example, setting `on`, `enable` or `true` all map to JSONs native `true` value. See the [type](../../src/plugins/type/README.md) plugin for more details about boolean types. _(Philipp Gackstatter)_

### YAwn

- We removed the plugin in favor of [Yan LR](../../src/plugins/yanlr/README.md). _(René Schwaiger)_

### YAy PEG

- We removed the plugin in favor of [Yan LR](../../src/plugins/yanlr/README.md). _(René Schwaiger)_

## Libraries

The text below summarizes updates to the [C (and C++)-based libraries](https://www.libelektra.org/libraries/readme) of Elektra.

### Compatibility

- The library `libelektra`, which is a collection of different elektra libraries, is now removed.
  Users of CMake or pkg-config should not be affected. Otherwise change `-lelektra` to `-lelektra-core -lelektra-kdb`
  or whatever parts of Elektra your application uses. _(Markus Raab)_
- The conversion functions `elektraKeyTo*` and `elektra*ToString` are now part of the `elektra-ease` library instead of
  the `elektra-highlevel` library. This should not cause any breaking changes since `elektra-highlevel` already depends
  on `elektra-ease`. In addition the header `elektra/conversion.h` is kept for compatibility. _(Klemens Böswirth)_
- Fixes in documentation that might disallow some code operating in grey areas before. _(Markus Raab)_
- We removed `keyRel` and `keyRel2` since it can be easily replaced by other existing functions. _(Philipp Gackstatter)_

### Core

- A new plugin function, `kdbCommit`, was implemented. The function is carried out in the `commit` phase of `kdbSet` and separates the commit functionality from the `kdbSet()` function. _(Vid Leskovar)_
- `kdbconfig.h` is no longer included in the installed headers. This is because it could cause conflicts with other
  `config.h`-type headers from applications. _(Klemens Böswirth)_
- `ksAppendKey`: state that it only fail on memory problems. _(Markus Raab)_
- Fix memory leak in `kdbGet`. _(Markus Raab)_
- Implemented `kdberrors.h` directly without generation of the `specification` file because of drastically reduced error code count _(Michael Zronek)_
- `keyIsDirectBelow` was renamed to `keyIsDirectlyBelow`. _(Philipp Gackstatter)_
- `keyMeta` was added to provide access to a key's underlying KeySet that holds its metadata keys. _(Philipp Gackstatter)_
- Removed the obsolete `ksLookupByString` and `ksLookupByBinary`, as well as deprecated `KDB_O_*` options. _(Philipp Gackstatter)_
- Added `keyLock` and `keyIsLocked`. _(Manuel Mausz)_
- Removed `keyVInit`. _(Manuel Mausz)_

### Opts

- The option `-h` is no longer used to indicate help mode. Only `--help`, will invoke help mode. _(Klemens Böswirth)_

### Proposal

- Removed or moved several functions of `kdbproposal.h`:
  - `elektraKsToMemArray` was moved to `kdbease.h`,
  - `elektraLookupOptions` was moved to `kdbprivate.h`,
  - `keySetStringF` was moved to `kdbinternal.h`,
  - Removed `ksPrev` and `elektraKsPrev`,
  - Removed `elektraRenameKeys` and replaced it with `ksRenameKeys`. _(Philipp Gackstatter)_

### <<Library1>>

- <<TODO>>
- <<TODO>>
- <<TODO>>

### <<Library2>>

- <<TODO>>
- <<TODO>>
- <<TODO>>

### <<Library3>>

- <<TODO>>
- <<TODO>>
- <<TODO>>

## Bindings

Bindings allow you to utilize Elektra using [various programming languages](https://www.libelektra.org/bindings/readme). This section keeps
you up to date with the multi-language support provided by Elektra.

- Warnings about cmake policies are avoided. _(Markus Raab)_
- We removed the Haskell and GI bindings. _(Markus Raab)_
- Avoid unnecessary copying std::string where possible (setString and setMeta only). _(Manuel Mausz)_
- GLIB: removed `gelektra_keyset_resize`. _(Manuel Mausz)_
- GLIB: removed `gelektra_keyset_rewind`, `gelektra_keyset_next`, `gelektra_keyset_current`, `gelektra_keyset_getcursor`, `gelektra_keyset_setcursor`. _(Manuel Mausz)_
- GLIB: renamed `gelektra_keyset_atcursor` to `gelektra_keyset_at`. _(Manuel Mausz)_
- gsettings: adapt iterator. _(Manuel Mausz)_

### Java

- Upgraded maven dependencies for Java binding _(Michael Zronek)_
- Completely overhauled the Java binding to be able to use Elektra plugins directly. A new PluginLoader can load Elektra plugins or a native implemented Java plugin.
  All Plugins now implement the new [Plugin](../../src/bindings/jna/libelektra4j/src/main/java/org/libelektra/Plugin.java) interface.
  For an example see the [test case](../../src/bindings/jna/libelektra4j/src/test/java/org/libelektra/PluginLoaderIT.java). _(Michael Zronek)_
- The java binding now supports the [error codes](../decisions/error_codes.md) in a native way. All exceptions contain the necessary information. _(Michael Zronek)_
- Further improved the java binding such as wording and documentation. _(Michael Zronek)_
- <<TODO>>

### Rust

- Add the `elektra-sys` crate which contains raw bindings to libelektra for Rust. _(Philipp Gackstatter)_
- Add the `elektra` crate which contains safe wrapper methods for the raw bindings. The crate contains bindings for the low-level API, which means that the data types `Key` and `KeySet` can now safely be used from Rust. The Rust version of the API has been designed to take advantage of Rust's type system and to be in accordance with the memory safety of Rust. For instance, the Key has been divided into `StringKey` and `BinaryKey`, to prevent type mismatches at compile time. With the binding for `KDB`, one can take advantage of the elektra ecosystem from Rust. See the [Readme](../../src/bindings/rust/README.md) for more. _(Philipp Gackstatter)_
- The [elektra](https://crates.io/crates/elektra) and [elektra-sys](https://crates.io/crates/elektra-sys) crates have been published to crates.io for easier usage. _(Philipp Gackstatter)_
- Rewrote the `KDBError` to follow the specification fully and in particular allow catching out of memory errors by catching resource errors. _(Philipp Gackstatter)_
- Added a `keyset!` macro to easily create a keyset with many keys in a single invocation. _(Philipp Gackstatter)_

### <<Binding3>>

## Tools

- Checks for `kdbCommit` have been added to [kdb plugin-check](../help/kdb-plugin-check.md). _(Vid Leskovar)_
- add PID file config setting for kdb-run-rest-frontend _(Markus Raab)_
- [elektrad](../../src/tools/web/elektrad/README.md) is completely rewritten in Go - which drastically improves the performance by leveraging the new [go-elektra](https://github.com/ElektraInitiative/go-elektra/) bindings instead of calling the `kdb` commandline tool on every request. _(Raphael Gruber)_
- Added `kdb meta-show` command which prints out all metadata along with its values for a given key. _(Michael Zronek)_
- Renamed kdb plugin commands following a hierarchical structure. `kdb info` is now `kdb plugin-info`, `kdb check` is now `kdb plugin-check` and `kdb list` is now `kdb plugin-list`. We also removed the obsolete `kdb fstab`. _(Philipp Gackstatter)_
- Renamed kdb meta commands:
  - `kdb getmeta` is now `kdb meta-get`
  - `kdb lsmeta` is now `kdb meta-ls`
  - `kdb showmeta` is now `kdb meta-show`
  - `kdb rmmeta` is now `kdb meta-rm`
  - `kdb setmeta` is now `kdb meta-set` _(Philipp Gackstatter)_
- Fix test tool `gen-gpg-testkey` by giving a narrower GPG key description. Fixes mismatches with existing GPG keys that contain "elektra.org" as e-mail address. _(Peter Nirschl)_
- `kdb list-commands` and `kdb plugins-list` now sort their output in an alphabetical order _(Anton Hößl)_
- `kdb plugin-list` does now mention in the helptext that with option `-v` the output is sorted by the plugin status _(Anton Hößl)_
<<<<<<< HEAD
- elektrad is completely rewritten in go using the new [go-elektra](https://github.com/ElektraInitiative/go-elektra/) bindings. _(Raphael Gruber)_
=======
- `kdb import`, `kdb export` and `kdb editor` now search the plugin database for suitig plugins so it's now possible to run `kdb export /hello json` instead of having to specify the plugin for the desired format directly. _(Anton Hößl)_
>>>>>>> c375b925
- <<TODO>>

## Scripts

- We structured the [scripts](/scripts). _(Markus Raab)_
- Removed the scripts

  - `scripts/elektra-merge`,
  - `scripts/elektra-mount`,
  - `scripts/elektra-umount`,
  - `convert-fstab`,
  - `convert-hosts`,
  - `convert-inittab`,
  - `convert-users`,
  - `scripts/benchmark_libsplit.sh`,
  - `scripts/zsh` and
  - `example-xorg`. _(Markus Raab)_

- The script [run_icheck](../../scripts/build/run_icheck) now also work correctly, if the last entry of [`icheck.suppression`](../../tests/icheck.suppression) does not end with a newline character. _(René Schwaiger)_
- Renamed `scripts/run_dev_env` to `scripts/dev/run_env`. _(Markus Raab)_
- The script [`draw-all-plugins`](../../scripts/dev/draw-all-plugins) now also works properly, if the repository path contains space characters. _(René Schwaiger)_
- The script [`link-checker`](../../scripts/link-checker) now deduplicates the list of links before checking them. The timeout and amount of retries was also reduced.
  Lastly the script now supports a whitelist. Any link stored in [`tests/linkchecker.whitelist`](../../tests/linkchecker.whitelist) will not be checked. _(Klemens Böswirth)_
- We removed a script used to compare the runtime performance of YAML plugins. _(René Schwaiger)_
- Cleanup: separation of dev, admin and completion scripts. _(Markus Raab, Rene Schwaiger)_
- Pre-commit hook `pre-commit-check-formatting` now lives in [`scripts/dev/pre-commit-check-formatting`](../../scripts/dev/pre-commit-check-formatting). _(Klemens Böswirth)_
- The new script [reformat-javascript](../../scripts/dev/reformat-javascript) formats the JavaScript code of the repository using the tool [`prettier`](https://prettier.io). _(René Schwaiger)_
- We renamed
  - the script `reformat-source` to `reformat-c`, and
  - the script `reformat-shfmt` to `reformat-shell`. _(René Schwaiger)_

## Cleanup

- Fix TODOs. _(Markus Raab)_
- The [Markdown Shell Recorder][] now also works correctly on FreeBSD. _(René Schwaiger)_

## Documentation

- Added decision for array concept of warnings. _(Michael Zronek)_
- We updated our [Doxygen configuration file](../../doc/Doxyfile), removing the outdated `PERL_PATH` and `MSCGEN_PATH` options. _(René Schwaiger)_
- Added a tutorial on how to write language bindings. Visit our new [README](../tutorials/language-bindings.md).
  _(Michael Zronek, Raphael Gruber, Philipp Gackstatter)_
- Clarified subtyping in the language bindings tutorial. _(Michael Zronek)_
- A [second tutorial](../tutorials/highlevel-bindings.md) on writing bindings for the high-level API was created as well. _(Klemens Böswirth, Raphael Gruber)_
- Added [info](../../src/plugins/xerces/README.md) on how to include xerces plugin with homebrew installation. _(Anton Hößl)_
- We updated links for the INI parsing library Nickel and the documentation for the ini plugin. _(René Schwaiger)_
- We removed links to old and disabled Jenkins build jobs. _(René Schwaiger)_
- The [compile instructions](../COMPILE.md) do not assume that you use `make` or `gcc` to build Elektra anymore. _(René Schwaiger)_
- Add hints about reformatting with docker. _(Dominic Jäger)_
- Reference testing with Docker tutorial in main testing documentation. _(Dominic Jäger)_
- Add instructions about sourcing on FreeBSD. _(Dominic Jäger)_
- Add information on debuggers to main testing documentation. _(Dominic Jäger)_
- Added design decision for error code implementations. _(Michael Zronek)_
- Fixed some typos and links in the documentation and add new iterate example. _(Philipp Gackstatter)_
- Clarified warnings metadata in the [error-handling guideline](../dev/error-handling.md). _(Michael Zronek)_
- We fixed minor spelling mistakes in the documentation. _(René Schwaiger)_

## Tests

- We changed how the [formatting test](../../tests/shell/check_formatting.sh) detects code differences. This update should get rid of transient errors as [reported here](https://issues.libelektra.org/2927#issuecomment-528058641). _(René Schwaiger)_
- We disabled the test for the conversion engine. For more information, please take a look at [issue #3086](https://issues.libelektra.org/3086). _(René Schwaiger)_
- We disabled the test `testmod_zeromqsend` from the command `kdb run_all`, since it caused timeouts in high load scenarios. _(Mihael Pranjić)_
- The (Markdown) [Shell Recorder](../../tests/shell/shell_recorder/README.md) now prints the protocol for a failed test, even if the test modified the database permanently. _(René Schwaiger)_
- We rerun ctest twice to ignore temporary build failures. _(Markus Raab)_

## Build

### CMake

- `kdbtypes.h` is now generated directly via a CMake `configure_file` call. _(Klemens Böswirth)_
- The variable `ELEKTRA_STAT_ST_SIZE_F` now contains the correct format specifier for the `st_size` member of the `stat` struct on macOS. _(René Schwaiger)_
- We simplified and unified the CMake code for the [Shell Tests](../../tests/shell) and the [Shell Recorder](../../tests/shell/shell_recorder). _(René Schwaiger)_
- CMake now prints warnings about missing man pages. _(René Schwaiger)_
- The build system does not update a man page in the folder [doc/man](../man) any more, if ronn only changed the creation date of the man page. _(René Schwaiger)_

### Compilation

- We now have a [setup for proper symbol versioning](../dev/symbol-versioning.md). _(Klemens Böswirth)_
- We do not use implicit typing in the code of the `conditionals` plugin any more. After this update, the code compiles without any warnings, even though we now use the compiler switch `-Wconversion`. _(René Schwaiger)_
- JNA and JNI are not built concurrently anymore to avoid [dependency resolution fails](https://jira.apache.org/jira/browse/MDEP-518). _(Michael Zronek)_

### Docker

- Added [Dockerfile for Ubuntu Bionic](../../scripts/docker/ubuntu/bionic/Dockerfile) _(Djordje Bulatovic)_
- We removed all Haskell packages from the Dockerfiles in the folder [scripts/docker](../../scripts/docker). _(René Schwaiger)_
- We added a basic [Dockerfile for Arch Linux](../../scripts/docker/arch/Dockerfile). _(René Schwaiger)_
- <<TODO>>

### Vagrant

- We added a [Vagrantfile](../../scripts/vagrant/freebsd/README.md) for a virtual machine based on FreeBSD 12. _(René Schwaiger)_

### Other

- The reformatting script now checks that the correct version of `cmake-format` is used. _(Klemens Böswirth, René Schwaiger)_
- The reformatting scripts now run in parallel. _(Markus Raab)_
- Improved various error messages and synchronized documentations. _(Michael Zronek)_
- Improved `range` plugin error message. _(Michael Zronek)_
- Improved error codes documentation to clarify the hierarchy for developers. _(Michael Zronek)_
- Release notes now use git's union merge driver. _(Dominic Jäger)_
- Please remove me. I'm only here for the build server. _(Dominic Jäger)_
- I'm only here for the build server. This PR contains only fix ups. _(Dominic Jäger)_

## Infrastructure

### Cirrus

- The `🔗 Check` build job now merges PRs before checking links. _(Klemens Böswirth)_
- We enabled logging in the build job `🍎 Clang`. This update makes sure that Elektra’s logging code compiles without warnings on macOS. _(René Schwaiger)_
- All macOS build jobs now use Xcode `11.1` instead of Xcode `10.1`. _(René Schwaiger)_
- We removed all non-POSIX shell code from the [Cirrus configuration file](../../.cirrus.yml). _(René Schwaiger)_
- The macOS build jobs now use Ruby `2.6`. _(René Schwaiger)_
- We do not call `ninja` directly anymore. Instead we use `cmake --build`. This has the advantage that we do not have to care about the Generator used by CMake. _(René Schwaiger)_
- We added the build job `😈 ASAN`, which builds and executes Elektra on FreeBSD with enabled [AddressSanitizer](https://github.com/google/sanitizers/wiki/AddressSanitizer). _(René Schwaiger)_
- The new job `📚 Check` checks

  - that the [man pages](../man) are up to date, and
  - that building the PDF version of the Doxygen documentation works. _(René Schwaiger)_

### Jenkins

- We upgraded all servers to buster so that debian buster docker image work. _(Markus Raab)_
- We now also build Debian buster packages. _(Markus Raab)_
- Enable WebUI build job again. _(Markus Raab)_
- Improve docu. _(Markus Raab)_
- Jenkins does not auto cancel build jobs of the `master` branch anymore. _(René Schwaiger)_
- <<TODO>>
- <<TODO>>

### Restyled

- [Restyled](https://restyled.io) now also formats Markdown files with [`prettier`](https://prettier.io). _(René Schwaiger)_

### Travis

- The build job `🍏 GCC` now uses the [Travis Homebrew addon](https://docs.travis-ci.com/user/installing-dependencies/#installing-packages-on-macos) to install dependencies. _(René Schwaiger)_
- We now build and test Elektra on Ubuntu `18.04` (Bionic Beaver) instead of Ubuntu `16.04` (Xenial Xerus). _(René Schwaiger)_
- <<TODO>>
- <<TODO>>

## Website

The website is generated from the repository, so all information about
plugins, bindings and tools are always up to date. Furthermore, we changed:

- The website now lives in the folders [website-frontend](/src/tools/website-frontend) and [website-backend](/src/tools/website-backend) to avoid confusion with the REST backend of the Web-UI. _(Markus Raab)_
- Improve mainpage of website, restructure getting started. _(Markus Raab)_
- <<TODO>>
- <<TODO>>

## Outlook

We are currently working on following topics:

- Merge tool in C99 (the same language as the core of Elektra). This is planned to supersede the existing merge tool. The goal is to reduce the number of merge conflicts in contrast to regular merge tools using the specific semantics of configuration files. _(Dominic Jäger)_
- <<TODO>>
- <<TODO>>
- <<TODO>>

## Statistics

<<`scripts/git-release-stats 0.9.VER-1 0.9.<<VERSION>>`>>

## Finished Thesis

- [Klemens Böswirth](https://www.libelektra.org/ftp/elektra/publications/boeswirth2019highlevel.pdf):
  We explore the feasibility of using Elektra in a real-world project. We focused especially on using
  the high-level API with code-generation. In the thesis, we implemented new versions of LCDproc, one
  with the low-level API and one with the high-level API. Then we did some benchmarks to compare them.
  Our results indicate, that Elektra is very much usable in real-world projects. However, we also found
  that there is still potential for further optimizations.

## Join the Initiative!

We welcome new contributors!
Read [here](https://www.libelektra.org/devgettingstarted/ideas) about how to get started.

As first step, you could give us feedback about these release notes.
Contact us via our [issue tracker](https://issues.libelektra.org).

## Get the Release!

You can download the release from [here](https://www.libelektra.org/ftp/elektra/releases/elektra-0.9.<<VERSION>>.tar.gz)
or [GitHub](https://github.com/ElektraInitiative/ftp/blob/master/releases/elektra-0.9.<<VERSION>>.tar.gz?raw=true)

The [hashsums are:](https://github.com/ElektraInitiative/ftp/blob/master/releases/elektra-0.9.<<VERSION>>.tar.gz.hashsum?raw=true)

<<`scripts/generate-hashsums elektra-0.9.<<VERSION>>.tar.gz`>>

The release tarball is also available signed by Markus Raab using GnuPG from
[here](https://www.libelektra.org/ftp/elektra/releases/elektra-0.9.<<VERSION>>.tar.gz.gpg) or on
[GitHub](https://github.com/ElektraInitiative/ftp/blob/master/releases/elektra-0.9.<<VERSION>>.tar.gz.gpg?raw=true)

Already built API-Docu can be found [here](https://doc.libelektra.org/api/0.9.<<VERSION>>/html/)
or on [GitHub](https://github.com/ElektraInitiative/doc/tree/master/api/0.9.<<VERSION>>).

## Stay tuned!

Subscribe to the
[RSS feed](https://www.libelektra.org/news/feed.rss)
to always get the release notifications.

If you also want to participate, or for any questions and comments
please contact us via our issue tracker [on GitHub](http://issues.libelektra.org).

[Permalink to this NEWS entry](https://www.libelektra.org/news/0.9.<<VERSION>>-release)

For more information, see [https://libelektra.org](https://libelektra.org)

Best regards,
[Elektra Initiative](https://www.libelektra.org/developers/authors)<|MERGE_RESOLUTION|>--- conflicted
+++ resolved
@@ -242,11 +242,8 @@
 - Fix test tool `gen-gpg-testkey` by giving a narrower GPG key description. Fixes mismatches with existing GPG keys that contain "elektra.org" as e-mail address. _(Peter Nirschl)_
 - `kdb list-commands` and `kdb plugins-list` now sort their output in an alphabetical order _(Anton Hößl)_
 - `kdb plugin-list` does now mention in the helptext that with option `-v` the output is sorted by the plugin status _(Anton Hößl)_
-<<<<<<< HEAD
 - elektrad is completely rewritten in go using the new [go-elektra](https://github.com/ElektraInitiative/go-elektra/) bindings. _(Raphael Gruber)_
-=======
 - `kdb import`, `kdb export` and `kdb editor` now search the plugin database for suitig plugins so it's now possible to run `kdb export /hello json` instead of having to specify the plugin for the desired format directly. _(Anton Hößl)_
->>>>>>> c375b925
 - <<TODO>>
 
 ## Scripts
