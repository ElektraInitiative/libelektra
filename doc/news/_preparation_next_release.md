# 0.9.<<VERSION>> Release

This release did not happen yet.

Please update this file within PRs accordingly.
For non-trivial changes, you can choose to be
part of the highlighted changes. Please make
sure to add some short tutorial (checked by
shell recorder) or asciinema for highlighted items.

Please add your name at the end of every contribution.
**Syntax:** _(your name)_

<<`scripts/generate-news-entry`>>

We are proud to release Elektra 0.9.<<VERSION>>.

## What is Elektra?

Elektra serves as a universal and secure framework to access
configuration settings in a global, hierarchical key database.
For more information, visit [https://libelektra.org](https://libelektra.org).

You can also read the news [on our website](https://www.libelektra.org/news/0.9.<<VERSION>>-release)

You can try out the latest Elektra release using our docker image [elektra/elektra](https://hub.docker.com/r/elektra/elektra).
This is the quickest way to get started with Elektra without compiling and other obstacles, simply run
`docker run -it elektra/elektra`.

## Highlights

- <<HIGHLIGHT1>>
- <<HIGHLIGHT2>>
- <<HIGHLIGHT3>>

### <<HIGHLIGHT1>>

### <<HIGHLIGHT2>>

### <<HIGHLIGHT2>>

## Plugins

The following section lists news about the [plugins](https://www.libelektra.org/plugins/readme) we updated in this release.

### <<Plugin1>>

- <<TODO>>
- <<TODO>>
- <<TODO>>

### <<Plugin2>>

### Dbus

- Internal changes to ensure compatibility with the new `elektraNotificationContract`. _(Klemens Böswirth)_

### Dbusrecv

- Internal changes to ensure compatibility with the new `elektraNotificationContract`. _(Klemens Böswirth)_

### Xerces

- Store length of an array in metakey array according to [array decision](../decisions/array.md). _(Robert Sowula)_

### YAML Smith

- Removed plugin _(René Schwaiger)_

### Yan LR

- Removed plugin _(René Schwaiger)_

### Zeromqsend

- Internal changes to ensure compatibility with the new `elektraNotificationContract`. _(Klemens Böswirth)_

### ni

- Silence Clang 12 warnings about suspicious string literal concatenation. _(Mihael Pranjić)_

### Zeromqrecv

- <<TODO>>
- <<TODO>>
- <<TODO>>

### Lua

- Removed outdated information from docs _(@a-kraschitzer)_

### <<Plugin3>>

- <<TODO>>
- <<TODO>>
- <<TODO>>

## Libraries

The text below summarizes updates to the [C (and C++)-based libraries](https://www.libelektra.org/libraries/readme) of Elektra.

### Compatibility

- <<TODO>>
- <<TODO>>
- <<TODO>>

### Core

- Remove keyCompareBy(Name)?Owner _(@a-kraschitzer)_
- <<TODO>>
- <<TODO>>
- <<TODO>>

### <<Library1>>

- <<TODO>>
- <<TODO>>
- <<TODO>>

### <<Library2>>

- <<TODO>>
- <<TODO>>
- <<TODO>>

### <<Library3>>

- <<TODO>>
- <<TODO>>
- <<TODO>>

## Bindings

Bindings allow you to utilize Elektra using [various programming languages](https://www.libelektra.org/bindings/readme). This section keeps
you up to date with the multi-language support provided by Elektra.

### <<Binding1>>

### <<Binding2>>

### <<Binding3>>

## Tools

- Remove `kdb set` functionality that creates a null key. _(Robert Sowula)_
- Rename elektraStrnDup to elektraMemDup _(@a-kraschitzer)_
- Update specmount error message #3666 _(@a-kraschitzer)_
- Update specmount error message _(@a-kraschitzer)_
- Update `elektraMemDup` to `void *` and update the documentation. _(Mihael Pranjić)_
- <<TODO>>
- <<TODO>>

## Scripts

- <<TODO>>
- <<TODO>>
- <<TODO>>

## Documentation

- Added Reviews for all functions contained in the Elektra Core API _(@lawli3t)_
- Minor readability improvement in [](/doc/tutorials/highlevel.md) _(Tobias Schubert @qwepoizt)_
- Minor readability improvement in [highlevel.md](/doc/tutorials/highlevel.md) _(Tobias Schubert @qwepoizt)_
- Fix examples of spec plugin. _(Robert Sowula)_
- Added Reviews for all functions contained in the Elektra Core API _(@lawli3t)_
- Document package names of plugins, bindings and tools. _(Robert Sowula)_
- <<TODO>>
- <<TODO>>
- <<TODO>>
- Adding info about syncing forks to `doc/GIT.md` _(Klemens Böswirth)_
- Work on [COMPILE.md](/doc/COMPILE.md) and [INSTALL.md](/doc/INSTALL.md) to help with understanding _(@a-kraschitzer)_
- Update licensing information (year) _(@a-kraschitzer)_
- Rename [RELEASE.md](/doc/todo/RELEASE.md) _(@a-kraschitzer)_
<<<<<<< HEAD
- Improved documentation for module keytest in Elektra Core. _(@lawli3t)_
=======
- Improved documentation for module kdb in Elektra Core. _(@lawli3t)_
- Improved documentation for module keyvalue in Elektra Core. _(@lawli3t)_
>>>>>>> 68c2bf5f

## Tests

- <<TODO>>
- <<TODO>>
- <<TODO>>

## Packaging

- We now package the ruby bindings, ruby plugin and the gitresolver plugin. _(Robert Sowula)_

## Build

### CMake

- Disable binding tests when `BUILD_TESTING` is disabled. _(Robert Sowula)_
- <<TODO>>
- <<TODO>>

### Docker

- <<TODO>>
- <<TODO>>
- <<TODO>>

## Infrastructure

### Cirrus

- <<TODO>>
- <<TODO>>
- <<TODO>>

### GitHub Actions

- <<TODO>>
- <<TODO>>
- <<TODO>>

### Jenkins

- <<TODO>>
- <<TODO>>
- <<TODO>>

### Travis

- <<TODO>>
- <<TODO>>
- <<TODO>>

## Website

The website is generated from the repository, so all information about
plugins, bindings and tools are always up to date. Furthermore, we changed:

- Update `highlight.js` due to a [ReDOS vulnerability](https://github.com/advisories/GHSA-7wwv-vh3v-89cq) and upgrade other dependencies as well. _(Mihael Pranjić)_
- Catch errors when code highlighting fails. _(Mihael Pranjić)_
- Get rid of unused code: authentication, backend, users, snippets and conversion service. _(Mihael Pranjić)_
- Fix docsearch sourcemap error. _(Mihael Pranjić)_
- <<TODO>>
- <<TODO>>

## Outlook

We are currently working on following topics:

- <<TODO>>
- <<TODO>>
- <<TODO>>

## Statistics

<<`scripts/git-release-stats 0.9.VER-1 0.9.<<VERSION>>`>>

## Join the Initiative!

We welcome new contributors!
Read [here](https://www.libelektra.org/devgettingstarted/ideas) about how to get started.

As first step, you could give us feedback about these release notes.
Contact us via our [issue tracker](https://issues.libelektra.org).

## Get the Release!

You can download the release from [here](https://www.libelektra.org/ftp/elektra/releases/elektra-0.9.<<VERSION>>.tar.gz)
or [GitHub](https://github.com/ElektraInitiative/ftp/blob/master/releases/elektra-0.9.<<VERSION>>.tar.gz?raw=true)

The [hashsums are:](https://github.com/ElektraInitiative/ftp/blob/master/releases/elektra-0.9.<<VERSION>>.tar.gz.hashsum?raw=true)

<<`scripts/generate-hashsums elektra-0.9.<<VERSION>>.tar.gz`>>

The release tarball is also available signed using GnuPG from
[here](https://www.libelektra.org/ftp/elektra/releases/elektra-0.9.<<VERSION>>.tar.gz.gpg) or on
[GitHub](https://github.com/ElektraInitiative/ftp/blob/master/releases/elektra-0.9.<<VERSION>>.tar.gz.gpg?raw=true)

The following GPG Key was used to sign this release: 12CC44541E1B8AD9B66AFAD55262E7353324914A

Already built API-Docu can be found [here](https://doc.libelektra.org/api/0.9.<<VERSION>>/html/)
or on [GitHub](https://github.com/ElektraInitiative/doc/tree/master/api/0.9.<<VERSION>>).

## Stay tuned!

Subscribe to the
[RSS feed](https://www.libelektra.org/news/feed.rss)
to always get the release notifications.

If you also want to participate, or for any questions and comments
please contact us via our issue tracker [on GitHub](http://issues.libelektra.org).

[Permalink to this NEWS entry](https://www.libelektra.org/news/0.9.<<VERSION>>-release)

For more information, see [https://libelektra.org](https://libelektra.org)

Best regards,
[Elektra Initiative](https://www.libelektra.org/developers/authors)<|MERGE_RESOLUTION|>--- conflicted
+++ resolved
@@ -172,12 +172,9 @@
 - Work on [COMPILE.md](/doc/COMPILE.md) and [INSTALL.md](/doc/INSTALL.md) to help with understanding _(@a-kraschitzer)_
 - Update licensing information (year) _(@a-kraschitzer)_
 - Rename [RELEASE.md](/doc/todo/RELEASE.md) _(@a-kraschitzer)_
-<<<<<<< HEAD
 - Improved documentation for module keytest in Elektra Core. _(@lawli3t)_
-=======
 - Improved documentation for module kdb in Elektra Core. _(@lawli3t)_
 - Improved documentation for module keyvalue in Elektra Core. _(@lawli3t)_
->>>>>>> 68c2bf5f
 
 ## Tests
 
