--- conflicted
+++ resolved
@@ -48,12 +48,14 @@
 - <<HIGHLIGHT>>
 - <<HIGHLIGHT>>
 
+### New Backend
+
+- Implement [hooks](doc/decisions/hooks.md). _(Maximilian Irlinger @atmaxinger)_
+
 ### <<HIGHLIGHT>>
 
 ### <<HIGHLIGHT>>
 
-### <<HIGHLIGHT>>
-
 ## Plugins
 
 The following text lists news about the [plugins](https://www.libelektra.org/plugins/readme) we updated in this release.
@@ -70,28 +72,7 @@
 - <<TODO>>
 - <<TODO>>
 
-<<<<<<< HEAD
-### spec
-
-- Partial rewrite for spec hook _(Maximilian Irlinger @atmaxinger)_
-- <<TODO>>
-
-### dbus
-
-- Adapted plugin contract for send notifications hook _(Maximilian Irlinger @atmaxinger)_
-
-### zeromqsend
-
-- Adapted plugin contract for send notifications hook _(Maximilian Irlinger @atmaxinger)_
-
-### internalnotification
-
-- Adapted plugin contract for send notifications hook _(Maximilian Irlinger @atmaxinger)_
-
-### <<Plugin3>>
-=======
-### <<Plugin>>
->>>>>>> 930673f5
+### <<Plugin>>
 
 - <<TODO>>
 - <<TODO>>
@@ -266,26 +247,6 @@
 ## Documentation
 
 - <<TODO>>
-<<<<<<< HEAD
-- Improved compilation documentation _(Ivaylo Ivanov)_
-- Start making Elektra [reuse](https://reuse.software) compliant. _(Markus Raab)_
-- Fix Links in [README.md](/README.md) and small clarifications. _(Markus Raab)_
-- Remove previous authors. _(Markus Raab)_
-- add pre/postconditions and invariants to module keytest _(@lawli3t)_
-- Updated the news template. _(Mihael Pranjić)_
-- Update and improve tutorial and in-code comments for high-level API _(Tobias Schubert @qwepoizt)_
-- Improve documentation of opts library _(Tobias Schubert @qwepoizt)_
-- Update tutorial "High-level API (with code-generation)" to reflect change of `loadConfiguration()`'s signature in release 0.9.5 _(Tobias Schubert @qwepoizt)_
-- add pre/postconditions and invariants to module keyvalue _(@lawli3t)_
-- Update and improve inline documentation of `kdb gen`. _(Tobias Schubert @qwepoizt)_
-- Fix broken links. _(Robert Sowula)_
-- Emphasize that `type` is required when the HL API is used. _(Tobias Schubert @qwepoizt)_
-- Add debugging tutorial. _(Tobias Schubert @qwepoizt)_
-- Improve wording and formatting of DESIGN.md _(@lawli3t)_
-- Correct various typing-, spelling- and grammar-errors in the .md-files in the directory doc and its subdirectories. _(Florian Lindner @flo91)_
-- explained in the docker test tutorial how to run the container with podman instead of docker. _(@muskater)_
-- Fix some typos in the "Getting Started" page _(Ivaylo Ivanov)_
-=======
 - <<TODO>>
 - <<TODO>>
 - <<TODO>>
@@ -336,23 +297,6 @@
 
 ### Man Pages
 
-- <<TODO>>
-- <<TODO>>
-- <<TODO>>
-- <<TODO>>
-- <<TODO>>
-- <<TODO>>
-- <<TODO>>
-- <<TODO>>
-- <<TODO>>
->>>>>>> 930673f5
-
-### New Backend
-
-- Improve [description of plugin framework](doc/dev/plugins-framework.md).
-- Implement [hooks](doc/decisions/hooks.md). _(Maximilian Irlinger @atmaxinger)_
-- <<TODO>>
-- <<TODO>>
 - <<TODO>>
 - <<TODO>>
 - <<TODO>>
