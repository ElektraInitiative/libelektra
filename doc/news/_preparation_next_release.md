# 0.9.<<VERSION>> Release

This release did not happen yet.

Please always update this file within **every PR**:

1. write what changed
2. use links pointing to your change (See [Documentation Guidelines](/doc/contrib/documentation.md))
3. add your name at the end of the line **Syntax:** _(your name)_

For example, Max would write:

```
- Added a new [doc plugin](https://www.libelektra.org/plugins/doc) _(Max)_
```

Pick a random line to write your changes to minimize the chances of conflicts in this file.

For non-trivial changes, you can choose to be part of the highlighted changes.
Please write a highlight section in this case.

After the horizontal line the release notes for the next version starts.

---

<<`scripts/generate-news-entry`>>

We are proud to release Elektra 0.9.<<VERSION>>.

## What is Elektra?

Elektra serves as a universal and secure framework to access configuration settings in a global, hierarchical key database.
For more information, visit [https://libelektra.org](https://libelektra.org).

You can also read the news [on our website](https://www.libelektra.org/news/0.9.<<VERSION>>-release).

You can try out the latest Elektra release using our docker image [elektra/elektra](https://hub.docker.com/r/elektra/elektra).
This is the quickest way to get started with Elektra without compiling and other obstacles, simply run:

```sh
docker pull elektra/elektra
docker run -it elektra/elektra
```

## Highlights

- New Changetracking API
- <<HIGHLIGHT>>
- <<HIGHLIGHT>>

### New Changetracking API

We've created a new KeySet diffing and changetracking API for both internal and external use.
Several plugins already had their own implementations to detect changes made to the key database.
Unfortunately, every implementation did something different and results varied.
With this new release every plugin now uses the same shared implementation!

To try the amazing new API yourself, take a look at [the tutorial](../tutorials/changetracking.md)!

Elektra's internal code now also uses this new API to detect which backends to execute.
This can lead to better performance in I/O bound cases, where previously certain keys would have been detected as changed when they weren't.

We ran some memory benchmarks and found a slightly increased memory usage on a stock instance of Elektra.
If you're using many plugins that do changetracking, the overhead will decrease.

| Number of Keys | Old Implementation (bytes) | New Implementation (bytes) | Memory Increase (%) |
| -------------: | -------------------------: | -------------------------: | ------------------: |
|             50 |               225792 bytes |               229580 bytes |              1,68 % |
|            500 |               383180 bytes |               411238 bytes |              7,32 % |
|           5000 |              1992294 bytes |              2306867 bytes |             15,79 % |
|          50000 |             18245222 bytes |             21181235 bytes |             16,09 % |
|         500000 |            178782208 bytes |            207827763 bytes |             16,25 % |

Apart from memory benchmark, we also ran some performance benchmarks.
As the benchmark is heavily I/O bound, the biggest bottleneck is the I/O performance of the system.
We could not reliably detect a real, reliably reproducible performance impact measured in seconds.
Alternatively, we have measured executed instructions.
There seems to be about 10 % overhead, but we don't expect it to be noticeable in real-world workloads.

| Number of Keys | Old Implementation (Instructions) | New Implementation (Instructions) | Performance Overhead (%) |
| -------------: | --------------------------------: | --------------------------------: | -----------------------: |
|             50 |                          18910449 |                          19583227 |                   3,56 % |
|            500 |                          63001911 |                          68948096 |                   9,44 % |
|           5000 |                         526801917 |                         586344210 |                  11,30 % |
|          50000 |                        5730261920 |                        6340292587 |                  10,65 % |
|         500000 |                      104614374974 |                      110702166761 |                   5,82 % |

### <<HIGHLIGHT>>

### <<HIGHLIGHT>>

## Plugins

The following text lists news about the [plugins](https://www.libelektra.org/plugins/readme) we updated in this release.

### <<Plugin>>

- <<TODO>>
- <<TODO>>
- <<TODO>>

### <<Plugin>>

- <<TODO>>
- <<TODO>>
- <<TODO>>

### counter

- Move `static` variables into functions to avoid global variables _(@kodebach)_
- <<TODO>>
- <<TODO>>

### <<Plugin>>

- <<TODO>>
- <<TODO>>
- <<TODO>>

### logchange

- Utilize new changetracking API _(Maximilian Irlinger @atmaxinger)_
- Add Maximilian Irlinger as maintainer _(Maximilian Irlinger @atmaxinger)_

<<<<<<< HEAD
### yajl

- The `itKs` global variable workaround, which was used to replace the now removed internal `KeySet` cursor, was replaced with a custom context struct. _(@kodebach)_
- <<TODO>>
- <<TODO>>

### toml

- The `flex` lexer and `bison` parser are now fully reentrant and therefore thread-safe. _(@kodebach)_
- <<TODO>>
- <<TODO>>

### <<Plugin>>
=======
### multifile
>>>>>>> 106ea58b

- Remove multifile plugin as it is unmaintained and conflicts with the new backend architecture _(Maximilian Irlinger @atmaxinger)_
- <<TODO>>
- <<TODO>>

### c

- Add Florian Lindner as maintainer _(Florian Lindner @flo91)_
- <<TODO>>
- <<TODO>>
- Use separate symbols for `set` and `commit` functions to satisfy `kdb plugin-check` _(@kodebach)_
- Use new `elektraPluginGetPhase()` instead of counting executions _(@kodebach)_

<<<<<<< HEAD
### mmapstorage

> **Note**: The plugin is currently disabled, because it is not yet compatible with the COW data structures.

TODO: remove above note, when COW support is added.

- The magic data structures are now fully compile-time constants.
  The magic number to detect endianness is generated in CMake instead of at runtime. _(@kodebach)_
- <<TODO>>
- <<TODO>>

### <<Plugin>>
=======
### syslog
>>>>>>> 106ea58b

- Convert to hook plugin _(Maximilian Irlinger @atmaxinger)_
- Utilize new changetracking API _(Maximilian Irlinger @atmaxinger)_
- <<TODO>>

### lineendings

- Add Florian Lindner as maintainer _(Florian Lindner @flo91)_

### length

- Add Florian Lindner as maintainer _(Florian Lindner @flo91)_

### missing

- Add Florian Lindner as maintainer _(Florian Lindner @flo91)_

### unit

- Add Florian Lindner as maintainer _(Florian Lindner @flo91)_

### dbus

- Utilize new changetracking API _(Maximilian Irlinger @atmaxinger)_
- Add Maximilian Irlinger as maintainer _(Maximilian Irlinger @atmaxinger)_

### internalnotifications

- Utilize new changetracking API _(Maximilian Irlinger @atmaxinger)_
- Add Maximilian Irlinger as maintainer _(Maximilian Irlinger @atmaxinger)_

## Libraries

The text below summarizes updates to the [C (and C++)-based libraries](https://www.libelektra.org/libraries/readme) of Elektra.

### Compatibility

- <<TODO>>
- <<TODO>>
- <<TODO>>
- <<TODO>>
- <<TODO>>
- <<TODO>>
- <<TODO>>
- <<TODO>>
- <<TODO>>

### Core

- The `syslog` logging code now calls `openlog` before every `syslog` to avoid the use of a global variable. _(@kodebach)_
- <<TODO>>
- <<TODO>>
- <<TODO>>
- <<TODO>>
- <<TODO>>
- <<TODO>>
- <<TODO>>
- <<TODO>>

### <<Library>>

- <<TODO>>
- <<TODO>>
- <<TODO>>

### <<Library>>

- <<TODO>>
- <<TODO>>
- <<TODO>>

### kdb

- Add new changetracking API _(Maximilian Irlinger @atmaxinger)_
- <<TODO>>
- <<TODO>>

### <<Library>>

- <<TODO>>
- <<TODO>>
- <<TODO>>

### <<Library>>

- <<TODO>>
- <<TODO>>
- <<TODO>>

## Bindings

Bindings allow you to utilize Elektra using [various programming languages](https://www.libelektra.org/bindings/readme).
This section keeps you up-to-date with the multi-language support provided by Elektra.

### <<Binding>>

- <<TODO>>
- <<TODO>>
- <<TODO>>

### <<Binding>>

- <<TODO>>
- <<TODO>>
- <<TODO>>

### <<Binding>>

- <<TODO>>
- <<TODO>>
- <<TODO>>

### <<Binding>>

- <<TODO>>
- <<TODO>>
- <<TODO>>

### <<Binding>>

- <<TODO>>
- <<TODO>>
- <<TODO>>

## Tools

### <<Tool>>

- <<TODO>>
- <<TODO>>
- <<TODO>>

### <<Tool>>

- <<TODO>>
- <<TODO>>
- <<TODO>>

### <<Tool>>

- <<TODO>>
- <<TODO>>
- <<TODO>>

### <<Tool>>

- <<TODO>>
- <<TODO>>
- <<TODO>>

## Scripts

- <<TODO>>
- <<TODO>>
- <<TODO>>
- <<TODO>>
- <<TODO>>
- <<TODO>>
- <<TODO>>
- <<TODO>>
- <<TODO>>
- <<TODO>>
- <<TODO>>
- <<TODO>>
- <<TODO>>
- <<TODO>>
- <<TODO>>
- <<TODO>>
- <<TODO>>
- <<TODO>>
- <<TODO>>
- <<TODO>>

## Documentation

- Adapt and remove outdated docs https://issues.libelektra.org/4882 _(Tomislav Makar @tmakar)_
- <<TODO>>
- <<TODO>>
- Added Tomislav Makar to `AUTHORS.md` _(Tomislav Makar @tmakar)_
- <<TODO>>
- <<TODO>>
- Added Florian Lindner to `AUTHORS.md` _(Florian Lindner @flo91)_
- <<TODO>>
- <<TODO>>
- <<TODO>>
- <<TODO>>
- <<TODO>>
- <<TODO>>
- <<TODO>>
- <<TODO>>
- <<TODO>>
- <<TODO>>
- <<TODO>>
- Update AUTHORS.md info _(@kodebach)_
- <<TODO>>
- <<TODO>>
- <<TODO>>
- <<TODO>>
- <<TODO>>
- <<TODO>>
- Add Stefan Hanreich to AUTHORS.md _(Stefan Hanreich @lawli3t)_
- <<TODO>>
- <<TODO>>
- <<TODO>>
- <<TODO>>
- <<TODO>>
- <<TODO>>
- <<TODO>>

### Use Cases

- <<TODO>>
- <<TODO>>
- <<TODO>>
- <<TODO>>
- <<TODO>>
- <<TODO>>
- <<TODO>>
- <<TODO>>
- <<TODO>>
- <<TODO>>
- <<TODO>>
- <<TODO>>
- <<TODO>>
- <<TODO>>
- <<TODO>>

### Decisions

- Decide and implement [decision process](../decisions/5_partially_implemented/decision_process.md) _(Markus Raab)_
- Decided future [library split](../decisions/4_decided/library_split.md) _(@kodebach)_
- Decided [decision process](https://www.libelektra.org/decisions/decision-process) _(Markus Raab)_
- Draft for [man pages](../decisions/0_drafts/man_pages.md) _(Markus Raab)_
- <<TODO>>
- Add decision for [change tracking](../decisions/3_in_review/change_tracking.md) _(Maximilian Irlinger @atmaxinger)_
- <<TODO>>
- Create [decision](../decisions/0_drafts/operation_sequences.md) for allowed and prohibited operation seqences _(Maximilian Irlinger @atmaxinger)_
- <<TODO>>
- Add decisions about [location of headers](../decisions/4_decided/header_file_structure.md) and [use of `#include`](../decisions/4_decided/header_include.md) in the repo _(@kodebach)_
- <<TODO>>
- <<TODO>>
- Add decision about [metadata semantics](../decisions/0_drafts/metakey_semantics.md) _(@kodebach)_
- <<TODO>>
- <<TODO>>
- Many small fixes to adapt to documentation guidelines and new decision process. _(Markus Raab)_
- <<TODO>>
- Add decision for [read-only keynames](../decisions/0_drafts/readonly_keynames.md) _(Maximilian Irlinger @atmaxinger)_
- <<TODO>>
- <<TODO>>
- Revive [keyname decision](../decisions/4_decided/keyname.md) _(@kodebach)_
- <<TODO>>
- <<TODO>>
- Add decision for [copy-on-write](../decisions/6_implemented/copy_on_write.md) and provide implementation suggestions. _(Maximilian Irlinger @atmaxinger)_
- <<TODO>>
- <<TODO>>
- <<TODO>>
- <<TODO>>
- <<TODO>>
- <<TODO>>
- <<TODO>>
- <<TODO>>
- <<TODO>>
- <<TODO>>
- <<TODO>>
- <<TODO>>
- <<TODO>>
- <<TODO>>
- <<TODO>>

### Tutorials

- <<TODO>>
- Add basic tutorial about changetracking _(Maximilian Irlinger @atmaxinger)_
- <<TODO>>
- <<TODO>>
- <<TODO>>
- <<TODO>>
- <<TODO>>
- <<TODO>>
- <<TODO>>
- <<TODO>>
- <<TODO>>
- <<TODO>>
- <<TODO>>
- <<TODO>>
- <<TODO>>

### Man Pages

- <<TODO>>
- <<TODO>>
- <<TODO>>
- <<TODO>>
- <<TODO>>
- <<TODO>>
- <<TODO>>
- <<TODO>>
- <<TODO>>

## Tests

- <<TODO>>
- <<TODO>>
- <<TODO>>
- <<TODO>>
- <<TODO>>
- <<TODO>>
- <<TODO>>
- <<TODO>>
- <<TODO>>
- <<TODO>>
- <<TODO>>
- <<TODO>>
- <<TODO>>
- <<TODO>>
- <<TODO>>
- <<TODO>>
- <<TODO>>
- <<TODO>>
- <<TODO>>
- <<TODO>>
- <<TODO>>
- <<TODO>>
- <<TODO>>
- <<TODO>>
- <<TODO>>
- <<TODO>>

### C

- <<TODO>>
- <<TODO>>
- <<TODO>>

### Shell Recorder

- <<TODO>>
- <<TODO>>
- <<TODO>>

### C++

- <<TODO>>
- <<TODO>>
- <<TODO>>

## Packaging

- <<TODO>>
- <<TODO>>
- <<TODO>>
- <<TODO>>
- <<TODO>>
- <<TODO>>

## Build

### CMake

- <<TODO>>
- <<TODO>>
- <<TODO>>
- <<TODO>>
- <<TODO>>
- <<TODO>>

### Docker

- <<TODO>>
- <<TODO>>
- <<TODO>>
- <<TODO>>
- <<TODO>>
- <<TODO>>

## Infrastructure

### Jenkins

- <<TODO>>
- <<TODO>>
- <<TODO>>
- <<TODO>>
- <<TODO>>
- <<TODO>>
- <<TODO>>
- <<TODO>>
- <<TODO>>
- <<TODO>>
- <<TODO>>
- <<TODO>>
- <<TODO>>
- <<TODO>>
- <<TODO>>

### Cirrus

- <<TODO>>
- <<TODO>>
- <<TODO>>
- <<TODO>>
- <<TODO>>
- <<TODO>>

### GitHub Actions

- <<TODO>>
- <<TODO>>
- <<TODO>>
- <<TODO>>
- <<TODO>>
- <<TODO>>

## Website

The website is generated from the repository, so all information about plugins, bindings and tools are always up-to-date. Furthermore, we changed:

- <<TODO>>
- <<TODO>>
- <<TODO>>
- <<TODO>>
- <<TODO>>
- <<TODO>>

## Miscellaneous

- Many global variables that where used as constants have been made fully `const` _(@kodebach)_

## Outlook

We are currently working on following topics:

- <<TODO>>
- Session recording and better Ansible integration _(Maximilian Irlinger @atmaxinger)_
- <<TODO>>
- <<TODO>>

## Statistics

We closed [<<NUMISSUES>> issues](https://github.com/ElektraInitiative/libelektra/milestone/<<MILESTONE>>?closed=1) for this release.

<<`scripts/git-release-stats 0.9.VER-1 0.9.<<VERSION>>`>>

Thanks to all authors for making this release possible!

## Join the Initiative!

We welcome new contributors!
Read [here](https://www.libelektra.org/devgettingstarted/ideas) about how to get started.

As first step, you could give us feedback about these release notes.
Contact us via our [issue tracker](https://issues.libelektra.org).

## Get the Release!

You can download the release from

- [here](https://www.libelektra.org/ftp/elektra/releases/elektra-0.9.<<VERSION>>.tar.gz) or
- [GitHub](https://github.com/ElektraInitiative/ftp/blob/master/releases/elektra-0.9.<<VERSION>>.tar.gz?raw=true)

The [hashsums are:](https://github.com/ElektraInitiative/ftp/blob/master/releases/elektra-0.9.<<VERSION>>.tar.gz.hashsum?raw=true)

<<`scripts/generate-hashsums elektra-0.9.<<VERSION>>.tar.gz`>>

The release tarball is also available signed using GnuPG from

- [here](https://www.libelektra.org/ftp/elektra/releases/elektra-0.9.<<VERSION>>.tar.gz.gpg) or
- [GitHub](https://github.com/ElektraInitiative/ftp/blob/master/releases/elektra-0.9.<<VERSION>>.tar.gz.gpg?raw=true)

The following GPG Key was used to sign this release: 12CC44541E1B8AD9B66AFAD55262E7353324914A

Already built API documentation can be found

- [here](https://doc.libelektra.org/api/0.9.<<VERSION>>/html/) or
- [GitHub](https://github.com/ElektraInitiative/doc/tree/master/api/0.9.<<VERSION>>).

## Stay tuned!

Subscribe to the [RSS feed](https://www.libelektra.org/news/feed.rss) to always get the release notifications.

If you also want to participate, or for any questions and comments, please contact us via our issue tracker [on GitHub](http://issues.libelektra.org).

[Permalink to this NEWS entry](https://www.libelektra.org/news/0.9.<<VERSION>>-release)

For more information, see [https://libelektra.org](https://libelektra.org).

Best regards,
[Elektra Initiative](https://www.libelektra.org/developers/authors)<|MERGE_RESOLUTION|>--- conflicted
+++ resolved
@@ -122,7 +122,6 @@
 - Utilize new changetracking API _(Maximilian Irlinger @atmaxinger)_
 - Add Maximilian Irlinger as maintainer _(Maximilian Irlinger @atmaxinger)_
 
-<<<<<<< HEAD
 ### yajl
 
 - The `itKs` global variable workaround, which was used to replace the now removed internal `KeySet` cursor, was replaced with a custom context struct. _(@kodebach)_
@@ -135,10 +134,7 @@
 - <<TODO>>
 - <<TODO>>
 
-### <<Plugin>>
-=======
 ### multifile
->>>>>>> 106ea58b
 
 - Remove multifile plugin as it is unmaintained and conflicts with the new backend architecture _(Maximilian Irlinger @atmaxinger)_
 - <<TODO>>
@@ -152,7 +148,6 @@
 - Use separate symbols for `set` and `commit` functions to satisfy `kdb plugin-check` _(@kodebach)_
 - Use new `elektraPluginGetPhase()` instead of counting executions _(@kodebach)_
 
-<<<<<<< HEAD
 ### mmapstorage
 
 > **Note**: The plugin is currently disabled, because it is not yet compatible with the COW data structures.
@@ -164,10 +159,7 @@
 - <<TODO>>
 - <<TODO>>
 
-### <<Plugin>>
-=======
 ### syslog
->>>>>>> 106ea58b
 
 - Convert to hook plugin _(Maximilian Irlinger @atmaxinger)_
 - Utilize new changetracking API _(Maximilian Irlinger @atmaxinger)_
