--- conflicted
+++ resolved
@@ -287,11 +287,8 @@
 
 - The reformatting script now checks that the correct version of `cmake-format` is used. _(Klemens Böswirth, René Schwaiger)_
 - Improved various error messages and synchronized documentations. _(Michael Zronek)_
-<<<<<<< HEAD
 - Improved `range` plugin error message. _(Michael Zronek)_
-=======
 - Improved error codes documentation to clarify the hierarchy for developers. _(Michael Zronek)_
->>>>>>> de0274e5
 
 ## Infrastructure
 
