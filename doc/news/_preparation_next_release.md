# 0.9.<<VERSION>> Release

This release did not happen yet.

Please update this file within PRs accordingly.
For non-trivial changes, you can choose to be
part of the highlighted changes.

Please add your name at the end of every contribution.
**Syntax:** _(your name)_

Pick a random line to write your changes to minimize
the chances of conflicts in this file.

<<`scripts/generate-news-entry`>>

We are proud to release Elektra 0.9.<<VERSION>>.

## What is Elektra?

Elektra serves as a universal and secure framework to access
configuration settings in a global, hierarchical key database.
For more information, visit [https://libelektra.org](https://libelektra.org).

You can also read the news [on our website](https://www.libelektra.org/news/0.9.<<VERSION>>-release).

You can try out the latest Elektra release using our docker image [elektra/elektra](https://hub.docker.com/r/elektra/elektra).
This is the quickest way to get started with Elektra without compiling and other obstacles, simply run:

```sh
docker pull elektra/elektra
docker run -it elektra/elektra
```

## Highlights

- <<HIGHLIGHT>>
- <<HIGHLIGHT>>
- <<HIGHLIGHT>>

### <<HIGHLIGHT>>

### <<HIGHLIGHT>>

### <<HIGHLIGHT>>

## Plugins

The following section lists news about the [plugins](https://www.libelektra.org/plugins/readme) we updated in this release.

### <<Plugin>>

- <<TODO>>
- <<TODO>>
- <<TODO>>

### <<Plugin>>

- <<TODO>>
- <<TODO>>
- <<TODO>>

### <<Plugin>>

- <<TODO>>
- <<TODO>>
- <<TODO>>

### <<Plugin>>

- <<TODO>>
- <<TODO>>
- <<TODO>>

### <<Plugin>>

- <<TODO>>
- <<TODO>>
- <<TODO>>

### <<Plugin>>

- <<TODO>>
- <<TODO>>
- <<TODO>>

## Libraries

The text below summarizes updates to the [C (and C++)-based libraries](https://www.libelektra.org/libraries/readme) of Elektra.

### Compatibility

- <<TODO>>
- <<TODO>>
- <<TODO>>
- <<TODO>>
- <<TODO>>
- <<TODO>>
- <<TODO>>
- <<TODO>>
- <<TODO>>

### Core

- <<TODO>>
- <<TODO>>
- <<TODO>>
- <<TODO>>
- <<TODO>>
- <<TODO>>
- <<TODO>>
- <<TODO>>
- <<TODO>>

### <<Library>>

- <<TODO>>
- <<TODO>>
- <<TODO>>

### <<Library>>

- <<TODO>>
- <<TODO>>
- <<TODO>>

### <<Library>>

- <<TODO>>
- <<TODO>>
- <<TODO>>

## Bindings

Bindings allow you to utilize Elektra using [various programming languages](https://www.libelektra.org/bindings/readme). This section keeps
you up-to-date with the multi-language support provided by Elektra.

<<<<<<< HEAD
### Java

- Added a java example for meta keys and arrays _(@mandoway)_

### JNA

=======
### JNA

>>>>>>> 9dd0210e
- Added example which shows how to add a basename for a key. _(Philipp Leeb @Gratla)_
- <<TODO>>
- <<TODO>>

### <<Binding>>

- <<TODO>>
- <<TODO>>
- <<TODO>>

### <<Binding>>

- <<TODO>>
- <<TODO>>
- <<TODO>>

## Tools

### <<Tool>>

- <<TODO>>
- <<TODO>>
- <<TODO>>

### <<Tool>>

- <<TODO>>
- <<TODO>>
- <<TODO>>

### <<Tool>>

- <<TODO>>
- <<TODO>>
- <<TODO>>

## Scripts

- <<TODO>>
- <<TODO>>
- <<TODO>>
- <<TODO>>
- <<TODO>>
- <<TODO>>
- <<TODO>>
- <<TODO>>
- <<TODO>>
- <<TODO>>
- <<TODO>>
- <<TODO>>
- <<TODO>>
- <<TODO>>
- <<TODO>>
- <<TODO>>
- <<TODO>>
- <<TODO>>

## Documentation

- Small readability improvement _(@Toniboyyy)_
- Python: add guide for Debian 11 (bullseye) _(Lukas Hartl @lukashartl)_
- Fix some errors in the tutorials `Cascading Lookups` and `Command-line Options` _(Florian Lindner @flo91)_
- <<TODO>>
- <<TODO>>
- <<TODO>>
- <<TODO>>
- <<TODO>>
- Improve jna documentation _(Burkhard Hampl @bhampl)_
- <<TODO>>
- Add Stream API example in Java binding documentation _(Richard Stöckl @Eiskasten)_
- <<TODO>>
- <<TODO>>
- <<TODO>>
- Minor readability improvement _(@mandoway)_
- <<TODO>>
- <<TODO>>
- <<TODO>>
- Minor readability improvement in `CODING.md` _(@loessberth)_
- <<TODO>>
- <<TODO>>
- Fix dead link and compile instructions _(Burkhard Hampl @bhampl)_
- Update links from certificate section _(Richard Stöckl @Eiskasten)_
- <<TODO>>
- <<TODO>>
- Fix wrong KDBException reference in java tutorial and improve it _(Burkhard Hampl @bhampl and Richard Stöckl @Eiskasten)_
- <<TODO>>
- <<TODO>>
- <<TODO>>

### Tutorials

- <<TODO>>
- The tutorial for [Contributing from Windows](../tutorials/contributing-windows.md) has been updated. _(@kodebach)_
- The tutorial for [CLion](../tutorials/contributing-clion.md) now contains a section for setting up the WSL compiler _(@mandoway)_
- <<TODO>>
- Rephrased sentence in code-generator.md to enhance readability _(@Gratla)_
- <<TODO>>

### Man Pages

- <<TODO>>
- <<TODO>>
- <<TODO>>
- <<TODO>>
- <<TODO>>
- <<TODO>>
- Update [FAQ](/doc/help/elektra-faq.md). _(Markus Raab)_

## Tests

- Add tests for the Error/Warnings-Factory in libtools _(Florian Lindner @flo91)_
- Add tests for keySet in the python binary _(Lukas Hartl @lukashartl, Leonard Guelmino @leothetryhard)_
- <<TODO>>
- Added test for JNA KDB which checks if both get-method implementations return the same result. _(Philipp Leeb @Gratla)_
- <<TODO>>
- <<TODO>>
- <<TODO>>
- <<TODO>>
- <<TODO>>
- <<TODO>>
- <<TODO>>
- <<TODO>>
- <<TODO>>
- <<TODO>>
- <<TODO>>
- <<TODO>>
- <<TODO>>
- <<TODO>>
- <<TODO>>
- <<TODO>>
- <<TODO>>
- <<TODO>>
- <<TODO>>
- <<TODO>>

### C

- <<TODO>>
- <<TODO>>
- <<TODO>>

### Shell Recorder

- <<TODO>>
- <<TODO>>
- <<TODO>>

### C++

- <<TODO>>
- <<TODO>>
- <<TODO>>

## Packaging

- <<TODO>>
- <<TODO>>
- <<TODO>>
- <<TODO>>
- <<TODO>>
- <<TODO>>

## Build

### CMake

- CMake now automatically detects all JNA plugins that are added to Gradle. _(@kodebach)_
- <<TODO>>
- <<TODO>>
- <<TODO>>
- <<TODO>>
- <<TODO>>

### Docker

- <<TODO>>
- <<TODO>>
- <<TODO>>
- <<TODO>>
- <<TODO>>
- <<TODO>>

## Infrastructure

### Jenkins

- <<TODO>>
- <<TODO>>
- <<TODO>>
- <<TODO>>
- <<TODO>>
- <<TODO>>

### Cirrus

- <<TODO>>
- <<TODO>>
- <<TODO>>
- <<TODO>>
- <<TODO>>
- <<TODO>>

### GitHub Actions

- <<TODO>>
- <<TODO>>
- <<TODO>>
- <<TODO>>
- <<TODO>>
- <<TODO>>

### Git

- We added a `.gitattributes` file to make it easier to build Elektra with WSL. _(@kodebach)_

## Website

The website is generated from the repository, so all information about
plugins, bindings and tools are always up-to-date. Furthermore, we changed:

- Overhauled the `Get Started` page by adding a brief `kdb` introduction. _(@Milangs)_
- <<TODO>>
- <<TODO>>
- <<TODO>>
- <<TODO>>
- <<TODO>>

## Outlook

We are currently working on following topics:

- <<TODO>>
- <<TODO>>
- <<TODO>>

## Statistics

We closed [<<NUMISSUES>> issues](https://github.com/ElektraInitiative/libelektra/milestone/<<MILESTONE>>?closed=1) for this release.

<<`scripts/git-release-stats 0.9.VER-1 0.9.<<VERSION>>`>>

Thanks to all authors for making this release possible!

## Join the Initiative!

We welcome new contributors!
Read [here](https://www.libelektra.org/devgettingstarted/ideas) about how to get started.

As first step, you could give us feedback about these release notes.
Contact us via our [issue tracker](https://issues.libelektra.org).

## Get the Release!

You can download the release from [here](https://www.libelektra.org/ftp/elektra/releases/elektra-0.9.<<VERSION>>.tar.gz)
or [GitHub](https://github.com/ElektraInitiative/ftp/blob/master/releases/elektra-0.9.<<VERSION>>.tar.gz?raw=true)

The [hashsums are:](https://github.com/ElektraInitiative/ftp/blob/master/releases/elektra-0.9.<<VERSION>>.tar.gz.hashsum?raw=true)

<<`scripts/generate-hashsums elektra-0.9.<<VERSION>>.tar.gz`>>

The release tarball is also available signed using GnuPG from
[here](https://www.libelektra.org/ftp/elektra/releases/elektra-0.9.<<VERSION>>.tar.gz.gpg) or on
[GitHub](https://github.com/ElektraInitiative/ftp/blob/master/releases/elektra-0.9.<<VERSION>>.tar.gz.gpg?raw=true)

The following GPG Key was used to sign this release: 12CC44541E1B8AD9B66AFAD55262E7353324914A

Already built API-Docu can be found [here](https://doc.libelektra.org/api/0.9.<<VERSION>>/html/)
or on [GitHub](https://github.com/ElektraInitiative/doc/tree/master/api/0.9.<<VERSION>>).

## Stay tuned!

Subscribe to the
[RSS feed](https://www.libelektra.org/news/feed.rss)
to always get the release notifications.

If you also want to participate, or for any questions and comments
please contact us via our issue tracker [on GitHub](http://issues.libelektra.org).

[Permalink to this NEWS entry](https://www.libelektra.org/news/0.9.<<VERSION>>-release)

For more information, see [https://libelektra.org](https://libelektra.org).

Best regards,
[Elektra Initiative](https://www.libelektra.org/developers/authors)<|MERGE_RESOLUTION|>--- conflicted
+++ resolved
@@ -135,17 +135,13 @@
 Bindings allow you to utilize Elektra using [various programming languages](https://www.libelektra.org/bindings/readme). This section keeps
 you up-to-date with the multi-language support provided by Elektra.
 
-<<<<<<< HEAD
+
 ### Java
 
 - Added a java example for meta keys and arrays _(@mandoway)_
 
 ### JNA
 
-=======
-### JNA
-
->>>>>>> 9dd0210e
 - Added example which shows how to add a basename for a key. _(Philipp Leeb @Gratla)_
 - <<TODO>>
 - <<TODO>>
