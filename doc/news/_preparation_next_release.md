# 0.9.<<VERSION>> Release

This release did not happen yet.

Please update this file within PRs accordingly.
For non-trivial changes, you can choose to be
part of the highlighted changes. Please make
sure to add some short tutorial (checked by
shell recorder) or asciinema for highlighted items.

Please add your name at the end of every contribution.
**Syntax:** _(your name)_

<<`scripts/generate-news-entry`>>

We are proud to release Elektra 0.9.<<VERSION>>.

## What is Elektra?

Elektra serves as a universal and secure framework to access
configuration settings in a global, hierarchical key database.
For more information, visit [https://libelektra.org](https://libelektra.org).

You can also read the news [on our website](https://www.libelektra.org/news/0.9.<<VERSION>>-release)

You can try out the latest Elektra release using our docker image [elektra/elektra](https://hub.docker.com/r/elektra/elektra).
This is the quickest way to get started with Elektra without compiling and other obstacles, simply run
`docker run -it elektra/elektra`.

## Highlights

- <<HIGHLIGHT1>>
- <<HIGHLIGHT2>>
- <<HIGHLIGHT3>>

### <<HIGHLIGHT1>>

### <<HIGHLIGHT2>>

### <<HIGHLIGHT2>>

## Plugins

The following section lists news about the [plugins](https://www.libelektra.org/plugins/readme) we updated in this release.

### <<Plugin1>>

- <<TODO>>
- <<TODO>>
- <<TODO>>

### <<Plugin2>>

### Dbus

- Internal changes to ensure compatibility with the new `elektraNotificationContract`. _(Klemens Böswirth)_

### Dbusrecv

- Internal changes to ensure compatibility with the new `elektraNotificationContract`. _(Klemens Böswirth)_

### Xerces

- Store length of an array in metakey array according to [array decision](../decisions/array.md). _(Robert Sowula)_

### YAML Smith

- Removed plugin _(René Schwaiger)_

### Yan LR

- Removed plugin _(René Schwaiger)_

### Zeromqsend

- Internal changes to ensure compatibility with the new `elektraNotificationContract`. _(Klemens Böswirth)_

### Zeromqrecv

- <<TODO>>
- <<TODO>>
- <<TODO>>

### Lua

- Removed outdated information from docs _(@a-kraschitzer)_

### <<Plugin3>>

- <<TODO>>
- <<TODO>>
- <<TODO>>

## Libraries

The text below summarizes updates to the [C (and C++)-based libraries](https://www.libelektra.org/libraries/readme) of Elektra.

### Compatibility

- <<TODO>>
- <<TODO>>
- <<TODO>>

### Core

- Remove keyCompareBy(Name)?Owner _(@a-kraschitzer)_
- <<TODO>>
- <<TODO>>
- <<TODO>>

### <<Library1>>

- <<TODO>>
- <<TODO>>
- <<TODO>>

### <<Library2>>

- <<TODO>>
- <<TODO>>
- <<TODO>>

### <<Library3>>

- <<TODO>>
- <<TODO>>
- <<TODO>>

## Bindings

Bindings allow you to utilize Elektra using [various programming languages](https://www.libelektra.org/bindings/readme). This section keeps
you up to date with the multi-language support provided by Elektra.

### <<Binding1>>

### <<Binding2>>

### <<Binding3>>

## Tools

- Remove `kdb set` functionality that creates a null key. _(Robert Sowula)_
- Rename elektraStrnDup to elektraMemDup _(@a-kraschitzer)_
<<<<<<< HEAD
- Update specmount error message #3666 _(@a-kraschitzer)_
- Update specmount error message _(@a-kraschitzer)_
=======
- Update `elektraMemDup` to `void *` and update the documentation. _(Mihael Pranjić)_
>>>>>>> 42a04bf1
- <<TODO>>
- <<TODO>>

## Scripts

- <<TODO>>
- <<TODO>>
- <<TODO>>

## Documentation

- Added Reviews for all functions contained in the Elektra Core API _(@lawli3t)_
- Minor readability improvement in [](/doc/tutorials/highlevel.md) _(Tobias Schubert @qwepoizt)_
- Minor readability improvement in [highlevel.md](/doc/tutorials/highlevel.md) _(Tobias Schubert @qwepoizt)_
- Fix examples of spec plugin. _(Robert Sowula)_
- Added Reviews for all functions contained in the Elektra Core API _(@lawli3t)_
- Document package names of plugins, bindings and tools. _(Robert Sowula)_
- <<TODO>>
- <<TODO>>
- <<TODO>>
- Adding info about syncing forks to `doc/GIT.md` _(Klemens Böswirth)_
- Work on [COMPILE.md](/doc/COMPILE.md) and [INSTALL.md](/doc/INSTALL.md) to help with understanding _(@a-kraschitzer)_
- Update licensing information (year) _(@a-kraschitzer)_
- Rename [RELEASE.md](/doc/todo/RELEASE.md) _(@a-kraschitzer)_

## Tests

- <<TODO>>
- <<TODO>>
- <<TODO>>

## Packaging

- We now package the ruby bindings, ruby plugin and the gitresolver plugin. _(Robert Sowula)_

## Build

### CMake

- Disable binding tests when `BUILD_TESTING` is disabled. _(Robert Sowula)_
- <<TODO>>
- <<TODO>>

### Docker

- <<TODO>>
- <<TODO>>
- <<TODO>>

## Infrastructure

### Cirrus

- <<TODO>>
- <<TODO>>
- <<TODO>>

### GitHub Actions

- <<TODO>>
- <<TODO>>
- <<TODO>>

### Jenkins

- <<TODO>>
- <<TODO>>
- <<TODO>>

### Travis

- <<TODO>>
- <<TODO>>
- <<TODO>>

## Website

The website is generated from the repository, so all information about
plugins, bindings and tools are always up to date. Furthermore, we changed:

- Update `highlight.js` due to a [ReDOS vulnerability](https://github.com/advisories/GHSA-7wwv-vh3v-89cq) and upgrade other dependencies as well. _(Mihael Pranjić)_
- Catch errors when code highlighting fails. _(Mihael Pranjić)_
- Get rid of unused code: authentication, backend, users, snippets and conversion service. _(Mihael Pranjić)_
- Fix docsearch sourcemap error. _(Mihael Pranjić)_
- <<TODO>>
- <<TODO>>

## Outlook

We are currently working on following topics:

- <<TODO>>
- <<TODO>>
- <<TODO>>

## Statistics

<<`scripts/git-release-stats 0.9.VER-1 0.9.<<VERSION>>`>>

## Join the Initiative!

We welcome new contributors!
Read [here](https://www.libelektra.org/devgettingstarted/ideas) about how to get started.

As first step, you could give us feedback about these release notes.
Contact us via our [issue tracker](https://issues.libelektra.org).

## Get the Release!

You can download the release from [here](https://www.libelektra.org/ftp/elektra/releases/elektra-0.9.<<VERSION>>.tar.gz)
or [GitHub](https://github.com/ElektraInitiative/ftp/blob/master/releases/elektra-0.9.<<VERSION>>.tar.gz?raw=true)

The [hashsums are:](https://github.com/ElektraInitiative/ftp/blob/master/releases/elektra-0.9.<<VERSION>>.tar.gz.hashsum?raw=true)

<<`scripts/generate-hashsums elektra-0.9.<<VERSION>>.tar.gz`>>

The release tarball is also available signed using GnuPG from
[here](https://www.libelektra.org/ftp/elektra/releases/elektra-0.9.<<VERSION>>.tar.gz.gpg) or on
[GitHub](https://github.com/ElektraInitiative/ftp/blob/master/releases/elektra-0.9.<<VERSION>>.tar.gz.gpg?raw=true)

The following GPG Key was used to sign this release: 12CC44541E1B8AD9B66AFAD55262E7353324914A

Already built API-Docu can be found [here](https://doc.libelektra.org/api/0.9.<<VERSION>>/html/)
or on [GitHub](https://github.com/ElektraInitiative/doc/tree/master/api/0.9.<<VERSION>>).

## Stay tuned!

Subscribe to the
[RSS feed](https://www.libelektra.org/news/feed.rss)
to always get the release notifications.

If you also want to participate, or for any questions and comments
please contact us via our issue tracker [on GitHub](http://issues.libelektra.org).

[Permalink to this NEWS entry](https://www.libelektra.org/news/0.9.<<VERSION>>-release)

For more information, see [https://libelektra.org](https://libelektra.org)

Best regards,
[Elektra Initiative](https://www.libelektra.org/developers/authors)<|MERGE_RESOLUTION|>--- conflicted
+++ resolved
@@ -141,12 +141,9 @@
 
 - Remove `kdb set` functionality that creates a null key. _(Robert Sowula)_
 - Rename elektraStrnDup to elektraMemDup _(@a-kraschitzer)_
-<<<<<<< HEAD
 - Update specmount error message #3666 _(@a-kraschitzer)_
 - Update specmount error message _(@a-kraschitzer)_
-=======
 - Update `elektraMemDup` to `void *` and update the documentation. _(Mihael Pranjić)_
->>>>>>> 42a04bf1
 - <<TODO>>
 - <<TODO>>
 
