--- conflicted
+++ resolved
@@ -49,9 +49,7 @@
 - <<TODO>>
 - <<TODO>>
 
-<<<<<<< HEAD
 ### <<Plugin2>>
-=======
 ### Dbus
 
 - Internal changes to ensure compatibility with the new `elektraNotificationContract`. _(Klemens Böswirth)_
@@ -77,7 +75,6 @@
 - Internal changes to ensure compatibility with the new `elektraNotificationContract`. _(Klemens Böswirth)_
 
 ### Zeromqrecv
->>>>>>> b5335ab6
 
 - <<TODO>>
 - <<TODO>>
