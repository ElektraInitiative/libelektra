# 0.9.<<VERSION>> Release

This release did not happen yet.

Please update this file within PRs accordingly.
For non-trivial changes, you can choose to be
part of the highlighted changes. Please make
sure to add some short tutorial (checked by
shell recorder) or asciinema for highlighted items.

Please add your name at the end of every contribution.
**Syntax:** _(your name)_

<<`scripts/generate-news-entry`>>

We are proud to release Elektra 0.9.<<VERSION>>.

## What is Elektra?

Elektra serves as a universal and secure framework to access
configuration settings in a global, hierarchical key database.
For more information, visit [https://libelektra.org](https://libelektra.org).

You can also read the news [on our website](https://www.libelektra.org/news/0.9.<<VERSION>>-release)

You can try out the latest Elektra release using our docker image [elektra/elektra](https://hub.docker.com/r/elektra/elektra).
This is the quickest way to get started with Elektra without compiling and other obstacles, simply run
`docker run -it elektra/elektra`.

## Highlights

- <<HIGHLIGHT1>>
- <<HIGHLIGHT2>>
- <<HIGHLIGHT3>>

### <<HIGHLIGHT1>>

### <<HIGHLIGHT2>>

### <<HIGHLIGHT2>>

## Plugins

The following section lists news about the [plugins](https://www.libelektra.org/plugins/readme) we updated in this release.

### <<Plugin1>>

- <<TODO>>
- <<TODO>>
- <<TODO>>

### <<Plugin2>>

- <<TODO>>
- <<TODO>>
- <<TODO>>

### <<Plugin3>>

- <<TODO>>
- <<TODO>>
- <<TODO>>

## Libraries

The text below summarizes updates to the [C (and C++)-based libraries](https://www.libelektra.org/libraries/readme) of Elektra.

### Compatibility

- <<TODO>>
- <<TODO>>
- <<TODO>>

### Core

- <<TODO>>
- <<TODO>>
- <<TODO>>

### <<Library1>>

- <<TODO>>
- <<TODO>>
- <<TODO>>

### <<Library2>>

- <<TODO>>
- <<TODO>>
- <<TODO>>

### <<Library3>>

- <<TODO>>
- <<TODO>>
- <<TODO>>

## Bindings

Bindings allow you to utilize Elektra using [various programming languages](https://www.libelektra.org/bindings/readme). This section keeps
you up to date with the multi-language support provided by Elektra.

### <<Binding1>>

### <<Binding2>>

### <<Binding3>>

## Tools

- <<TODO>>
- <<TODO>>
- <<TODO>>

## Scripts

- <<TODO>>
- <<TODO>>
- <<TODO>>

## Documentation

- <<TODO>>
- <<TODO>>
<<<<<<< HEAD
- Document names of different components. _(Markus Raab)_
- Update buildserver documentation _(Robert Sowula)_
- Reworked [METADATA.ini](/doc/METADATA.ini) _(Markus Raab)_
- Minor rewording in INSTALL.md _(@a-kraschitzer)_
- Write notes that `\\` are due to shell recorder, and are not to be copied _(Markus Raab)_
- Add link to [Go](https://github.com/ElektraInitiative/go-elektra) bindings _(Markus Raab)_
- Fix order of tutorials _(Markus Raab)_
- Minor rewording in [java-kdb.md](/doc/tutorials/java-kdb.md) _(@aaronabebe)_
- Added a short Visual Studio 2019 tutorial (/doc/tutorials/contributing-windows.md) _(Dominic Jäger)_
- Added hint regarding WSL filesystem configuration (/doc/tutorials/contributing-windows.md) _(@tucek)_
- Fixed broken link in yanlr-plugin readme _(@lawli3t)_
- Minor readability improvement in [highlevel.md](/doc/tutorials/highlevel.md) _(Tobias Schubert @qwepoizt)_
- Fix examples of spec plugin. _(Robert Sowula)_
- Added Reviews for all functions contained in the Elektra Core API _(@lawli3t)_
- Minor readability improvement in [](/doc/tutorials/highlevel.md) _(Tobias Schubert @qwepoizt)_
- Minor readability improvement in [highlevel.md](/doc/tutorials/highlevel.md) _(Tobias Schubert @qwepoizt)_
- Fix examples of spec plugin. _(Robert Sowula)_
- Added Reviews for all functions contained in the Elektra Core API _(@lawli3t)_
=======
- <<TODO>>
>>>>>>> 44329873

## Tests

- <<TODO>>
- <<TODO>>
- <<TODO>>

## Build

### CMake

- <<TODO>>
- <<TODO>>
- <<TODO>>

### Docker

- <<TODO>>
- <<TODO>>
- <<TODO>>

## Infrastructure

### Cirrus

- <<TODO>>
- <<TODO>>
- <<TODO>>

### GitHub Actions

- <<TODO>>
- <<TODO>>
- <<TODO>>

### Jenkins

- <<TODO>>
- <<TODO>>
- <<TODO>>

### Travis

- <<TODO>>
- <<TODO>>
- <<TODO>>

## Website

The website is generated from the repository, so all information about
plugins, bindings and tools are always up to date. Furthermore, we changed:

- <<TODO>>
- <<TODO>>
- <<TODO>>

## Outlook

We are currently working on following topics:

- <<TODO>>
- <<TODO>>
- <<TODO>>

## Statistics

<<`scripts/git-release-stats 0.9.VER-1 0.9.<<VERSION>>`>>

## Join the Initiative!

We welcome new contributors!
Read [here](https://www.libelektra.org/devgettingstarted/ideas) about how to get started.

As first step, you could give us feedback about these release notes.
Contact us via our [issue tracker](https://issues.libelektra.org).

## Get the Release!

You can download the release from [here](https://www.libelektra.org/ftp/elektra/releases/elektra-0.9.<<VERSION>>.tar.gz)
or [GitHub](https://github.com/ElektraInitiative/ftp/blob/master/releases/elektra-0.9.<<VERSION>>.tar.gz?raw=true)

The [hashsums are:](https://github.com/ElektraInitiative/ftp/blob/master/releases/elektra-0.9.<<VERSION>>.tar.gz.hashsum?raw=true)

<<`scripts/generate-hashsums elektra-0.9.<<VERSION>>.tar.gz`>>

The release tarball is also available signed using GnuPG from
[here](https://www.libelektra.org/ftp/elektra/releases/elektra-0.9.<<VERSION>>.tar.gz.gpg) or on
[GitHub](https://github.com/ElektraInitiative/ftp/blob/master/releases/elektra-0.9.<<VERSION>>.tar.gz.gpg?raw=true)

The following GPG Key was used to sign this release: 12CC44541E1B8AD9B66AFAD55262E7353324914A

Already built API-Docu can be found [here](https://doc.libelektra.org/api/0.9.<<VERSION>>/html/)
or on [GitHub](https://github.com/ElektraInitiative/doc/tree/master/api/0.9.<<VERSION>>).

## Stay tuned!

Subscribe to the
[RSS feed](https://www.libelektra.org/news/feed.rss)
to always get the release notifications.

If you also want to participate, or for any questions and comments
please contact us via our issue tracker [on GitHub](http://issues.libelektra.org).

[Permalink to this NEWS entry](https://www.libelektra.org/news/0.9.<<VERSION>>-release)

For more information, see [https://libelektra.org](https://libelektra.org)

Best regards,
[Elektra Initiative](https://www.libelektra.org/developers/authors)<|MERGE_RESOLUTION|>--- conflicted
+++ resolved
@@ -120,30 +120,14 @@
 
 ## Documentation
 
-- <<TODO>>
-- <<TODO>>
-<<<<<<< HEAD
-- Document names of different components. _(Markus Raab)_
-- Update buildserver documentation _(Robert Sowula)_
-- Reworked [METADATA.ini](/doc/METADATA.ini) _(Markus Raab)_
-- Minor rewording in INSTALL.md _(@a-kraschitzer)_
-- Write notes that `\\` are due to shell recorder, and are not to be copied _(Markus Raab)_
-- Add link to [Go](https://github.com/ElektraInitiative/go-elektra) bindings _(Markus Raab)_
-- Fix order of tutorials _(Markus Raab)_
-- Minor rewording in [java-kdb.md](/doc/tutorials/java-kdb.md) _(@aaronabebe)_
-- Added a short Visual Studio 2019 tutorial (/doc/tutorials/contributing-windows.md) _(Dominic Jäger)_
-- Added hint regarding WSL filesystem configuration (/doc/tutorials/contributing-windows.md) _(@tucek)_
-- Fixed broken link in yanlr-plugin readme _(@lawli3t)_
-- Minor readability improvement in [highlevel.md](/doc/tutorials/highlevel.md) _(Tobias Schubert @qwepoizt)_
-- Fix examples of spec plugin. _(Robert Sowula)_
 - Added Reviews for all functions contained in the Elektra Core API _(@lawli3t)_
 - Minor readability improvement in [](/doc/tutorials/highlevel.md) _(Tobias Schubert @qwepoizt)_
 - Minor readability improvement in [highlevel.md](/doc/tutorials/highlevel.md) _(Tobias Schubert @qwepoizt)_
 - Fix examples of spec plugin. _(Robert Sowula)_
 - Added Reviews for all functions contained in the Elektra Core API _(@lawli3t)_
-=======
-- <<TODO>>
->>>>>>> 44329873
+- <<TODO>>
+- <<TODO>>
+- <<TODO>>
 
 ## Tests
 
