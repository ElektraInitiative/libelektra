# 0.9.<<VERSION>> Release

This release did not happen yet.

Please always update this file within **every PR**:

1. write what changed
2. use links pointing to your change (See [Documentation Guidelines](/doc/contrib/documentation.md))
3. add your name at the end of the line **Syntax:** _(your name)_

For example, Max would write:

```
- Added a new [doc plugin](https://www.libelektra.org/plugins/doc) _(Max)_
```

Pick a random line to write your changes to minimize the chances of conflicts in this file.

For non-trivial changes, you can choose to be part of the highlighted changes.
Please write a highlight section in this case.

After the horizontal line the release notes for the next version starts.

---

<<`scripts/generate-news-entry`>>

We are proud to release Elektra 0.9.<<VERSION>>.

## What is Elektra?

Elektra serves as a universal and secure framework to access configuration settings in a global, hierarchical key database.
For more information, visit [https://libelektra.org](https://libelektra.org).

You can also read the news [on our website](https://www.libelektra.org/news/0.9.<<VERSION>>-release).

You can try out the latest Elektra release using our docker image [elektra/elektra](https://hub.docker.com/r/elektra/elektra).
This is the quickest way to get started with Elektra without compiling and other obstacles, simply run:

```sh
docker pull elektra/elektra
docker run -it elektra/elektra
```

## Highlights

- New Changetracking API
- <<HIGHLIGHT>>
- <<HIGHLIGHT>>

### New Changetracking API

We've created a new KeySet diffing and changetracking API for both internal and external use.
Several plugins already had their own implementations to detect changes made to the key database.
Unfortunately, every implementation did something different and results varied.
With this new release every plugin now uses the same shared implementation!

To try the amazing new API yourself, take a look at [the tutorial](../tutorials/changetracking.md)!

Elektra's internal code now also uses this new API to detect which backends to execute.
This can lead to better performance in I/O bound cases, where previously certain keys would have been detected as changed when they weren't.

We ran some memory benchmarks and found a slightly increased memory usage on a stock instance of Elektra.
If you're using many plugins that do changetracking, the overhead will decrease.

| Number of Keys | Old Implementation (bytes) | New Implementation (bytes) | Memory Increase (%) |
| -------------: | -------------------------: | -------------------------: | ------------------: |
|             50 |               225792 bytes |               229580 bytes |              1,68 % |
|            500 |               383180 bytes |               411238 bytes |              7,32 % |
|           5000 |              1992294 bytes |              2306867 bytes |             15,79 % |
|          50000 |             18245222 bytes |             21181235 bytes |             16,09 % |
|         500000 |            178782208 bytes |            207827763 bytes |             16,25 % |

Apart from memory benchmark, we also ran some performance benchmarks.
As the benchmark is heavily I/O bound, the biggest bottleneck is the I/O performance of the system.
We could not reliably detect a real, reliably reproducible performance impact measured in seconds.
Alternatively, we have measured executed instructions.
There seems to be about 10 % overhead, but we don't expect it to be noticeable in real-world workloads.

| Number of Keys | Old Implementation (Instructions) | New Implementation (Instructions) | Performance Overhead (%) |
| -------------: | --------------------------------: | --------------------------------: | -----------------------: |
|             50 |                          18910449 |                          19583227 |                   3,56 % |
|            500 |                          63001911 |                          68948096 |                   9,44 % |
|           5000 |                         526801917 |                         586344210 |                  11,30 % |
|          50000 |                        5730261920 |                        6340292587 |                  10,65 % |
|         500000 |                      104614374974 |                      110702166761 |                   5,82 % |

### <<HIGHLIGHT>>

### <<HIGHLIGHT>>

## Plugins

The following text lists news about the [plugins](https://www.libelektra.org/plugins/readme) we updated in this release.

### <<Plugin>>

- <<TODO>>
- <<TODO>>
- <<TODO>>

### <<Plugin>>

- <<TODO>>
- <<TODO>>
- <<TODO>>

### counter

- Move `static` variables into functions to avoid global variables _(@kodebach)_
- <<TODO>>
- <<TODO>>

### <<Plugin>>

- <<TODO>>
- <<TODO>>
- <<TODO>>

### logchange

- Utilize new changetracking API _(Maximilian Irlinger @atmaxinger)_
- Add Maximilian Irlinger as maintainer _(Maximilian Irlinger @atmaxinger)_

### yajl

- The `itKs` global variable workaround, which was used to replace the now removed internal `KeySet` cursor, was replaced with a custom context struct. _(@kodebach)_
- <<TODO>>
- <<TODO>>

### toml

- The `flex` lexer and `bison` parser are now fully reentrant and therefore thread-safe. _(@kodebach)_
- <<TODO>>
- <<TODO>>

### multifile

- Remove multifile plugin as it is unmaintained and conflicts with the new backend architecture _(Maximilian Irlinger @atmaxinger)_
- <<TODO>>
- <<TODO>>

### c

- Add Florian Lindner as maintainer _(Florian Lindner @flo91)_
- <<TODO>>
- <<TODO>>
- Use separate symbols for `set` and `commit` functions to satisfy `kdb plugin-check` _(@kodebach)_
- Use new `elektraPluginGetPhase()` instead of counting executions _(@kodebach)_

### mmapstorage

> **Note**: The plugin is currently disabled, because it is not yet compatible with the COW data structures.

TODO: remove above note, when COW support is added.

- The magic data structures are now fully compile-time constants.
  The magic number to detect endianness is generated in CMake instead of at runtime. _(@kodebach)_
- <<TODO>>
- <<TODO>>

### syslog

- Convert to hook plugin _(Maximilian Irlinger @atmaxinger)_
- Utilize new changetracking API _(Maximilian Irlinger @atmaxinger)_
- <<TODO>>

### lineendings

- Add Florian Lindner as maintainer _(Florian Lindner @flo91)_

### length

- Add Florian Lindner as maintainer _(Florian Lindner @flo91)_

### missing

- Add Florian Lindner as maintainer _(Florian Lindner @flo91)_

### unit

- Add Florian Lindner as maintainer _(Florian Lindner @flo91)_

### dbus

- Utilize new changetracking API _(Maximilian Irlinger @atmaxinger)_
- Add Maximilian Irlinger as maintainer _(Maximilian Irlinger @atmaxinger)_

### internalnotifications

- Utilize new changetracking API _(Maximilian Irlinger @atmaxinger)_
- Add Maximilian Irlinger as maintainer _(Maximilian Irlinger @atmaxinger)_

## Libraries

The text below summarizes updates to the [C (and C++)-based libraries](https://www.libelektra.org/libraries/readme) of Elektra.

### Compatibility

- <<TODO>>
- <<TODO>>
- <<TODO>>
- <<TODO>>
- <<TODO>>
- <<TODO>>
- <<TODO>>
- <<TODO>>
- <<TODO>>

### Core

- The `syslog` logging code now calls `openlog` before every `syslog` to avoid the use of a global variable. _(@kodebach)_
- <<TODO>>
- <<TODO>>
- <<TODO>>
- <<TODO>>
- <<TODO>>
- <<TODO>>
- <<TODO>>
- <<TODO>>

### <<Library>>

- <<TODO>>
- <<TODO>>
- <<TODO>>

### <<Library>>

- <<TODO>>
- <<TODO>>
- <<TODO>>

### kdb

- Add new changetracking API _(Maximilian Irlinger @atmaxinger)_
<<<<<<< HEAD
- Fix unwanted removal of subkeys when using mv _(Hannes Laimer @hannes99)_
=======
- Fix inconsistent return values in code, tests and man pages _(Hannes Laimer @hannes99)_
- Remove `smount` alias _(Hannes Laimer @hannes99)_
>>>>>>> e9cc2c93
- <<TODO>>

### <<Library>>

- <<TODO>>
- <<TODO>>
- <<TODO>>

### <<Library>>

- <<TODO>>
- <<TODO>>
- <<TODO>>

## Bindings

Bindings allow you to utilize Elektra using [various programming languages](https://www.libelektra.org/bindings/readme).
This section keeps you up-to-date with the multi-language support provided by Elektra.

### jna

- Updated Java binding related dependencies. _(Michael Tucek @tucek)_
- Updated `KDBException` to only access error key at construction time. _(Michael Tucek @tucek)_
- Removed public naive resource release API. To migrate just remove calls to the affected methods `Key#release()`, `KeySet#release()` and `KDBException#releaseErrorKey()` _(Michael Tucek @tucek)_
- Enabled strict javadoc checking for Gradle build _(Michael Tucek @tucek)_
- add merging based on elektraMerge _(Maximilian Irlinger @atmaxinger)_
- Added support for `ksIncRef` for `KeySet` _(Michael Tucek @tucek)_
- Enabled `ReferenceCleaner` _(Michael Tucek @tucek)_
- <<TODO>>
- <<TODO>>

### <<Binding>>

- <<TODO>>
- <<TODO>>
- <<TODO>>

## Tools

### <<Tool>>

- <<TODO>>
- <<TODO>>
- <<TODO>>

### <<Tool>>

- <<TODO>>
- <<TODO>>
- <<TODO>>

### <<Tool>>

- <<TODO>>
- <<TODO>>
- <<TODO>>

### <<Tool>>

- <<TODO>>
- <<TODO>>
- <<TODO>>

## Scripts

- <<TODO>>
- <<TODO>>
- <<TODO>>
- <<TODO>>
- <<TODO>>
- <<TODO>>
- <<TODO>>
- <<TODO>>
- <<TODO>>
- <<TODO>>
- <<TODO>>
- <<TODO>>
- <<TODO>>
- <<TODO>>
- <<TODO>>
- <<TODO>>
- <<TODO>>
- <<TODO>>
- <<TODO>>
- <<TODO>>

## Documentation

- Adapt and remove outdated docs https://issues.libelektra.org/4882 _(Tomislav Makar @tmakar)_
- Added missing dependencies in COMPILE.md for APT-based systems _(Michael Tucek @tucek)_
- <<TODO>>
- Added Tomislav Makar to `AUTHORS.md` _(Tomislav Makar @tmakar)_
- <<TODO>>
- <<TODO>>
- Added Florian Lindner to `AUTHORS.md` _(Florian Lindner @flo91)_
- <<TODO>>
- .github rework _(Markus Raab)_
- Added `hook` to `placements` contract in [CONTRACT.ini](../CONTRACT.ini) _(Tomislav Makar @tmakar)_
- Added `hook` information to [hooks.md](../dev/hooks.md)
- Added Hannes Laimer to `AUTHORS.md` _(Hannes Laimer @hannes99)_
- Add README to tools/kdb _(Hannes Laimer @hannes99)_
- <<TODO>>
- <<TODO>>
- <<TODO>>
- <<TODO>>
- <<TODO>>
- <<TODO>>
- <<TODO>>
- <<TODO>>
- <<TODO>>
- <<TODO>>
- Update AUTHORS.md info _(@kodebach)_
- <<TODO>>
- <<TODO>>
- <<TODO>>
- <<TODO>>
- <<TODO>>
- <<TODO>>
- Add Stefan Hanreich to AUTHORS.md _(Stefan Hanreich @lawli3t)_
- <<TODO>>
- <<TODO>>
- <<TODO>>
- <<TODO>>
- <<TODO>>
- <<TODO>>
- <<TODO>>

### Use Cases

- <<TODO>>
- <<TODO>>
- <<TODO>>
- <<TODO>>
- <<TODO>>
- <<TODO>>
- <<TODO>>
- <<TODO>>
- <<TODO>>
- <<TODO>>
- <<TODO>>
- <<TODO>>
- <<TODO>>
- <<TODO>>
- <<TODO>>

### Decisions

- Decide and implement [decision process](../decisions/5_partially_implemented/decision_process.md) _(Markus Raab)_
- Decided future [library split](../decisions/4_decided/library_split.md) _(@kodebach)_
- Decided [decision process](https://www.libelektra.org/decisions/decision-process) _(Markus Raab)_
- Draft for [man pages](../decisions/0_drafts/man_pages.md) _(Markus Raab)_
- <<TODO>>
- Add decision for [change tracking](../decisions/3_in_review/change_tracking.md) _(Maximilian Irlinger @atmaxinger)_
- <<TODO>>
- Create [decision](../decisions/0_drafts/operation_sequences.md) for allowed and prohibited operation seqences _(Maximilian Irlinger @atmaxinger)_
- <<TODO>>
- Add decisions about [location of headers](../decisions/4_decided/header_file_structure.md) and [use of `#include`](../decisions/4_decided/header_include.md) in the repo _(@kodebach)_
- <<TODO>>
- <<TODO>>
- Add decision about [metadata semantics](../decisions/0_drafts/metakey_semantics.md) _(@kodebach)_
- <<TODO>>
- <<TODO>>
- Many small fixes to adapt to documentation guidelines and new decision process. _(Markus Raab)_
- <<TODO>>
- Add decision for [read-only keynames](../decisions/0_drafts/readonly_keynames.md) _(Maximilian Irlinger @atmaxinger)_
- <<TODO>>
- <<TODO>>
- Revive [keyname decision](../decisions/4_decided/keyname.md) _(@kodebach)_
- <<TODO>>
- <<TODO>>
- Add decision for [copy-on-write](../decisions/6_implemented/copy_on_write.md) and provide implementation suggestions. _(Maximilian Irlinger @atmaxinger)_
- <<TODO>>
- Added explanation on why we wanted to migrate from Maven to [Gradle](../decisions/6_implemented/gradle.md) for Java-related build facilities. _(Michael Tucek @tucek)_
- <<TODO>>
- <<TODO>>
- <<TODO>>
- <<TODO>>
- <<TODO>>
- <<TODO>>
- <<TODO>>
- <<TODO>>
- <<TODO>>
- <<TODO>>
- <<TODO>>
- <<TODO>>
- <<TODO>>
- <<TODO>>

### Tutorials

- <<TODO>>
- Add basic tutorial about changetracking _(Maximilian Irlinger @atmaxinger)_
- <<TODO>>
- <<TODO>>
- <<TODO>>
- <<TODO>>
- <<TODO>>
- <<TODO>>
- <<TODO>>
- <<TODO>>
- <<TODO>>
- <<TODO>>
- <<TODO>>
- <<TODO>>
- <<TODO>>

### Man Pages

- <<TODO>>
- <<TODO>>
- <<TODO>>
- <<TODO>>
- <<TODO>>
- <<TODO>>
- <<TODO>>
- <<TODO>>
- <<TODO>>

## Tests

- <<TODO>>
- <<TODO>>
- <<TODO>>
- <<TODO>>
- <<TODO>>
- <<TODO>>
- <<TODO>>
- <<TODO>>
- <<TODO>>
- <<TODO>>
- <<TODO>>
- <<TODO>>
- <<TODO>>
- <<TODO>>
- <<TODO>>
- <<TODO>>
- <<TODO>>
- <<TODO>>
- <<TODO>>
- <<TODO>>
- <<TODO>>
- <<TODO>>
- <<TODO>>
- <<TODO>>
- <<TODO>>
- <<TODO>>

### C

- <<TODO>>
- <<TODO>>
- <<TODO>>

### Shell Recorder

- <<TODO>>
- <<TODO>>
- <<TODO>>

### C++

- <<TODO>>
- <<TODO>>
- <<TODO>>

## Packaging

- <<TODO>>
- <<TODO>>
- <<TODO>>
- <<TODO>>
- <<TODO>>
- <<TODO>>

## Build

### CMake

- <<TODO>>
- <<TODO>>
- <<TODO>>
- <<TODO>>
- <<TODO>>
- <<TODO>>

### Docker

- <<TODO>>
- <<TODO>>
- CentOS 8 Stream: manually install `config-manager` DNF plugin. _(Maximilian Irlinger @atmaxinger)_
- <<TODO>>
- <<TODO>>
- <<TODO>>

## Infrastructure

### Jenkins

- <<TODO>>
- <<TODO>>
- <<TODO>>
- <<TODO>>
- <<TODO>>
- <<TODO>>
- <<TODO>>
- <<TODO>>
- <<TODO>>
- <<TODO>>
- <<TODO>>
- <<TODO>>
- <<TODO>>
- <<TODO>>
- <<TODO>>

### Cirrus

- Rename deprecated `d-bus` to `dbus` in `macOS.yml` and `.cirrus.yml` [Issue-#4900](https://github.com/ElektraInitiative/libelektra/issues/4900) _(Tomislav Makar @tmakar)_
- <<TODO>>
- <<TODO>>
- <<TODO>>
- Push FreeBSD 12.3 to 12.4 since 12.3 is end of life. _(Richard Stöckl @eiskasten)_
- <<TODO>>

### GitHub Actions

- <<TODO>>
- <<TODO>>
- <<TODO>>
- <<TODO>>
- <<TODO>>
- <<TODO>>

## Website

The website is generated from the repository, so all information about plugins, bindings and tools are always up-to-date. Furthermore, we changed:

- <<TODO>>
- <<TODO>>
- <<TODO>>
- <<TODO>>
- <<TODO>>
- <<TODO>>

## Miscellaneous

- Many global variables that where used as constants have been made fully `const` _(@kodebach)_

## Outlook

We are currently working on following topics:

- <<TODO>>
- Session recording and better Ansible integration _(Maximilian Irlinger @atmaxinger)_
- <<TODO>>
- <<TODO>>

## Statistics

We closed [<<NUMISSUES>> issues](https://github.com/ElektraInitiative/libelektra/milestone/<<MILESTONE>>?closed=1) for this release.

<<`scripts/git-release-stats 0.9.VER-1 0.9.<<VERSION>>`>>

Thanks to all authors for making this release possible!

## Join the Initiative!

We welcome new contributors!
Read [here](https://www.libelektra.org/devgettingstarted/ideas) about how to get started.

As first step, you could give us feedback about these release notes.
Contact us via our [issue tracker](https://issues.libelektra.org).

## Get the Release!

You can download the release from

- [here](https://www.libelektra.org/ftp/elektra/releases/elektra-0.9.<<VERSION>>.tar.gz) or
- [GitHub](https://github.com/ElektraInitiative/ftp/blob/master/releases/elektra-0.9.<<VERSION>>.tar.gz?raw=true)

The [hashsums are:](https://github.com/ElektraInitiative/ftp/blob/master/releases/elektra-0.9.<<VERSION>>.tar.gz.hashsum?raw=true)

<<`scripts/generate-hashsums elektra-0.9.<<VERSION>>.tar.gz`>>

The release tarball is also available signed using GnuPG from

- [here](https://www.libelektra.org/ftp/elektra/releases/elektra-0.9.<<VERSION>>.tar.gz.gpg) or
- [GitHub](https://github.com/ElektraInitiative/ftp/blob/master/releases/elektra-0.9.<<VERSION>>.tar.gz.gpg?raw=true)

The following GPG Key was used to sign this release: 12CC44541E1B8AD9B66AFAD55262E7353324914A

Already built API documentation can be found

- [here](https://doc.libelektra.org/api/0.9.<<VERSION>>/html/) or
- [GitHub](https://github.com/ElektraInitiative/doc/tree/master/api/0.9.<<VERSION>>).

## Stay tuned!

Subscribe to the [RSS feed](https://www.libelektra.org/news/feed.rss) to always get the release notifications.

If you also want to participate, or for any questions and comments, please contact us via our issue tracker [on GitHub](http://issues.libelektra.org).

[Permalink to this NEWS entry](https://www.libelektra.org/news/0.9.<<VERSION>>-release)

For more information, see [https://libelektra.org](https://libelektra.org).

Best regards,
[Elektra Initiative](https://www.libelektra.org/developers/authors)<|MERGE_RESOLUTION|>--- conflicted
+++ resolved
@@ -234,12 +234,9 @@
 ### kdb
 
 - Add new changetracking API _(Maximilian Irlinger @atmaxinger)_
-<<<<<<< HEAD
 - Fix unwanted removal of subkeys when using mv _(Hannes Laimer @hannes99)_
-=======
 - Fix inconsistent return values in code, tests and man pages _(Hannes Laimer @hannes99)_
 - Remove `smount` alias _(Hannes Laimer @hannes99)_
->>>>>>> e9cc2c93
 - <<TODO>>
 
 ### <<Library>>
