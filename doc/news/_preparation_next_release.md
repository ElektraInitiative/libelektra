# 0.8.<<VERSION>> Release

This release did not happen yet.

Please update this file within PRs accordingly.
For non-trivial changes, you can choose to be
part of the highlighted changes. Please make
sure to add some short tutorial (checked by
shell recorder) or asciinema for highlighted items.

Please add your name at the end of every contribution.
**Syntax:** _(your name)_

<<`scripts/generate-news-entry`>>

We are proud to release Elektra 0.8.<<VERSION>>.

## What is Elektra?

Elektra serves as a universal and secure framework to access
configuration settings in a global, hierarchical key database.
For more information, visit [https://libelektra.org](https://libelektra.org).

You can also read the news [on our website](https://www.libelektra.org/news/0.8.<<VERSION>>-release)

## Highlights

- <<HIGHLIGHT1>>
- <<HIGHLIGHT2>>
- <<HIGHLIGHT3>>

### Type (New Version)

The `type` plugin was completely rewritten in C. The old version is now called `cpptype`. _(Klemens Böswirth)_

The new `type` plugin also provides the functionality of the `enum` and the `boolean` plugin. These plugins are now considered obsolete and
you should use `type` instead.

A few notes on compatibility:

- the new `type` does not support the full feature set of `enum` and `boolean`, but it supports the features we consider useful.
- the new `type` doesn't support `FSType` and `empty`. These have been deprecated for a long time and there are good alternatives available.
- the new `type` supports `enum`, `wchar` and `wstring` as types, whereas the old `cpptype` would throw an error for these. In most cases
  this won't be a problem, but you should be aware of this breaking change.
- the new `type` does not support `check/type/min` and `check/type/max`, please use the `range` plugin.

To switch from `enum` to the new `type`, you have to add either `check/type=enum` or `type=enum`. Without a `check/type` or `type` metakey,
the `type` plugin will ignore the key. We now also support converting enum values to and from integer values (see
[README](https://www.libelektra.org/plugins/type)).

To switch from `boolean` to the new `type`, you don't have to do anything, if you used the default config. If you used a custom configuration
please take a look at the [README](https://www.libelektra.org/plugins/type).

### kdbEnsure

`kdbEnsure` is a new function in `elektra-kdb`. It can be used to ensure that a KDB instance meets certain clauses specified in a
contract. In principle this a very powerful tool that may be used for a lot of things. For now it only supports a few clauses concerning
plugins:

- You can specify that a plugin should be mounted globally. This can for example be used to enable the new [gopts](#gopts) plugin.
- Conversely you can also define that a plugin should not be mounted globally, e.g. to disable the `spec` plugin, which is enabled by default.
- Additionally you may want to enforce that a global plugin uses a certain configuration. For this case you can specify that the plugin
  should be remounted, i.e. unmounted and immediately mounted again.
- Because of the different architecture involved, for now only unmounting of non-global plugins is supported.

All changes made by `kdbEnsure` are purely temporary. They will only apply to the KDB handle passed to the function.

IMPORTANT: `kdbEnsure` only works, if the `list` plugin is mounted in all appropriate global positions.

Note: `kdbEnsure` right now ignores the `infos/recommends` and `infos/needs` metadata of plugins, so you have to explicitly take care of
dependencies. _(Klemens Böswirth)_

### <<HIGHLIGHT2>>

## Plugins

The following section lists news about the [modules](https://www.libelektra.org/plugins/readme) we updated in this release.

- Support DOS newlines for the csvstorage plugin. _(Vlad - Ioan Balan)_

### spec

- The spec plugin was partly rewritten to better support specifications for arrays. This includes some breaking changes concering the less
  used (and also less functional) parts of the plugin. To find out more about these changes take a look at the
  [README](../../src/plugins/spec/README.md). It now better reflects the actually implemented behaviour. _(Klemens Böswirth)_

### mINI

- We fixed compiler warnings reported by GCC 9 in the [unit test code](../../src/plugins/mini/testmod_mini.c) of the plugin. _(René Schwaiger)_

### YAJL

- The plugin now allows setting a value to the mountpoint. This is represented as a top level value in JSON if no other key is present. _(Philipp Gackstatter)_

- The plugin no longer lists empty parent keys with `kdb ls`. _(Philipp Gackstatter)_

- The plugin signifies arrays with the metakey array according to the [array decision](../../doc/decisions/array.md). _(Philipp Gackstatter)_

- The plugin no longer produces additional `___dirdata` entries for empty array keys. See also issue [#2477](https://github.com/ElektraInitiative/libelektra/issues/2477). _(Philipp Gackstatter)_

### YAMBi

- [YAMBi](https://www.libelektra.org/plugins/yambi) is now able detect multiple syntax errors in a file. _(René Schwaiger)_
- The error message now includes more information about the location of syntax errors. For example, for the incorrect YAML input `config.yaml`:

  ```yaml
  key 1: - element 1
   - element 2
  key 2: scalar
         - element 3
  ```

  , the plugin prints an error message that includes the following text:

  ```
  config.yaml:2:2: syntax error, unexpected start of sequence, expecting end of map or key
                    - element 2
                    ^
  config.yaml:4:8: syntax error, unexpected start of sequence, expecting end of map or key
                          - element 3
                          ^
  ```

  . _(René Schwaiger)_

- [YAMBi](https://www.libelektra.org/plugins/yambi) now supports Elektra’s [boolean data type](../decisions/bool.md). _(René Schwaiger)_
- The plugin now handles YAML key-value pairs without a value at the end of a file correctly. _(René Schwaiger)_
- The plugin now converts YAML key-value pairs with empty value to null/empty keys. _(René Schwaiger)_
- [YAMBi](https://www.libelektra.org/plugins/yambi) now converts empty files to a key set containing an empty version of the parent key. _(René Schwaiger)_

### YAML CPP

- The plugin now handles keys that are part of a map, but use a basename ending with [array syntax](../tutorials/arrays.md) correctly. For example, in a key set that contains keys with the following names:

  ```
  user/array/#0
  user/array/#1
  user/map/#0
  user/map/key
  user/map/#1
  ```

  , `user/array/#0` and `user/array/#1` represent array elements, while `user/map/#0`, and `user/map/#1` do not, since the key set also contains the key `user/map/key`. The following [Markdown Shell Recorder][] snippet shows the new behavior of the plugin:

  ```sh
  kdb mount config.yaml user yamlcpp
  kdb set user/array/#0 one
  kdb set user/array/#1 two
  kdb set user/map/#0   three
  kdb set user/map/key  four
  kdb set user/map/#1   five
  kdb file user | xargs cat
  #> array:
  #>   - one
  #>   - two
  #> map:
  #>   "#0": three
  #>   "#1": five
  #>   key: four
  ```

  . _(René Schwaiger)_

- [YAML CPP][] now handles the conversion from and to [Elektra’s boolean type](../../doc/decisions/bool.md) properly. _(René Schwaiger)_
- The plugin converts “sparse” key sets properly. For example, for the key set that contains **only** the key:

  - `user/parent/#1/#2/map/#0` with the value `arr`

  and uses `user/parent` as parent key, YAML CPP stores the following YAML data:

  ```yaml
  - ~
  - - ~
    - ~
    - map:
        - arr
  ```

  . _(René Schwaiger)_

- [YAML CPP][] now supports mixed data (nested lists & sequences) better. For example, the plugin now correctly converts the YAML data

  ```yaml
  root:
    - element: one
    - element: two
  ```

  to the key set that contains the following keys:

  ```
  user/tests/yaml/root
  user/tests/yaml/root/#0/element
  user/tests/yaml/root/#1/element
  ```

  .

[markdown shell recorder]: https://master.libelektra.org/tests/shell/shell_recorder/tutorial_wrapper
[yaml cpp]: ../../src/plugins/yamlcpp/README.md

### YAML Smith

<!-- prettier-ignore-start -->

- [YAML Smith](https://www.libelektra.org/plugins/yamlsmith) now converts keys that shares a common prefix correctly. For example, the last command in the script:

  ```sh
  kdb mount config.yaml user/tests/yaml yaml
  kdb set user/tests/yaml/common/one/#0 value
  kdb set user/tests/yaml/common/two/#0 first
  kdb set user/tests/yaml/common/two/#1 second
  kdb export user/tests/yaml yamlsmith
  ```

  now prints the following YAML data:

  ```yaml
  common:
    one:
      - "value"
    two:
      - "first"
      - "second"
  ```

  . _(René Schwaiger)_

<!-- prettier-ignore-end -->

- The plugin now converts Elektra’s boolean values (`0`, `1`) back to YAML’s boolean values (`true`, `false`). _(René Schwaiger)_

### Yan LR

- The build system now disables the plugin, if you installed a version of ANTLR 4 that does not support ANTLR’s C++ runtime (like ANTLR
  `4.5.x` or earlier). _(René Schwaiger)_
- We fixed an ambiguity in the [YAML grammar](https://master.libelektra.org/src/plugins/yanlr/YAML.g4). _(René Schwaiger)_
- The build system now regenerates the modified parsing code, every time we update the grammar file. _(René Schwaiger)_
- The plugin now reports the location of syntax errors correctly. _(René Schwaiger)_
- The lexer for the plugin now emits start tokens for maps at the correct location inside the token stream. This update fixes a problem, where the plugin sometimes reported incorrect error messages for the _first_ syntax error in a YAML file. _(René Schwaiger)_
- [Yan LR](https://www.libelektra.org/plugins/yanlr) now supports Elektra’s [boolean data type](../decisions/bool.md). _(René Schwaiger)_
- The plugin now handles YAML key-value pairs that contain no value at the end of a file correctly. _(René Schwaiger)_
- The plugin now converts YAML key-value pairs with empty value to null/empty keys. _(René Schwaiger)_
- The plugin converts “empty” YAML files to a key set that contains an empty version of the parent key. _(René Schwaiger)_

### YAwn

- [YAwn][] is now able to print error messages for multiple syntax errors. _(René Schwaiger)_
- We also improved the error messages of YAwn, which now also contain the input that caused a syntax error. For example, for the input

  ```yaml
  key: value
    - element
  ```

  the plugin prints an error message that contains the following text:

  ```
  config.yaml:2:3: Syntax error on input “start of sequence”
                     - element
                     ^
  ```

  . _(René Schwaiger)_

- The plugin now supports Elektra’s [boolean data type](../decisions/bool.md). _(René Schwaiger)_
- [YAwn][] handles YAML key-value pairs that contain no value at the end of a file correctly. _(René Schwaiger)_
- The plugin now converts YAML key-value pairs with empty value to null/empty keys. _(René Schwaiger)_
- [YAwn][] now stores empty files as a key set containing an empty parent key. _(René Schwaiger)_

[yawn]: https://www.libelektra.org/plugins/yawn

### YAy PEG

- [YAy PEG][] now also supports [PEGTL 2.8](https://github.com/taocpp/PEGTL/releases/tag/2.8.0). _(René Schwaiger)_
- The plugin now includes the input that could not be parsed in error messages. _(René Schwaiger)_
- We improved the error messages for certain errors slightly. For example, the error message for the input

  ```yaml
  "double quoted
  ```

  now includes the following text

  ```
  1:14: Missing closing double quote or incorrect value inside flow scalar
        "double quoted
                      ^
  ```

  . _(René Schwaiger)_

- [YAy PEG][] now supports compact mappings:

  ```yaml
  - key1: value1
    key2: value2
  ```

  and compact sequences:

  ```yaml
  - - element1
    - element2
  ```

  correctly. _(René Schwaiger)_

- The plugin now supports Elektra’s [boolean data type](../decisions/bool.md). _(René Schwaiger)_
- [YAy PEG][] now converts YAML key-value pairs with empty value to null/empty keys. _(René Schwaiger)_
- The plugin now translates an empty file to a key set that contains a single empty parent key. _(René Schwaiger)_

[yay peg]: https://www.libelektra.org/plugins/yaypeg

### Quickdump

- [quickdump](https://www.libelektra.org/plugins/quickdump) is a new storage plugin. It implements a more concise form of the
  [dump](https://www.libelektra.org/plugins/dump) format, which is also quicker too read. Contrary to dump, quickdump only stores
  keynames relative to the parent key. This allows easy relocation of configurations. _(Klemens Böswirth)_

### Reference

- Fixed missing Metadata in README and METADATA.ini. _(Michael Zronek)_
- Update README.md web tool to show, how to test REST API on localhost. _(Dmytro Moiseiuk)_

### Specload

- The [specload](https://www.libelektra.org/plugins/specload) plugin is a special storage plugin. Instead of using a storage file
  it calls an external application to request its specification. For the transfer it relies on the
  [quickdump](https://www.libelektra.org/plugins/quickdump) plugin. _(Klemens Böswirth)_
- Currently changing the specification is only allowed in a very limited way. However, in future the plugin should allow overriding a
  specification in all cases where this can be done safely. NOTE: While the plugin technically allows some modifications, because of a
  problem with the resolver this cannot be used right now (see [limitations](https://www.libelektra.org/plugins/specload)).
- We also export `elektraSpecloadSendSpec` to abstract over the `quickdump` dependency. _(Klemens Böswirth)_

### Syslog

- We fixed an incorrect format specifier in a call to the `syslog` function. _(René Schwaiger)_

### gOpts

- The [gopts](https://www.libelektra.org/plugins/gopts) plugin simply retrieves the values of `argc`, `argv` and `envp` needed for
  [`elektraGetOpts`](https://www.libelektra.org/tutorials/command-line-options) and then makes the call. It is intended to be used as a
  global plugin, so that command-line options are automatically parsed when `kdbGet` is called. _(Klemens Böswirth)_
- The plugin works under WIN32 (via `GetCommandLineW` and `GetEnvironmentString`), MAC_OSX (`_NSGetArgc`, `_NSGetArgv`) and any system that
  either has a `sysctl(3)` function that accepts `KERN_PROC_ARGS` (e.g. FreeBSD) or when `procfs` is mounted and either `/proc/self` or
  `/proc/curproc` refers to the current process. If you need support for any other systems, feel free to add an implementation.

### crypto / fcrypt

- Empty GPG key IDs in the plugin configuration are being ignored by the [crypto](https://www.libelektra.org/plugins/crypto) plugin and the [fcrypt](https://www.libelektra.org/plugins/fcrypt) plugin. Adding empty GPG key IDs would lead to an error when `gpg` is being invoked._(Peter Nirschl)_
- Apply Base64 encoding to the master password, which is stored within the plugin configuration. This fixes a problem that occurs if ini is used as default storage (see [2591](https://github.com/ElektraInitiative/libelektra/issues/2591))._(Peter Nirschl)_
- Fix compilation without deprecated OpenSSL APIs. Initialization and deinitialization is not needed anymore. _(Rosen Penev)_

### Cache

- [cache](https://www.libelektra.org/plugins/cache) is a new global caching plugin. It uses [mmapstorage](https://www.libelektra.org/plugins/mmapstorage) as its storage backend and lazily stores keysets from previous ´kdbGet()´ calls. We added initial support for the default resolver and multifile resolver. _(Mihael Pranjić)_
- Add check of resolved filenames, fixes false cache hits. _(Mihael Pranjić)_
- Skip all plugins and global plugins when we have a cache hit. _(Mihael Pranjić)_
- Fix two data loss bugs when using `cache` with `multifile` resolver. _(Mihael Pranjić)_

### multifile

- Fixed segmentation fault in `kdbError()` function. _(Mihael Pranjić)_
- Added Global Keyset handle to storage plugin. _(Mihael Pranjić)_
- Disable cache when `ini` is used. _(Mihael Pranjić)_
- Fixed use of wrong resolver handle in the `kdbError()` function. _(Mihael Pranjić)_

### mmapstorage

- [mmapstorage](https://www.libelektra.org/plugins/mmapstorage) is now able to persist the Global KeySet, which is used by the `cache` plugin. _(Mihael Pranjić)_
- Fixed support for `kdb import` and `kdb export`. _(Mihael Pranjić)_

### ini

- Fixed `ini` when only the root key needs to be written. _(Mihael Pranjić)_

### semlock

removed due to:

- constant pain
- never worked properly
- poor design
- no time in future to maintain
  _(Kurt Micheli)_

### RGBColor

- New plugin to validate hex formatted colors (e.g. #fff or #abcd) and normalize them to rgba (4294967295 (= 0xffffffff) and 2864434397 (= 0xaabbccdd) respectively). It also has support for named colors according to the [extended color keywords](https://www.w3.org/TR/css-color-3/#svg-color) from CSS3.
  _(Philipp Gackstatter)_

### Ini

- Plugin writes to ini files without spaces around '=' anymore. Reading is still possible with and without spaces.
  _(Oleksandr Shabelnyk)_

### macaddr

- Added a plugin to handle MAC addresses. `kdbGet` converts a MAC address into a decimal 64-bit integer (with the most significant 16 bits always set to 0), if the format is supported. `kdbSet` restores the converted values back to there original form. _(Thomas Bretterbauer)_

### unit

- New plugin to validate units of memory and normalize them into bytes. E.g. 20 KB (normalized to 20000 Byte).
  _(Marcel Hauri)_

## Libraries

The text below summarizes updates to the [C (and C++)-based libraries](https://www.libelektra.org/libraries/readme) of Elektra.

### Compatibility

As always, the ABI and API of kdb.h is fully compatible, i.e. programs
compiled against an older 0.8 version of Elektra will continue to work
(ABI) and you will be able to recompile programs without errors (API).

- <<TODO>>
- <<TODO>>
- <<TODO>>

### Core

- `kdbGet` now calls global postgetstorage plugins with the parent key passed to `kdbGet`, instead of a random mountpoint. _(Klemens Böswirth)_
- Fixed a double cleanup error (segmentation fault) when mounting global plugins. _(Mihael Pranjić)_
- Logging in Elektra was changed with this release. If Elektra is compiled with `ENABLE_LOGGER` enabled, we now log warnings and errors to
  stderr and everything except debug messages to syslog. If `ENABLE_DEBUG` is also enabled, debug messages are logged to syslog as well.
  Previously you had to make some manual changes to the code, to see most of the logging messages. _(Klemens Böswirth)_
- The logger does not truncate the file name incorrectly anymore, if `__FILE__` contains a relative (instead of an absolute) filepath. _(René Schwaiger)_
- Disabled any plugin execution when we have a cache hit or no update from backends. The old behaviour can be enabled for testing using `ENABLE_DEBUG` and adding the `"debugGlobalPositions"` meta key to the parentKey of the kdbGet invocation. _(Mihael Pranjić)_
- Removed `ingroup` from error messages to reduce verbosity. _(Michael Zronek)_
- Fixed minor problem when `kdb_long_double_t` is not available (e.g. mips32). _(Matthias Schoepfer)_
- Only add benchmarks if `BUILD_TEST` is set in cmake. _(Matthias Schoepfer)_
- <<TODO>>

### Ease

- The functions for reference resolving used in the [reference plugin](https://www.libelektra.org/plugins/reference) have been extracted
  into libease. This lets other parts of Elektra easily use references and ensures a consistent syntax for them. _(Klemens Böswirth)_

### <<Library2>>

- <<TODO>>
- <<TODO>>
- <<TODO>>

### <<Library3>>

- <<TODO>>
- <<TODO>>
- <<TODO>>

## Bindings

Bindings allow you to utilize Elektra using [various programming languages](https://www.libelektra.org/bindings/readme). This section keeps
you up to date with the multi-language support provided by Elektra.

- JNA is now not experimental anymore. _(Markus Raab)_
- gsettings is not default anymore. _(Markus Raab)_

- Add fix for creating the Key and KeySet objects in the HelloElektra.java file. _(Dmytro Moiseiuk)_
- We fixed a [warning about a deprecated default constructor](https://issues.libelektra.org/2670) in the C++ binding reported by GCC 9.0. _(René Schwaiger)_
- <<TODO>>

### <<Binding2>>

### <<Binding3>>

## Tools

- `kdb get -v` now displays if the resulting value is a default-value defined by the metadata of the key. _(Thomas Bretterbauer)_
- `kdb cp` now succeeds if the target-keys already have the same values as the source-keys. _(Thomas Bretterbauer)_
- `web-ui` issue #2441 is fixed in form of a workaround _(Josef Wechselauer)_
- `kdb import` does not fail anymore if executed more than once with the same target in the spec-namespace. _(Thomas Bretterbauer)_
- `kdb mount` avoid adding sync if sync is already provided. _(Markus Raab)_
- `kdb list-tools` now supports `KDB_EXEC_PATH` environment variables that contain spaces. _(René Schwaiger)_
- `gen-gpg-testkey` is added to the default tools list (see [#2668](https://github.com/ElektraInitiative/libelektra/issues/2668))._(Peter Nirschl)_
- <<TODO>>

- <<TODO>>

### Code generation

`kdb gen` is now no longer an external tool implemented via python, but rather a first class command of the `kdb` tool. For now it only
supports code generation for use with the highlevel API. Try it by running `kdb gen elektra <parentKey> <outputName>`, where `<parentKey>`
is the parent key of the specification to use and `<outputName>` is some prefix for the output files. If you don't have your specification
mounted, use `kdb gen -F <plugin>:<file> elektra <parentKey> <outputName>` to load it from `<file>` using plugin `<plugin>`.

.. _(Klemens Böswirth)_

## Scripts

- The `reformat-source` script now also formats `tests/shell/include_common.sh.in`. Additionally it ensures that the file is 1000 lines long,
  so that line numbers of files using it are easier to read. _(Klemens Böswirth)_
- The [clang-format wrapper script](../../scripts/reformat-source) now also checks the supported maximum version of Clang-Format. _(René Schwaiger)_
- The script [`reformat-shfmt`](https://master.libelektra.org/scripts/reformat-shfmt) now also reformats shell support files (`*.in`) in the [`scripts`](https://master.libelektra.org/scripts) folder. _(René Schwaiger)_
- The `reformat-*` scripts now allow you to specify a list of files that should be formatted. Only files actual suitable for the reformat script,
  will reformat. So e.g. calling `reformat-cmake src/include/kdbprivate.h` doesn't change any files. _(Klemens Böswirth)_
- The script `scripts/reformat-all` is a new convenience script that calls all other `reformat-*` scripts. _(Klemens Böswirth)_
- The script `scripts/pre-commit-check-formatting` can be used as a pre-commit hook, to ensure files are formatted before committing. _(Klemens Böswirth)_
- The [link checker](../../scripts/link-checker) now prints broken links to the standard error output. _(René Schwaiger)_
- We added a script, called [`benchmark-yaml`](../../scripts/benchmark-yaml.in) that compares the run-time of the YAML plugins:

  - [YAML CPP](https://www.libelektra.org/plugins/yamlcpp),
  - [Yan LR](https://www.libelektra.org/plugins/yanlr),
  - [YAMBi](https://www.libelektra.org/plugins/yambi),
  - [YAwn](https://www.libelektra.org/plugins/yambi), and
  - [YAy PEG](https://www.libelektra.org/plugins/yaypeg)

  for a certain input file with [hyperfine](https://github.com/sharkdp/hyperfine). _(René Schwaiger)_

## Benchmarks

- The benchmarking tool [`benchmark_plugingetset`](../../benchmarks/plugingetset.c) now also supports only executing the `get` method for the specified plugin. For example, to convert the data stored in the file `benchmarks/data/yaypeg.test.in` with the [YAy PEG plugin](https://www.libelektra.org/plugins/yaypeg) to a key set you can now use the following command:

  ```sh
  benchmark_plugingetset benchmarks/data user yaypeg get
  ```

  . _(René Schwaiger)_

## Documentation

### Style

- The documentation now uses [fenced code blocks](https://help.github.com/en/articles/creating-and-highlighting-code-blocks#syntax-highlighting) to improved the syntax highlighting of code snippets. _(René Schwaiger)_
- We added recommendations about the style of Markdown headers to our [coding guidelines](../CODING.md). _(René Schwaiger)_
- We now use [title case](https://en.wiktionary.org/wiki/title_case) for most headings in the documentation. _(René Schwaiger)_
- We added instructions on how to reformat code with

  - [Clang-Format](https://clang.llvm.org/docs/ClangFormat.html),
  - [cmake format](https://github.com/cheshirekow/cmake_format),
  - [Prettier](https://prettier.io), and
  - [shfmt](https://github.com/mvdan/sh)

  to the [coding guidelines](../CODING.md). _(René Schwaiger)_

### Tutorials

- We added a basic tutorial that tells you [how to write a (well behaved) storage plugin](../tutorials/storage-plugins.md). _(René Schwaiger)_
- Improved the `checkconf` section in the plugin tutorial. _(Peter Nirschl)_
- We added a [tutorial](../tutorials/benchmarking.md) on how to benchmark the execution time of plugins using [`benchmark_plugingetset`](../../benchmarks/README.md) and [hyperfine](https://github.com/sharkdp/hyperfine). _(René Schwaiger)_
- The new [profiling tutorial](../tutorials/profiling.md) describes how to determine the execution time of code using

  - [Callgrind](http://valgrind.org/docs/manual/cl-manual.html), and
  - [XRay](https://llvm.org/docs/XRay.html)

  . _(René Schwaiger)_

- For beginners we added a [tutorial](../tutorials/contributing-clion.md) that guides them through the process of contributing to libelektra. _(Thomas Bretterbauer)_
- Added a section on `elektraPluginGetGlobalKeySet` in the plugin tutorial. _(Vid Leskovar)_
- Added a step-by-step [tutorial](../tutorials/run_all_tests_with_docker.md) for running all tests with Docker. _(Oleksandr Shabelnyk)_
- Added a step-by-step [tutorial](../tutorials/run_reformatting_script_with_docker.md) for running reformatting scripts with Docker. _(Oleksandr Shabelnyk)_
- Covered Resolving Missing \*.so Library Error in [tutorial](../tutorials/contributing-clion.md). _(Oleksandr Shabelnyk)_

### Spelling Fixes

- Write Elektra with capital letter in cascading tutorial. _(Vlad - Ioan Balan)_
- Add typo fix to the hello-elektra tutorial. _(Dmytro Moiseiuk)_
- Add typo fix to the Java kdb tutorial. _(Dominik Hofmann)_
- Fixed capitalization of the initial letter in Readme. _(Miruna Orsa)_
- Improved readability in README. _(Philipp Gackstatter)_
- We fixed some spelling mistakes in the documentation. _(René Schwaiger)_

### Other

- The [Markdown Link Converter][] now uses the style

  ```
  filename:line:0
  ```

  instead of

  ```
  filename|line col 0|
  ```

  to show the location data for broken links. This is also the same style that Clang and GCC use when they display location information for
  compiler errors. This update has the advantage, that certain tools such as [TextMate](https://macromates.com) are able to convert the
  location data, providing additional features, such as clickable links to the error source. _(René Schwaiger)_

- The [Markdown Link Converter][] uses the index `1` for the first line number instead of `0`. This update fixes an off-by-one-error, when the user tries to use the error location data printed by the tool in a text editor. _(René Schwaiger)_
- We added a badge for [LGTM](https://lgtm.com) to the [main ReadMe file](https://master.libelektra.org/README.md). _(René Schwaiger)_
- Added [LCDproc](../../examples/spec/lcdproc) and [Cassandra](../../examples/spec/cassandra.ini) specification examples. These examples
  provide a good guideline for writing specifications for configurations. _(Michael Zronek)_
- Added a new error message format concept to be implemented soon. _(Michael Zronek)_
- Added a new error concept for error codes to be implemented soon. _(Michael Zronek)_
- Added error categorization guidelines to be used with the error concept. _(Michael Zronek)_
- Drastically improved the error message format. For more information look [here](../../doc/decisions/error_message_format.md). _(Michael Zronek)_
- Every `kdb` command now accepts `v` and `d` as option to show more information in case of warnings or errors. _(Michael Zronek)_
- Improved qt-gui error popup to conform with the new error message format. _(Raffael Pancheri)_
- We fixed the format specifiers in the [“Hello, Elektra” example](https://master.libelektra.org/examples/helloElektra.c). _(René Schwaiger)_
- Expanded the Python Tutorial to cover installation under Alpine Linux. _(Philipp Gackstatter)_
- We wrote a tutorial which is intended to [help newcomers contributing to libelektra](../tutorials/contributing-clion.md). _(Thomas Bretterbauer)_
- We fixed various broken links in the documentation. _(René Schwaiger)_

[markdown link converter]: https://master.libelektra.org/doc/markdownlinkconverter

## Tests

- We now test the [Directory Value Plugin](https://www.libelektra.org/plugins/directoryvalue) with additional test data. _(René Schwaiger)_
- The variables:

  - `SPEC_FOLDER`
  - `SYSTEM_FOLDER`
  - `USER_FOLDER`

  in the [inclusion file for shell test](../../tests/shell/include_common.sh.in) were set incorrectly, if the repository path contained space characters. _(René Schwaiger)_

- The [CFramework](https://master.libelektra.org/tests/cframework) now also compares the names of meta keys. _(René Schwaiger)_
- The [release notes check](../../scripts/run_check_release_notes) does not report an illegal number anymore, if the release notes were not updated at all. _(René Schwaiger)_
- We added a test for the keyhelper-class which checks if rebasePath calculates the new path for cascading target-keys correctly. _(Thomas Bretterbauer)_
- Enable MSR for the crypto and fcrypt tutorial ([#1981](https://github.com/ElektraInitiative/libelektra/issues/1981))._(Peter Nirschl)_
- We fixed the [Markdown Shell Recorder][] test for the command [`kdb get`](../help/kdb-get.md). _(René Schwaiger)_

### Source Code Checks

- The formatting instructions printed by [`check_formatting`](https://master.libelektra.org/tests/shell/check_formatting.sh) now also work correctly, if

  - the `diff` output does not start with the test number added by CTest, and
  - you use a non-POSIX shell such as [`fish`](https://fishshell.com)

  . _(René Schwaiger)_

- We now check the source code of the repository with [LGTM][]. _(René Schwaiger)_
- We fixed various warnings about

  - missing or duplicated include guards,
  - undefined behavior,
  - incorrect format specifiers,
  - unnecessary statements,
  - short names for global variables, and
  - empty `if`-statements

  reported by [LGTM][]. _(René Schwaiger)_

[lgtm]: https://lgtm.com

## Build

### CMake

- The build system now rebuilds the [JNA binding](https://www.libelektra.org/bindings/jna) with Maven, if you change any of the Java source files of the binding. _(René Schwaiger)_
- `testshell_markdown_tutorial_crypto` is not compiled and executed if `gen-gpg-testkey` is not part of TOOLS. _(Peter Nirschl)_
- Plugin tests are now only added, if `BUILD_TESTING=ON`. _(Klemens Böswirth)_
- <<TODO>>

### Docker

#### Alpine Linux

- Our [Docker image for Alpine Linux](../../scripts/docker/alpine) now uses the base image for Alpine Linux 3.9. _(René Schwaiger)_
- We added [PEGTL](https://github.com/taocpp/PEGTL) to the [Alpine Docker image](../../scripts/docker/alpine). _(René Schwaiger)_

#### Debian

- We now use the default JDK on Debian sid, since the package `openjdk-8-jdk` is not available in the official unstable repositories anymore. _(René Schwaiger)_
- We added

  - [Bison](https://www.gnu.org/software/bison/), and
  - [YAEP](https://github.com/vnmakarov/yaep)

  to the [image for Debian sid](../../scripts/docker/debian/sid/Dockerfile). _(René Schwaiger)_

#### Ubuntu

- We added a [Dockerfile for Ubuntu Disco Dingo](../../scripts/docker/ubuntu/disco/Dockerfile). _(René Schwaiger)_

#### Other Updates

- The Docker images for

  - [Debian stretch](../../scripts/docker/debian/sid/Dockerfile), and
  - [Debian sid](../../scripts/docker/debian/sid/Dockerfile),

  now include the Python YAML library recommended by [cmake format](https://github.com/cheshirekow/cmake_format). _(René Schwaiger)_

### Vagrant

- The [Vagrant file for Ubuntu Artful Aardvark](../../scripts/vagrant/ubuntu/artful32/Vagrantfile) now installs the Python YAML library recommended by [cmake format](https://github.com/cheshirekow/cmake_format). _(René Schwaiger)_

## Infrastructure

### Cirrus

- We added the build job `🔗 Check`, which checks the documentation for broken links. _(René Schwaiger)_
- <<TODO>>
- <<TODO>>

### Jenkins

- We disabled the tests:

  - `testmod_crypto_botan`,
  - `testmod_crypto_openssl`,
  - `testmod_dbus`,
  - `testmod_dbusrecv`,
  - `testmod_fcrypt`,
  - `testmod_gpgme`, and
  - `testmod_zeromqsend`

  , since they are [known to fail in high load scenarios](https://issues.libelektra.org/2439). _(René Schwaiger)_

- We increased the automatic timeout for jobs that show no activity from 5 to 10 minutes. _(René Schwaiger)_
- We improved the exclusion patterns for the [Coveralls coverage analysis](https://coveralls.io/github/ElektraInitiative/libelektra). _(René Schwaiger)_
- We now again build the API docu of [master](https://doc.libelektra.org/api/master) and we now also build the API docu of [PRs](https://doc.libelektra.org/api/pr/). _(Markus Raab)_

### Travis

- We removed the build job for the [Haskell binding](../../src/bindings/haskell/README.md) and [Haskell plugin](../../src/plugins/haskell/README.md). For more information, please take a look [here](https://issues.libelektra.org/2751). _(Klemens Böswirth)_
- We always use GCC 9 for the build job `🍏 GCC`. This update makes sure that the build job succeeds, even if Homebrew
  adds a new major version of the compiler. _(René Schwaiger)_
- We simplified our [Travis configuration file](../../.travis.yml), removing various unnecessary and unused code. In this process we also got rid of the caching directives, we previously used to speed up the Haskell build job `🍏 Haskell`. _(René Schwaiger)_

## Website

The website is generated from the repository, so all information about
plugins, bindings and tools are always up to date. Furthermore, we changed:

- Added github build status badges to website _(hesirui)_
<<<<<<< HEAD
- Added Docsearch to Website _(hesirui)_
=======
- We updated part of a test for the [snippet converter](https://www.libelektra.org/conversion). _(René Schwaiger)_
>>>>>>> 52a15300
- <<TODO>>

## Outlook

We are currently working on following topics:

- <<TODO>>
- <<TODO>>
- <<TODO>>

## Statistics

Following authors made this release possible:

<<`scripts/git-release-stats 0.8.<<VERSION>>`>>

## Join the Initiative!

We welcome new contributors!
Read [here](https://www.libelektra.org/devgettingstarted/ideas) about how to get started.

As first step, you could give us feedback about these release notes.
Contact us via our [issue tracker](https://issues.libelektra.org).

## Get the Release!

You can download the release from [here](https://www.libelektra.org/ftp/elektra/releases/elektra-0.8.<<VERSION>>.tar.gz)
or [GitHub](https://github.com/ElektraInitiative/ftp/blob/master/releases/elektra-0.8.<<VERSION>>.tar.gz?raw=true)

The [hashsums are:](https://github.com/ElektraInitiative/ftp/blob/master/releases/elektra-0.8.<<VERSION>>.tar.gz.hashsum?raw=true)

<<`scripts/generate-hashsums`>>

The release tarball is also available signed by Markus Raab using GnuPG from
[here](https://www.libelektra.org/ftp/elektra/releases/elektra-0.8.<<VERSION>>.tar.gz.gpg) or on
[GitHub](https://github.com/ElektraInitiative/ftp/blob/master/releases//elektra-0.8.<<VERSION>>.tar.gz.gpg?raw=true)

Already built API-Docu can be found [here](https://doc.libelektra.org/api/0.8.<<VERSION>>/html/)
or on [GitHub](https://github.com/ElektraInitiative/doc/tree/master/api/0.8.<<VERSION>>).

## Stay tuned!

Subscribe to the
[RSS feed](https://www.libelektra.org/news/feed.rss)
to always get the release notifications.

If you also want to participate, or for any questions and comments
please contact us via our issue tracker [on GitHub](http://issues.libelektra.org).

[Permalink to this NEWS entry](https://www.libelektra.org/news/0.8.<<VERSION>>-release)

For more information, see [https://libelektra.org](https://libelektra.org)

Best regards,
[Elektra Initiative](https://www.libelektra.org/developers/authors)<|MERGE_RESOLUTION|>--- conflicted
+++ resolved
@@ -718,11 +718,9 @@
 plugins, bindings and tools are always up to date. Furthermore, we changed:
 
 - Added github build status badges to website _(hesirui)_
-<<<<<<< HEAD
 - Added Docsearch to Website _(hesirui)_
-=======
 - We updated part of a test for the [snippet converter](https://www.libelektra.org/conversion). _(René Schwaiger)_
->>>>>>> 52a15300
+
 - <<TODO>>
 
 ## Outlook
