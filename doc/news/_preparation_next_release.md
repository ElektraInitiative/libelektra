# 0.9.<<VERSION>> Release

This release did not happen yet.

Please update this file within PRs accordingly.
For non-trivial changes, you can choose to be
part of the highlighted changes. Please make
sure to add some short tutorial (checked by
shell recorder) or asciinema for highlighted items.

Please add your name at the end of every contribution.
**Syntax:** _(your name)_

<<`scripts/generate-news-entry`>>

We are proud to release Elektra 0.9.<<VERSION>>.

## What is Elektra?

Elektra serves as a universal and secure framework to access
configuration settings in a global, hierarchical key database.
For more information, visit [https://libelektra.org](https://libelektra.org).

You can also read the news [on our website](https://www.libelektra.org/news/0.9.<<VERSION>>-release)

## Highlights

- <<HIGHLIGHT1>>
- <<HIGHLIGHT2>>
- <<HIGHLIGHT3>>

### <<HIGHLIGHT1>>

### <<HIGHLIGHT2>>

### <<HIGHLIGHT2>>

## Plugins

The following section lists news about the [modules](https://www.libelektra.org/plugins/readme) we updated in this release.

### Augeas

- Improved error message for augeas to show lensPath. _(Michael Zronek)_

### CCode

- The [Markdown Shell Recorder][] test of the plugin does not require Bash any more. _(René Schwaiger)_

[markdown shell recorder]: https://master.libelektra.org/tests/shell/shell_recorder/tutorial_wrapper

### Crypto

- The crypto plugin no longer supports Botan and OpenSSL as provider of cryptographic functions. The support has been removed to improve the maintainability of the code. _(Peter Nirschl)_
- The unit test of the crypto plugin attempts to kill the gpg-agent if a regular shutdown via `connect-gpg-agent` should fail for any reason during the clean-up phase. _(Peter Nirschl)_

### Directory Value

- The plugin now only interprets a key set as [array](../tutorials/arrays.md) if the parent contains the meta key `array`. _(René Schwaiger)_

### Fcrypt

- Improve handling of temporary files after encryption and decryption by trying to perform a manual copy if the call of `rename` fails. This problem might occur if another file system is mounted at `/tmp`. _(Peter Nirschl)_

### KConfig

- We implemented the methods that save a KeySet into a file with the KConfig Ini format. _(Dardan Haxhimustafa)_

### SWIG

- Configure line (-DBINDINGS="..") for SWIG based bindings have been changed from `swig_foo` to `foo`. _(Manuel Mausz)_
- Exclude SWIG bindings if SWIG Version is 4.0.1 and Python is >= 3.8 or Ruby is >= 2.7 due to incompatibility (#3378, #3379). _(Mihael Pranjić)_

### SWIG/python

- Added bindings for libelektratools. _(Manuel Mausz)_
- Add test for kdbEnsure. _(Mihael Pranjić)_

### SWIG/python2

- Removed. _(Manuel Mausz)_

### Tcl

- The [Markdown Shell Recorder][] test of the plugin now correctly requires the [`xmltool` plugin](../../src/plugins/xmltool). _(René Schwaiger)_

### YAMBi

- We removed the plugin in favor of [Yan LR](../../src/plugins/yanlr). _(René Schwaiger)_

### YAML CPP

- The plugin now always prints a newline at the end of the YAML output. _(René Schwaiger)_
- The plugin does not interpret a key set such as

  ```
  user/example
  user/example/#0
  user/example/#1
  user/example/#2
  ```

  as array unless the parent key `user/example` contains the meta key `array`. _(René Schwaiger)_

- YAML CPP now always sets and requires the metakey `type` with the value `boolean` for boolean data. _(René Schwaiger)_

- We limited the scope of a logging function of the module. This makes it possible to build Elektra again, if
  - you enabled the logger (`ENABLE_LOGGER=ON`),
  - build the “full” (`BUILD_FULL=ON`) version of Elektra, and
  - include both the Directory Value and YAML CPP plugin in your build configuration. _(René Schwaiger)_

### Yan LR

- The CMake code of the plugin does not print error messages produced by the tool `ldd` any more. _(René Schwaiger)_
- The plugin now also supports ANTLR 4.8. _(René Schwaiger)_
- We limited the scope of the logging code of the module. For more information, please take a look at the last news entry of the YAML CPP plugin. _(René Schwaiger)_

### GOpts

- The plugin now supports an offset into `argv` given by the `/offset` config key. When `/offset` is set, `gopts` will
  ignore a number of arguments at the start of `argv`. This can be used in e.g. python scripts to ignore the interpreter
  arguments. _(Klemens Böswirth)_
- `gopts` now also writes help message into the key `proc/elektra/gopts/help/message` in addition to setting
  `proc/elektra/gopts/help = 1`. This is also useful in non-C/C++ environments. _(Klemens Böswirth)_
- `gopts` is also affected by the changes and improvements to the `opts` library outlined below.

### Cache

- Respect `XDG_CACHE_HOME` when resolving the mmap cache directory. _(Mihael Pranjić)_

## Libraries

The text below summarizes updates to the [C (and C++)-based libraries](https://www.libelektra.org/libraries/readme) of Elektra.

### Compatibility

- We clarified compatibility requirements for Elektra and its plugins and bindings.
  Furthermore, we renamed `system/elektra/version/constants/KDB_VERSION_MICRO`
  to `system/elektra/version/constants/KDB_VERSION_PATCH` to be compatible
  with [Semantic Versioning 2.0.0](https://semver.org/). _(Markus Raab)_
- <<TODO>>
- <<TODO>>
- <<TODO>>

### Core

- <<TODO>>
- <<TODO>>
- <<TODO>>

### Opts

- The library function `elektraGetOpts` now supports sub-commands.
  Sub-commands are best explained by looking at an application that uses them, like `git`.
  For example `add` is a sub-command in `git add`, and interprets `-p` differently from `git`:
  `git -p add` is `git --paginate add`, but `git add -p` is `git add --patch`.
  `elektraGetOpts` now implements this notion of sub-commands.
  For more information take a look at the [tutorial for command-line-options](../tutorials/command-line-options.md).
  By extension this functionality is also available via the `gopts` plugin. _(Klemens Böswirth)_
- The generated help message was improved. It now also gives details about parameter arguments, sub-commands and
  environment variables in addition to the existing support for option arguments. This also means that it is no longer
  possible to have multiple keys with the `args=remaining` metadata (because their `opt/help` may not be the same).
  _(Klemens Böswirth)_

### <<Library2>>

- <<TODO>>
- <<TODO>>
- <<TODO>>

### <<Library3>>

- <<TODO>>
- <<TODO>>
- <<TODO>>

## Bindings

Bindings allow you to utilize Elektra using [various programming languages](https://www.libelektra.org/bindings/readme). This section keeps
you up to date with the multi-language support provided by Elektra.

### python2

- Removed. _(Manuel Mausz)_

### Rust

- Published `elektra` and `elektra-sys` versions `0.9.1` to crates.io. _(Philipp Gackstatter)_

## Tools

- [elektrad](../../src/tools/elektrad/README.md) is completely rewritten in Go, which drastically improves the performance by leveraging the new [go-elektra](https://github.com/ElektraInitiative/go-elektra/) bindings instead of calling the `kdb` command-line tool on every request. _(Raphael Gruber)_
- Update `kdb cache` tool synopsis to reflect man page. _(Mihael Pranjić)_
- Pull elektrad, webui and webd out of shared web folder to allow fine grained selection of tools. _(Raphael Gruber)_
- <<TODO>>

## Scripts

- The [fish completion script](../../scripts/completion/kdb.fish) now recognizes the new names of subcommands (e.g. `meta-set` instead of `setmeta` ) introduced with Elektra `0.9.1`. _(René Schwaiger)_
- The script [reformat-cmake](../../scripts/dev/reformat-cmake) now reformats the code with `cmake-format` 0.6.3. _(René Schwaiger)_
- The script [reformat-shell](../../scripts/dev/reformat-shell) now makes sure that you do not use `shfmt` 3, which formats parts of the code base slightly differently. _(René Schwaiger)_

## Documentation

- improved formatting of the [`validation tutorial`](../../doc/tutorials/validation.md) _(Anton Hößl)_
- We fixed some minor spelling mistakes. _(René Schwaiger)_
- We updated the man pages of the [`web`](../tutorials/install-webui.md) tool. _(René Schwaiger)_
- We now automatically close issues after one year of inactivity. _(Mihael Pranjić)_

## Tests

- We now use [Google Test](https://github.com/google/googletest) `1.10` to test Elektra. _(René Schwaiger)_
- The C++ test code does not produce warnings about a missing macro argument for `...` any more. _(René Schwaiger)_
- Whitelisted many broken links. _(Mihael Pranjić)_
- Enabled regex in link checker. _(Mihael Pranjić)_
- The [formatting check](../../tests/shell/check_formatting.sh) now also works correctly, if it is invoked multiple times. _(René Schwaiger)_
- `KDB_EXEC_PATH` is not being set globally to contain the build directory any longer. _(Peter Nirschl)_
- Rewrite gpg-agent shutdown logic to use `fork` and `execv` instead of `system`. _(Peter Nirschl)_

## Build

### Compilation

- We do not use implicit typing in the code of the

  - `augeas`,
  - `base64`, and
  - `blockresolver`

  plugin any more. After this update, the code compiles without any warnings, even though we now use the compiler switch `-Wconversion`. _(René Schwaiger)_

### Support

- Debian 9 “stretch” (oldstable) is now the oldest supported platform. _(René Schwaiger)_

### CMake

- We fixed warnings about CMake policy [CMP0078](https://cmake.org/cmake/help/latest/policy/CMP0078.html) and [CMP0086](https://cmake.org/cmake/help/latest/policy/CMP0086.html). _(René Schwaiger)_
- The CMake functions `add_msr_test` and `add_msr_test_plugin` do not export the list of required plugins as environment variable any more. _(René Schwaiger)_
- The CMake code of the code generation does not print warnings about unknown regex operators any more. _(René Schwaiger)_
- Generating the build system now requires CMake `3.4` (released in November 2015). _(René Schwaiger)_

### Docker

- We updated some of the software in the [Dockerfile for Debian sid](../../scripts/docker/debian/sid/Dockerfile). _(René Schwaiger)_
- Building the [documentation Dockerfile for Debian Stretch](../../scripts/docker/debian/stretch/doc.Dockerfile) works again. _(René Schwaiger)_
- Use python 3, SWIG 4.0 and ruby 2.5 in the [Dockerfile for Debian sid](../../scripts/docker/debian/sid/Dockerfile). _(Mihael Pranjić)_
- Disable python binding on `debian-unstable-full-clang` due to upstream [issue](https://github.com/ElektraInitiative/libelektra/issues/3379). _(Mihael Pranjić)_
- Use current ruby-dev on debian sid image as ruby 2.5 has been dropped. _(Mihael Pranjić)_
- <<TODO>>

## Infrastructure

### Cirrus

- We fixed a minor problem with the package install procedure on macOS build jobs. _(René Schwaiger)_
- We updated the startup command for D-Bus on macOS. _(René Schwaiger)_
- We removed python2 (EOL and removed from homebrew). _(Mihael Pranjić)_
- Use latest macOS Catalina Xcode stable. _(Mihael Pranjić)_
- Use newer FreeBSD images and use image family instead of concrete image names. _(Mihael Pranjić)_
- Disable tcl on FreeBSD images because of test failures (see #3353). _(Mihael Pranjić)_
- Disable curlget plugin for macOS jobs (see #3382). _(Mihael Pranjić)_
- Add more dependencies to Fedora image to cover many tests. _(Mihael Pranjić)_
- Installed ruby 2.6 to test the ruby bindings and plugins. _(Mihael Pranjić)_
- Upgraded Fedora image to current stable (version 32). _(Mihael Pranjić)_

### Jenkins

- Fixed [coveralls](https://coveralls.io/github/ElektraInitiative/libelektra) coverage report. _(Mihael Pranjić)_
- The build jobs `debian-unstable-clang-asan` and `debian-unstable-full-clang` now use Clang 9 to compile Elektra. _(René Schwaiger)_
- Added the Jenkins.monthly in the jenkins' scripts file. _(Djordje Bulatovic)_
- Temporarily disabled some problematic tests on debian unstable. _(Mihael Pranjić)_
- Enabled building packages for Bionic. _(Djordje Bulatovic)_
- Improve gpgme unit test stability. _(Peter Nirschl)_
<<<<<<< HEAD
- Publishing packages for Bionic to community. _(Djordje Bulatovic)_
=======
- Added Fedora 32 image to main build stage, moved Fedora 31 to full build stage. _(Mihael Pranjić)_
- <<TODO>>
>>>>>>> 6eb9d174

### Travis

- Use newer Xcode 11.3 and ruby 2.6.4 on macOS builds. _(Mihael Pranjić)_
- Disable curlget plugin for macOS jobs (see #3382). _(Mihael Pranjić)_
- <<TODO>>

## Website

The website is generated from the repository, so all information about
plugins, bindings and tools are always up to date. Furthermore, we changed:

- Re-enable website auto-deployment. _(Mihael Pranjić)_
- Update docker images for website frontend and backend to debian buster. Update dependencies to newer versions. _(Mihael Pranjić)_
- <<TODO>>

## Outlook

We are currently working on following topics:

- <<TODO>>
- <<TODO>>
- <<TODO>>

## Statistics

<<`scripts/git-release-stats 0.9.VER-1 0.9.<<VERSION>>`>>

## Finished Thesis

[René Schwaiger](https://github.com/sanssecours) finished [his thesis](https://github.com/sanssecours/Configuration-File-Parsing/releases) about parsing techniques and parsing tools for configuration files.

## Join the Initiative!

We welcome new contributors!
Read [here](https://www.libelektra.org/devgettingstarted/ideas) about how to get started.

As first step, you could give us feedback about these release notes.
Contact us via our [issue tracker](https://issues.libelektra.org).

## Get the Release!

You can download the release from [here](https://www.libelektra.org/ftp/elektra/releases/elektra-0.9.<<VERSION>>.tar.gz)
or [GitHub](https://github.com/ElektraInitiative/ftp/blob/master/releases/elektra-0.9.<<VERSION>>.tar.gz?raw=true)

The [hashsums are:](https://github.com/ElektraInitiative/ftp/blob/master/releases/elektra-0.9.<<VERSION>>.tar.gz.hashsum?raw=true)

<<`scripts/generate-hashsums elektra-0.9.<<VERSION>>.tar.gz`>>

The release tarball is also available signed by Markus Raab using GnuPG from
[here](https://www.libelektra.org/ftp/elektra/releases/elektra-0.9.<<VERSION>>.tar.gz.gpg) or on
[GitHub](https://github.com/ElektraInitiative/ftp/blob/master/releases/elektra-0.9.<<VERSION>>.tar.gz.gpg?raw=true)

Already built API-Docu can be found [here](https://doc.libelektra.org/api/0.9.<<VERSION>>/html/)
or on [GitHub](https://github.com/ElektraInitiative/doc/tree/master/api/0.9.<<VERSION>>).

## Stay tuned!

Subscribe to the
[RSS feed](https://www.libelektra.org/news/feed.rss)
to always get the release notifications.

If you also want to participate, or for any questions and comments
please contact us via our issue tracker [on GitHub](http://issues.libelektra.org).

[Permalink to this NEWS entry](https://www.libelektra.org/news/0.9.<<VERSION>>-release)

For more information, see [https://libelektra.org](https://libelektra.org)

Best regards,
[Elektra Initiative](https://www.libelektra.org/developers/authors)<|MERGE_RESOLUTION|>--- conflicted
+++ resolved
@@ -272,12 +272,9 @@
 - Temporarily disabled some problematic tests on debian unstable. _(Mihael Pranjić)_
 - Enabled building packages for Bionic. _(Djordje Bulatovic)_
 - Improve gpgme unit test stability. _(Peter Nirschl)_
-<<<<<<< HEAD
 - Publishing packages for Bionic to community. _(Djordje Bulatovic)_
-=======
 - Added Fedora 32 image to main build stage, moved Fedora 31 to full build stage. _(Mihael Pranjić)_
 - <<TODO>>
->>>>>>> 6eb9d174
 
 ### Travis
 
