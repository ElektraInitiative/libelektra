# 0.9.<<VERSION>> Release

This release did not happen yet.

Please always update this file within **every PR**:

1. write what changed
2. use links pointing to your change (See [Documentation Guidelines](/doc/contrib/documentation.md))
3. add your name at the end of the line **Syntax:** _(your name)_

For example, Max would write:

```
- Added a new [doc plugin](https://www.libelektra.org/plugins/doc) _(Max)_
```

Pick a random line to write your changes to minimize the chances of conflicts in this file.

For non-trivial changes, you can choose to be part of the highlighted changes.
Please write a highlight section in this case.

After the horizontal line the release notes for the next version starts.

---

<<`scripts/generate-news-entry`>>

We are proud to release Elektra 0.9.<<VERSION>>.

## What is Elektra?

Elektra serves as a universal and secure framework to access configuration settings in a global, hierarchical key database.
For more information, visit [https://libelektra.org](https://libelektra.org).

You can also read the news [on our website](https://www.libelektra.org/news/0.9.<<VERSION>>-release).

You can try out the latest Elektra release using our docker image [elektra/elektra](https://hub.docker.com/r/elektra/elektra).
This is the quickest way to get started with Elektra without compiling and other obstacles, simply run:

```sh
docker pull elektra/elektra
docker run -it elektra/elektra
```

## Highlights

- New Changetracking API
- <<HIGHLIGHT>>
- <<HIGHLIGHT>>

### New Changetracking API

We've created a new KeySet diffing and changetracking API for both internal and external use.
Several plugins already had their own implementations to detect changes made to the key database.
Unfortunately, every implementation did something different and results varied.
With this new release every plugin now uses the same shared implementation!

To try the amazing new API yourself, take a look at [the tutorial](../tutorials/changetracking.md)!

Elektra's internal code now also uses this new API to detect which backends to execute.
This can lead to better performance in I/O bound cases, where previously certain keys would have been detected as changed when they weren't.

We ran some memory benchmarks and found a slightly increased memory usage on a stock instance of Elektra.
If you're using many plugins that do changetracking, the overhead will decrease.

| Number of Keys | Old Implementation (bytes) | New Implementation (bytes) | Memory Increase (%) |
| -------------: | -------------------------: | -------------------------: | ------------------: |
|             50 |               225792 bytes |               229580 bytes |              1,68 % |
|            500 |               383180 bytes |               411238 bytes |              7,32 % |
|           5000 |              1992294 bytes |              2306867 bytes |             15,79 % |
|          50000 |             18245222 bytes |             21181235 bytes |             16,09 % |
|         500000 |            178782208 bytes |            207827763 bytes |             16,25 % |

Apart from memory benchmark, we also ran some performance benchmarks.
As the benchmark is heavily I/O bound, the biggest bottleneck is the I/O performance of the system.
We could not reliably detect a real, reliably reproducible performance impact measured in seconds.
Alternatively, we have measured executed instructions.
There seems to be about 10 % overhead, but we don't expect it to be noticeable in real-world workloads.

| Number of Keys | Old Implementation (Instructions) | New Implementation (Instructions) | Performance Overhead (%) |
| -------------: | --------------------------------: | --------------------------------: | -----------------------: |
|             50 |                          18910449 |                          19583227 |                   3,56 % |
|            500 |                          63001911 |                          68948096 |                   9,44 % |
|           5000 |                         526801917 |                         586344210 |                  11,30 % |
|          50000 |                        5730261920 |                        6340292587 |                  10,65 % |
|         500000 |                      104614374974 |                      110702166761 |                   5,82 % |

### <<HIGHLIGHT>>

### <<HIGHLIGHT>>

## Plugins

The following text lists news about the [plugins](https://www.libelektra.org/plugins/readme) we updated in this release.

### <<Plugin>>

- <<TODO>>
- <<TODO>>
- <<TODO>>

### <<Plugin>>

- <<TODO>>
- <<TODO>>
- <<TODO>>

### counter

- Move `static` variables into functions to avoid global variables _(@kodebach)_
- <<TODO>>
- <<TODO>>

### <<Plugin>>

- <<TODO>>
- <<TODO>>
- <<TODO>>

### logchange

- Utilize new changetracking API _(Maximilian Irlinger @atmaxinger)_
- Add Maximilian Irlinger as maintainer _(Maximilian Irlinger @atmaxinger)_

### yajl

- The `itKs` global variable workaround, which was used to replace the now removed internal `KeySet` cursor, was replaced with a custom context struct. _(@kodebach)_
- <<TODO>>
- <<TODO>>

### toml

- The `flex` lexer and `bison` parser are now fully reentrant and therefore thread-safe. _(@kodebach)_
- <<TODO>>
- <<TODO>>

### multifile

- Remove multifile plugin as it is unmaintained and conflicts with the new backend architecture _(Maximilian Irlinger @atmaxinger)_
- <<TODO>>
- <<TODO>>

### c

- Add Florian Lindner as maintainer _(Florian Lindner @flo91)_
- <<TODO>>
- <<TODO>>
- Use separate symbols for `set` and `commit` functions to satisfy `kdb plugin-check` _(@kodebach)_
- Use new `elektraPluginGetPhase()` instead of counting executions _(@kodebach)_

### mmapstorage

> **Note**: The plugin is currently disabled, because it is not yet compatible with the COW data structures.

TODO: remove above note, when COW support is added.

- The magic data structures are now fully compile-time constants.
  The magic number to detect endianness is generated in CMake instead of at runtime. _(@kodebach)_
- <<TODO>>
- <<TODO>>

### syslog

- Convert to hook plugin _(Maximilian Irlinger @atmaxinger)_
- Utilize new changetracking API _(Maximilian Irlinger @atmaxinger)_
- <<TODO>>

### lineendings

- Add Florian Lindner as maintainer _(Florian Lindner @flo91)_

### length

- Add Florian Lindner as maintainer _(Florian Lindner @flo91)_

### missing

- Add Florian Lindner as maintainer _(Florian Lindner @flo91)_

### unit

- Add Florian Lindner as maintainer _(Florian Lindner @flo91)_

### dbus

- Utilize new changetracking API _(Maximilian Irlinger @atmaxinger)_
- Add Maximilian Irlinger as maintainer _(Maximilian Irlinger @atmaxinger)_

### internalnotifications

- Utilize new changetracking API _(Maximilian Irlinger @atmaxinger)_
- Add Maximilian Irlinger as maintainer _(Maximilian Irlinger @atmaxinger)_

## Libraries

The text below summarizes updates to the [C (and C++)-based libraries](https://www.libelektra.org/libraries/readme) of Elektra.

### Compatibility

- <<TODO>>
- <<TODO>>
- <<TODO>>
- <<TODO>>
- <<TODO>>
- <<TODO>>
- <<TODO>>
- <<TODO>>
- <<TODO>>

### Core

- The `syslog` logging code now calls `openlog` before every `syslog` to avoid the use of a global variable. _(@kodebach)_
- <<TODO>>
- <<TODO>>
- <<TODO>>
- <<TODO>>
- <<TODO>>
- <<TODO>>
- <<TODO>>
- <<TODO>>

### <<Library>>

- <<TODO>>
- <<TODO>>
- <<TODO>>

### <<Library>>

- <<TODO>>
- <<TODO>>
- <<TODO>>

### kdb

- Add new changetracking API _(Maximilian Irlinger @atmaxinger)_
- <<TODO>>
- <<TODO>>

### <<Library>>

- <<TODO>>
- <<TODO>>
- <<TODO>>

### <<Library>>

- <<TODO>>
- <<TODO>>
- <<TODO>>

## Bindings

Bindings allow you to utilize Elektra using [various programming languages](https://www.libelektra.org/bindings/readme).
This section keeps you up-to-date with the multi-language support provided by Elektra.

### jna

- Updated Java binding related dependencies. _(Michael Tucek @tucek)_
- Updated `KDBException` to only access error key at construction time. _(Michael Tucek @tucek)_
- Removed public naive resource release API. To migrate just remove calls to the affected methods `Key#release()`, `KeySet#release()` and `KDBException#releaseErrorKey()` _(Michael Tucek @tucek)_
- Enabled strict javadoc checking for Gradle build _(Michael Tucek @tucek)_
- add merging based on elektraMerge _(Maximilian Irlinger @atmaxinger)_
- Added support for `ksIncRef` for `KeySet` _(Michael Tucek @tucek)_
- Enabled `ReferenceCleaner` _(Michael Tucek @tucek)_
- <<TODO>>
- <<TODO>>

### <<Binding>>

- <<TODO>>
- <<TODO>>
- <<TODO>>

## Tools

### <<Tool>>

- <<TODO>>
- <<TODO>>
- <<TODO>>

### <<Tool>>

- <<TODO>>
- <<TODO>>
- <<TODO>>

### <<Tool>>

- <<TODO>>
- <<TODO>>
- <<TODO>>

### <<Tool>>

- <<TODO>>
- <<TODO>>
- <<TODO>>

## Scripts

- <<TODO>>
- <<TODO>>
- <<TODO>>
- <<TODO>>
- <<TODO>>
- <<TODO>>
- <<TODO>>
- <<TODO>>
- <<TODO>>
- <<TODO>>
- <<TODO>>
- <<TODO>>
- <<TODO>>
- <<TODO>>
- <<TODO>>
- <<TODO>>
- <<TODO>>
- <<TODO>>
- <<TODO>>
- <<TODO>>

## Documentation

- Adapt and remove outdated docs https://issues.libelektra.org/4882 _(Tomislav Makar @tmakar)_
- Added missing dependencies in COMPILE.md for APT-based systems _(Michael Tucek @tucek)_
- <<TODO>>
<<<<<<< HEAD
- .github rework _(Markus Raab)_
- Added `hook` to `placements` contract in [CONTRACT.ini](../CONTRACT.ini) _(Tomislav Makar @tmakar)_
- Added `hook` information to [hooks.md](../dev/hooks.md)
- Added Hannes Laimer to `AUTHORS.md` _(Hannes Laimer @hannes99)_
- Add README to tools/kdb _(Hannes Laimer @hannes99)_
=======
- Added Tomislav Makar to `AUTHORS.md` _(Tomislav Makar @tmakar)_
>>>>>>> 7b62d59a
- <<TODO>>
- <<TODO>>
- Added Florian Lindner to `AUTHORS.md` _(Florian Lindner @flo91)_
- <<TODO>>
- <<TODO>>
- <<TODO>>
- <<TODO>>
- <<TODO>>
- <<TODO>>
- <<TODO>>
- <<TODO>>
- <<TODO>>
- <<TODO>>
- <<TODO>>
- Update AUTHORS.md info _(@kodebach)_
- <<TODO>>
- <<TODO>>
- <<TODO>>
- <<TODO>>
- <<TODO>>
- <<TODO>>
- Add Stefan Hanreich to AUTHORS.md _(Stefan Hanreich @lawli3t)_
- <<TODO>>
- <<TODO>>
- <<TODO>>
- <<TODO>>
- <<TODO>>
- <<TODO>>
- <<TODO>>

### Use Cases

- <<TODO>>
- <<TODO>>
- <<TODO>>
- <<TODO>>
- <<TODO>>
- <<TODO>>
- <<TODO>>
- <<TODO>>
- <<TODO>>
- <<TODO>>
- <<TODO>>
- <<TODO>>
- <<TODO>>
- <<TODO>>
- <<TODO>>

### Decisions

- Decide and implement [decision process](../decisions/5_partially_implemented/decision_process.md) _(Markus Raab)_
- Decided future [library split](../decisions/4_decided/library_split.md) _(@kodebach)_
- Decided [decision process](https://www.libelektra.org/decisions/decision-process) _(Markus Raab)_
- Draft for [man pages](../decisions/0_drafts/man_pages.md) _(Markus Raab)_
- <<TODO>>
- Add decision for [change tracking](../decisions/3_in_review/change_tracking.md) _(Maximilian Irlinger @atmaxinger)_
- <<TODO>>
- Create [decision](../decisions/0_drafts/operation_sequences.md) for allowed and prohibited operation seqences _(Maximilian Irlinger @atmaxinger)_
- <<TODO>>
- Add decisions about [location of headers](../decisions/4_decided/header_file_structure.md) and [use of `#include`](../decisions/4_decided/header_include.md) in the repo _(@kodebach)_
- <<TODO>>
- <<TODO>>
- Add decision about [metadata semantics](../decisions/0_drafts/metakey_semantics.md) _(@kodebach)_
- <<TODO>>
- <<TODO>>
- Many small fixes to adapt to documentation guidelines and new decision process. _(Markus Raab)_
- <<TODO>>
- Add decision for [read-only keynames](../decisions/0_drafts/readonly_keynames.md) _(Maximilian Irlinger @atmaxinger)_
- <<TODO>>
- <<TODO>>
- Revive [keyname decision](../decisions/4_decided/keyname.md) _(@kodebach)_
- <<TODO>>
- <<TODO>>
- Add decision for [copy-on-write](../decisions/6_implemented/copy_on_write.md) and provide implementation suggestions. _(Maximilian Irlinger @atmaxinger)_
- <<TODO>>
- Added explanation on why we wanted to migrate from Maven to [Gradle](../decisions/6_implemented/gradle.md) for Java-related build facilities. _(Michael Tucek @tucek)_
- <<TODO>>
- <<TODO>>
- <<TODO>>
- <<TODO>>
- <<TODO>>
- <<TODO>>
- <<TODO>>
- <<TODO>>
- <<TODO>>
- <<TODO>>
- <<TODO>>
- <<TODO>>
- <<TODO>>
- <<TODO>>

### Tutorials

- <<TODO>>
- Add basic tutorial about changetracking _(Maximilian Irlinger @atmaxinger)_
- <<TODO>>
- <<TODO>>
- <<TODO>>
- <<TODO>>
- <<TODO>>
- <<TODO>>
- <<TODO>>
- <<TODO>>
- <<TODO>>
- <<TODO>>
- <<TODO>>
- <<TODO>>
- <<TODO>>

### Man Pages

- <<TODO>>
- <<TODO>>
- <<TODO>>
- <<TODO>>
- <<TODO>>
- <<TODO>>
- <<TODO>>
- <<TODO>>
- <<TODO>>

## Tests

- <<TODO>>
- <<TODO>>
- <<TODO>>
- <<TODO>>
- <<TODO>>
- <<TODO>>
- <<TODO>>
- <<TODO>>
- <<TODO>>
- <<TODO>>
- <<TODO>>
- <<TODO>>
- <<TODO>>
- <<TODO>>
- <<TODO>>
- <<TODO>>
- <<TODO>>
- <<TODO>>
- <<TODO>>
- <<TODO>>
- <<TODO>>
- <<TODO>>
- <<TODO>>
- <<TODO>>
- <<TODO>>
- <<TODO>>

### C

- <<TODO>>
- <<TODO>>
- <<TODO>>

### Shell Recorder

- <<TODO>>
- <<TODO>>
- <<TODO>>

### C++

- <<TODO>>
- <<TODO>>
- <<TODO>>

## Packaging

- <<TODO>>
- <<TODO>>
- <<TODO>>
- <<TODO>>
- <<TODO>>
- <<TODO>>

## Build

### CMake

- <<TODO>>
- <<TODO>>
- <<TODO>>
- <<TODO>>
- <<TODO>>
- <<TODO>>

### Docker

- <<TODO>>
- <<TODO>>
- CentOS 8 Stream: manually install `config-manager` DNF plugin. _(Maximilian Irlinger @atmaxinger)_
- <<TODO>>
- <<TODO>>
- <<TODO>>

## Infrastructure

### Jenkins

- <<TODO>>
- <<TODO>>
- <<TODO>>
- <<TODO>>
- <<TODO>>
- <<TODO>>
- <<TODO>>
- <<TODO>>
- <<TODO>>
- <<TODO>>
- <<TODO>>
- <<TODO>>
- <<TODO>>
- <<TODO>>
- <<TODO>>

### Cirrus

- Rename deprecated `d-bus` to `dbus` in `macOS.yml` and `.cirrus.yml` [Issue-#4900](https://github.com/ElektraInitiative/libelektra/issues/4900) _(Tomislav Makar @tmakar)_
- <<TODO>>
- <<TODO>>
- <<TODO>>
- Push FreeBSD 12.3 to 12.4 since 12.3 is end of life. _(Richard Stöckl @eiskasten)_
- <<TODO>>

### GitHub Actions

- <<TODO>>
- <<TODO>>
- <<TODO>>
- <<TODO>>
- <<TODO>>
- <<TODO>>

## Website

The website is generated from the repository, so all information about plugins, bindings and tools are always up-to-date. Furthermore, we changed:

- <<TODO>>
- <<TODO>>
- <<TODO>>
- <<TODO>>
- <<TODO>>
- <<TODO>>

## Miscellaneous

- Many global variables that where used as constants have been made fully `const` _(@kodebach)_

## Outlook

We are currently working on following topics:

- <<TODO>>
- Session recording and better Ansible integration _(Maximilian Irlinger @atmaxinger)_
- <<TODO>>
- <<TODO>>

## Statistics

We closed [<<NUMISSUES>> issues](https://github.com/ElektraInitiative/libelektra/milestone/<<MILESTONE>>?closed=1) for this release.

<<`scripts/git-release-stats 0.9.VER-1 0.9.<<VERSION>>`>>

Thanks to all authors for making this release possible!

## Join the Initiative!

We welcome new contributors!
Read [here](https://www.libelektra.org/devgettingstarted/ideas) about how to get started.

As first step, you could give us feedback about these release notes.
Contact us via our [issue tracker](https://issues.libelektra.org).

## Get the Release!

You can download the release from

- [here](https://www.libelektra.org/ftp/elektra/releases/elektra-0.9.<<VERSION>>.tar.gz) or
- [GitHub](https://github.com/ElektraInitiative/ftp/blob/master/releases/elektra-0.9.<<VERSION>>.tar.gz?raw=true)

The [hashsums are:](https://github.com/ElektraInitiative/ftp/blob/master/releases/elektra-0.9.<<VERSION>>.tar.gz.hashsum?raw=true)

<<`scripts/generate-hashsums elektra-0.9.<<VERSION>>.tar.gz`>>

The release tarball is also available signed using GnuPG from

- [here](https://www.libelektra.org/ftp/elektra/releases/elektra-0.9.<<VERSION>>.tar.gz.gpg) or
- [GitHub](https://github.com/ElektraInitiative/ftp/blob/master/releases/elektra-0.9.<<VERSION>>.tar.gz.gpg?raw=true)

The following GPG Key was used to sign this release: 12CC44541E1B8AD9B66AFAD55262E7353324914A

Already built API documentation can be found

- [here](https://doc.libelektra.org/api/0.9.<<VERSION>>/html/) or
- [GitHub](https://github.com/ElektraInitiative/doc/tree/master/api/0.9.<<VERSION>>).

## Stay tuned!

Subscribe to the [RSS feed](https://www.libelektra.org/news/feed.rss) to always get the release notifications.

If you also want to participate, or for any questions and comments, please contact us via our issue tracker [on GitHub](http://issues.libelektra.org).

[Permalink to this NEWS entry](https://www.libelektra.org/news/0.9.<<VERSION>>-release)

For more information, see [https://libelektra.org](https://libelektra.org).

Best regards,
[Elektra Initiative](https://www.libelektra.org/developers/authors)<|MERGE_RESOLUTION|>--- conflicted
+++ resolved
@@ -326,19 +326,16 @@
 - Adapt and remove outdated docs https://issues.libelektra.org/4882 _(Tomislav Makar @tmakar)_
 - Added missing dependencies in COMPILE.md for APT-based systems _(Michael Tucek @tucek)_
 - <<TODO>>
-<<<<<<< HEAD
+- Added Tomislav Makar to `AUTHORS.md` _(Tomislav Makar @tmakar)_
+- <<TODO>>
+- <<TODO>>
+- Added Florian Lindner to `AUTHORS.md` _(Florian Lindner @flo91)_
+- <<TODO>>
 - .github rework _(Markus Raab)_
 - Added `hook` to `placements` contract in [CONTRACT.ini](../CONTRACT.ini) _(Tomislav Makar @tmakar)_
 - Added `hook` information to [hooks.md](../dev/hooks.md)
 - Added Hannes Laimer to `AUTHORS.md` _(Hannes Laimer @hannes99)_
 - Add README to tools/kdb _(Hannes Laimer @hannes99)_
-=======
-- Added Tomislav Makar to `AUTHORS.md` _(Tomislav Makar @tmakar)_
->>>>>>> 7b62d59a
-- <<TODO>>
-- <<TODO>>
-- Added Florian Lindner to `AUTHORS.md` _(Florian Lindner @flo91)_
-- <<TODO>>
 - <<TODO>>
 - <<TODO>>
 - <<TODO>>
