--- conflicted
+++ resolved
@@ -261,12 +261,8 @@
 [spec]
 desription= to not avoid meta keys with standard spec keys, no meta key name must begin with spec
 
-<<<<<<< HEAD
 [local]
 desription= to not avoid meta keys with standard local keys, no meta key name must begin with local
-=======
-key: local
-desription: to not avoid meta keys with standard local keys, no meta key name must begin with local
 
 
 #
@@ -296,5 +292,4 @@
   because no preceeding key can use blanklinesafter instead
   However, there should be a preference of what to use if both
   is applicable 
- 
->>>>>>> 4eda973a
+ 