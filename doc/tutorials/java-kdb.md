# How-To: Java kdb

## Introduction

When programming in Java it is possible to access the kdb database, changing values of existing keys or adding new ones and a few other things. It is also possible to write plugins for Elektra in Java but we will focus on using the Java
binding in this tutorial.

## First Steps

In order to use `kdb` you will need include the dependency in your project. [Here](../../src/bindings/jna/README.md) you can find a detailed tutorial on how to do that.

After that you can start loading an `KDB` object as follows:

```java
Key key = Key.create("user/kdbsession/javabinding");
try (KDB kdb = KDB.open(key)) {
    //Your code to manipulate keys
} catch (KDB.KDBException e) {
    e.printStackTrace();
}
```

Note that KDB implements `AutoClosable` which allows [try-with-resouces](https://docs.oracle.com/javase/tutorial/essential/exceptions/tryResourceClose.html).

You can also pass a `Key` object with an empty string on the first line. The passed key (`user/kdbsession/javabinding` in this case) is being used for the session and stores warnings and error informations.

## Fetching keys

First I will show you how to get a key which was already saved in the database. The first thing we need to do is to create a `KeySet` in which our key(s) will be loaded.

```java
KeySet set = KeySet.create();
```

Now we load all keys and provide a parent key from which all keys below will be loaded

```java
kdb.get(set, Key.create("user"));
```

Now we can simply fetch the desired key's value as follows:

```java
String str = set.lookup("user/my/presaved/key").getString()
```

So for example if you have executed before the application starts `kdb set user/my/test it_works!`,
the method call `set.lookup("user/my/test").getString()` would return `it_works!`.

## Saving Keys

Next I will show you how to save a new key into the database. First we need need to create an empty `KeySet` again. We also **need to fetch** all keys for the namespace before we will be able to save a new key.

```java
KeySet set = KeySet.create();
Key namespace = Key.create("user");
kdb.get(set, namespace);    //Fetch all keys for the namespace
set.append(Key.create("user/somekey", "myValue"));
kdb.set(set, key);
```

If you try to save a key without fetching it beforehand, a `KDBException` will be thrown, telling you to call get before set.

The _user_ namespace is accessible without special rights, but if you try to write to _system_ you will need to have root
privileges. Check [this](/doc/TESTING.md) to see how to run as non-root user. This should only be done in testing
environments though as it is not intended for productive systems.

## Examples

### Traversing Keys in a `KeySet`

```java
Key key = Key.create("user/errors");
try (KDB kdb = KDB.open(key)) {
    KeySet set = KeySet.create();
    Key namespace = Key.create("user");       //Select a namespace from which all keys should be fetched
    kdb.get(set, namespace);                  //Fetch all keys into the set object
    for (int i = 0; i < set.length(); i++) {  //Traverse the set
        String keyAndValue = String.format("%s: %s",
                set.at(i).getName(),          //Fetch the key's name
                set.at(i).getString());       //Fetch the key's value
        System.out.println(keyAndValue);
    }
} catch (KDB.KDBException e) {
    e.printStackTrace();
}
```

First we create a new `KDB` object and fetch all keys for the desired namespace, in this example the `user` namespace. Since it saves all
keys in our passed `set` variable we can then iterate through it by a simple for loop.
The `at(int)` method gives us the key on the corresponding position which we will print out in this example.

<<<<<<< HEAD
### Read Multiple Keys From KDB

[This](../../examples/external/java/read-keys-example) example shows how to read multiple keys. It provides comments for further clarification.
Before building and running this example, add first your jar file like described [here](../../examples/external/java/read-keys-example/README.md).
Then build the project with this command from the root directory:

```sh
mvn clean package
```

Afterwards run it with (change VERSION in the command below!):

```sh
java -cp target/read-keys-example-jar-with-dependencies.jar:lib/libelektra4j-VERSION.jar org.libelektra.app.App
```
=======
## Java Plugin Tutorial

For the tutorial on how to write java plugins, please check out [this](/doc/tutorials/java-plugins.md) page.
>>>>>>> 3570b999
<|MERGE_RESOLUTION|>--- conflicted
+++ resolved
@@ -90,7 +90,6 @@
 keys in our passed `set` variable we can then iterate through it by a simple for loop.
 The `at(int)` method gives us the key on the corresponding position which we will print out in this example.
 
-<<<<<<< HEAD
 ### Read Multiple Keys From KDB
 
 [This](../../examples/external/java/read-keys-example) example shows how to read multiple keys. It provides comments for further clarification.
@@ -106,8 +105,6 @@
 ```sh
 java -cp target/read-keys-example-jar-with-dependencies.jar:lib/libelektra4j-VERSION.jar org.libelektra.app.App
 ```
-=======
 ## Java Plugin Tutorial
 
-For the tutorial on how to write java plugins, please check out [this](/doc/tutorials/java-plugins.md) page.
->>>>>>> 3570b999
+For the tutorial on how to write java plugins, please check out [this](/doc/tutorials/java-plugins.md) page.