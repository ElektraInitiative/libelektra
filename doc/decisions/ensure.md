# Ensure

## Problem

Applications want to ensure that some functionality (=global plugin)
is present in Elektra.

## Constraints

## Assumptions

## Considered Alternatives

- Keep `kdbEnsure` (Rejected because it is too flexible and can be called many times. Furthermore,
  `kdbOpen` would build up configurations that get removed afterwards.)
  - reduce for only global plugins, as the partial other functionality is confusing
    and not needed
  - find solution that list plugin is not needed
  - only as implementation detail below libraries (e.g. like done for notification)
- Specific APIs per plugin, Rejected because:
  - difficult for application developers
  - every plugin would need to design new APIs
- Have a new API: `KDB * kdbOpen (Key * parent);`
  `int kdbConfigure (KDB * handle, KeySet * contract, Key * parentKey);`
  `KDB * kdbOpenDefault (Key * parent);`
  The new kdbOpen only does the absolute minimum work, in particular it doesn't set up any global plugins.
  If you use kdbOpen you must call kdbConfigure otherwise kdbGet will fail. kdbConfigure configures global
  plugins (basically just a renamed kdbEnsure). Lastly, kdbOpenDefault does more or less what the old kdbOpen
  does. It sets up the default case and you can call kdbGet immediately. But you cannot call kdbConfigure after
  kdbOpenDefault.
  Rejected because of API bloat and introduction of further state in `kdb`.

## Decision

Integrate `kdbEnsure` in `kdbOpen(Key *errorKey, KeySet *contract)` but only allow global plugins.

## Rationale

- can immediately build up correct plugin positioning
- does not allow starting applications if the contract cannot be fulfilled
- simplest and minimalistic solution

## Implications

`elektraNotificationOpen` will be renamed and only return a contract KeySet:

```c
KeySet * errorKey = keyNew ("/", KEY_END);
KeySet * contract = ksNew (0, KS_END);
elektraNotificationContract (contract, iobinding, errorKey);
```

The same for gopts:

```c
elektraGOptsContract (contract, argc, argv, environ, errorKey);
```

Finally, we create `KDB` with the contracts we got before:

```c
KDB * kdb = kdbOpen (contract, parentKey);
```

Opening `KDB` will fail if any of the contracts cannot be ensured.

As the `contract` gets copied, at any point after `kdbOpen` the
contract can be safely deleted:

```
ksDel (contract);
```

The cleanup of the global plugins happens within:

```c
kdbClose (kdb, errorKey);
```

It is safe to use the contract `KeySet` also for `kdbGet` and `kdbSet`
invocations. Contract `KeySet`s only contain `Key`s below
`system:/elektra/contract`. Therefore, normal `KeySet`s should not interfere.

## Related Decisions

<<<<<<< HEAD
- [Hooks](hooks.md)
=======
- [Global Plugins](global_plugins.md)
- [Notifications](notifications.md)
>>>>>>> 930673f5

## Notes

- Issue [#2764](https://issues.libelektra.org/2764)
- Implemented in #3651<|MERGE_RESOLUTION|>--- conflicted
+++ resolved
@@ -83,12 +83,8 @@
 
 ## Related Decisions
 
-<<<<<<< HEAD
 - [Hooks](hooks.md)
-=======
-- [Global Plugins](global_plugins.md)
 - [Notifications](notifications.md)
->>>>>>> 930673f5
 
 ## Notes
 
