--- conflicted
+++ resolved
@@ -39,28 +39,18 @@
 - [Lookup every key](lookup_every_key.md)
 - [Holes and Non-leaf values](holes.md)
 - [Multiple File Backends](multiple_file_backends.md)
-<<<<<<< HEAD
-- [Boolean](boolean.md)
-
-## In Progress
-
-- [Hooks](hooks.md) (@atmaxinger)
-=======
->>>>>>> 930673f5
 - [Ensure](ensure.md) (@kodebach)
 - [Null](null.md)
 - [Memory Layout](memory_layout.md)
+- [Backend Plugin](backend_plugin.md)
 
 ## Mostly Implemented
 
+- [Hooks](hooks.md) (@atmaxinger)
 - [Array for Warnings](warning_array.md)
 - [Array](array.md)
-<<<<<<< HEAD
-- [Backend Plugin](backend_plugin.md)
-=======
 - [Boolean](boolean.md)
 - [Reference Counting](reference_counting.md)
->>>>>>> 930673f5
 
 ## Decided
 
