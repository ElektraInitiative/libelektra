.\" generated with Ronn/v0.7.3
.\" http://github.com/rtomayko/ronn/tree/0.7.3
.
<<<<<<< HEAD
.TH "KDB\-RESTORE" "" "August 2019" "" ""
=======
.TH "KDB\-RESTORE" "" "June 2019" "" ""
>>>>>>> 7a7be633
.
.SH "NAME"
\fBkdb\-restore\fR \- Restore from backup
.
.SH "SYNOPSES"
\fBkdb restore <timestamp>\fR
.
.SH "DESCRIPTION"
This command will restore everything backed up by \fBkdb backup\fR (or stashed by \fBkdb stash\fR) where \fBtimestamp\fR is the timestamp returned by \fBkdb backup\fR (or \fBkdb stash\fR)\.
.
.SH "EXAMPLES"
.
.nf

kdb restore 1500000000
.
.fi
.
.SH "SEE ALSO"
.
.IP "\(bu" 4
kdb\-backup(7) \fIkdb\-backup\.md\fR
.
.IP "\(bu" 4
kdb\-stash(7) \fIkdb\-stash\.md\fR
.
.IP "" 0
<|MERGE_RESOLUTION|>--- conflicted
+++ resolved
@@ -1,11 +1,7 @@
 .\" generated with Ronn/v0.7.3
 .\" http://github.com/rtomayko/ronn/tree/0.7.3
 .
-<<<<<<< HEAD
 .TH "KDB\-RESTORE" "" "August 2019" "" ""
-=======
-.TH "KDB\-RESTORE" "" "June 2019" "" ""
->>>>>>> 7a7be633
 .
 .SH "NAME"
 \fBkdb\-restore\fR \- Restore from backup
@@ -27,9 +23,9 @@
 .SH "SEE ALSO"
 .
 .IP "\(bu" 4
-kdb\-backup(7) \fIkdb\-backup\.md\fR
+kdb\-backup(1) \fIkdb\-backup\.md\fR
 .
 .IP "\(bu" 4
-kdb\-stash(7) \fIkdb\-stash\.md\fR
+kdb\-stash(1) \fIkdb\-stash\.md\fR
 .
 .IP "" 0
