--- conflicted
+++ resolved
@@ -1,11 +1,7 @@
 .\" generated with Ronn/v0.7.3
 .\" http://github.com/rtomayko/ronn/tree/0.7.3
 .
-<<<<<<< HEAD
 .TH "KDB\-STASH" "" "August 2019" "" ""
-=======
-.TH "KDB\-STASH" "" "June 2019" "" ""
->>>>>>> 7a7be633
 .
 .SH "NAME"
 \fBkdb\-stash\fR \- Stash away KDB to be restored later
@@ -62,9 +58,9 @@
 .SH "SEE ALSO"
 .
 .IP "\(bu" 4
-kdb\-restore(7) \fIkdb\-restore\.md\fR
+kdb\-restore(1) \fIkdb\-restore\.md\fR
 .
 .IP "\(bu" 4
-kdb\-backup(7) \fIkdb\-backup\.md\fR
+kdb\-backup(1) \fIkdb\-backup\.md\fR
 .
 .IP "" 0
