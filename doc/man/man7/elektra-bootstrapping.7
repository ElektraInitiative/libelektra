.\" generated with Ronn-NG/v0.10.1
.\" http://github.com/apjanke/ronn-ng/tree/0.10.1.pre1
<<<<<<< HEAD
.TH "ELEKTRA\-BOOTSTRAPPING" "7" "March 2021" ""
=======
.TH "ELEKTRA\-BOOTSTRAPPING" "7" "November 2021" ""
>>>>>>> 930673f5
.SH "NAME"
\fBelektra\-bootstrapping\fR \- default backend
.P
One important aspect of a configuration library is the out\-of\-the\-box experience\. How does the system work before anything is configured? The optimal situation is that everything fully works, and applications, that just want to load and store configuration, do not see any difference between out\-of\-the\-box behavior and a well\-configured, fine\-tuned system\.
.P
To support that experience, a so\-called \fBdefault backend\fR is responsible in the case that nothing was configured so far\. It must have a storage that is able to store full Elektra semantics\. To avoid reimplementation of storage plugins, a default storage plugin (\fBstorage\fR or in code \fBKDB_STORAGE\fR) is used\. A resolver plugin (\fBresolver\fR or in code \fBKDB_RESOLVER\fR) takes care of the inevitable portability issues\. The \fBdefault backend\fR stores configuration in \fBKDB_DB_FILE\fR\. One can easily avoid the usage of the default backend by simply mounting another backend to \fB/\fR\.
.P
The mounting configuration (the configuration how to mount the mount points) also needs to be stored somewhere\. The so\-called \fBinit backend\fR is responsible for fetching configuration from \fBsystem:/elektra\fR, where the mount points are stored\. Again \fBKDB_STORAGE\fR and \fBKDB_RESOLVER\fR is used, but now they write into the configuration file \fBKDB_DB_INIT\fR (\fBelektra\.ecf\fR by default)\.
.P
Thus for full and static build variants an exchange at run\-time is not possible\. Using shared libraries, however, \fBKDB_STORAGE\fR and \fBKDB_RESOLVER\fR are actually symbolic links (\fBlibelektra\-resolver\.so\fR and \fBlibelektra\-storage\.so\fR) to concrete plugins and thus can be changed without recompilation\.
.P
The \fBinit backend\fR is guaranteed to stay mounted at \fBsystem:/elektra\fR where the configuration for Elektra itself is stored\. After mounting all backends, Elektra checks if \fBsystem:/elektra\fR still resides at the default backend\. If not, the init backend will be mounted there\.
.SH "SUMMARY"
To summarize, this approach delivers a good out\-of\-the\-box experience capable of storing configuration\. For special use cases, applications and administrators can mount specific backends anywhere except at, and below, \fBsystem:/elektra\fR\. On \fBkdbOpen()\fR, the system bootstraps itself starting with the init backend\.
.P
The default backend consists of a default storage plugin and default resolver plugin\. The default resolver has no specific requirements, but the default storage plugin must be able to handle full Elektra semantics\. The backend is mounted to root (\fB/\fR), so any keys can be stored in it\. The implementation of the core guarantees that user and system keys always stay separated\.
.SH "TRACEABILITY"
.IP "\(bu" 4
\fBelektraOpenBootstrap()\fR implements above algorithm
.IP "\(bu" 4
\fBbackendOpenDefault()\fR opens the default backend
.IP "\(bu" 4
\fB/src/include/kdbconfig\.h\.in\fR contains above \fBKDB_*\fR variables
.IP "\(bu" 4
\fBsrc/plugins/CMakeLists\.txt\fR creates the symbolic links
.IP "\(bu" 4
\fBscripts/cmake/Modules/LibAddMacros\.cmake\fR \fBcreate_lib_symlink\fR function
.IP "" 0
.SH "SEE ALSO"
.IP "\(bu" 4
bootstrap decision \fI/doc/decisions/bootstrap\.md\fR
.IP "" 0
<|MERGE_RESOLUTION|>--- conflicted
+++ resolved
@@ -1,10 +1,6 @@
 .\" generated with Ronn-NG/v0.10.1
 .\" http://github.com/apjanke/ronn-ng/tree/0.10.1.pre1
-<<<<<<< HEAD
-.TH "ELEKTRA\-BOOTSTRAPPING" "7" "March 2021" ""
-=======
-.TH "ELEKTRA\-BOOTSTRAPPING" "7" "November 2021" ""
->>>>>>> 930673f5
+.TH "ELEKTRA\-BOOTSTRAPPING" "7" "October 2022" ""
 .SH "NAME"
 \fBelektra\-bootstrapping\fR \- default backend
 .P
